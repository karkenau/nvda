What's New in NVDA

Changes since 0.6 P2:
* change: If the audio output device is set to use the Windows default device (Microsoft Sound Mapper), NVDA will now switch to the new default device for eSpeak and tones when the default device changes. For example, NVDA will switch to a USB audio device if it automatically becomes the default device when it is connected.
* fix: The last chunk of audio is no longer cut off when using NVDA with eSpeak on a remote desktop server.
* change: Improve performance of eSpeak with some Windows Vista audio drivers.
* fix: Fix problems with saving speech dictionaries for certain voices.
* fix: Eliminate the lag when moving by units other than character (word, line, etc.) towards the bottom of large plain text documents in Mozilla Gecko virtual buffers. (#155)
* fix: If speak typed words is enabled, announce the word when enter is pressed.
* fix: Fix some character set issues in richedit documents.
* change: Read by sentence in richedit controls if possible.
* change: The announcement of links, headings, lists and block quotes in documents is now configured in the Document Formatting preferences dialog. This includes Mozilla Gecko virtual buffers.
* new: Support for formatting in IAccessible2 text controls, including Mozilla applications.
* new: Spelling errors can now be reported where possible. This is configurable from the Document Formatting preferences dialog.
* fix: The NVDA log viewer now uses richedit instead of just edit to display the log. This improves reading by word with NVDA and allows it to read log text beyond 65535 bytes.
* new: NVDA can be configured to beep for either all or only visible progress bars. Alternatively, it can be configured to speak progress bar values every 10%.
* fix: Fix some issues related to embedded objects in richedit controls.
* new: Links can now be identified in richedit controls.
* new: The mouse can now be moved to the character under the review cursor in most editable text controls. Previously, the mouse could only be moved to the center of the control.
* fix: NVDA now reads page numbers in Microsoft Word. (#120)
* fix: Fix the issue where tabbing to a checked checkbox in a Mozilla Gecko virtual buffer and pressing space would not announce that the checkbox was being unchecked.
* fix: Correctly report partially checked checkboxes in Mozilla applications.
* change: Rate is now the default setting in the speech synthesizer settings ring.
* new: In virtual buffers, the review cursor now reviews the text of the buffer, rather than just the internal text of the navigator object (which is often not useful to the user). This means that you can navigate the virtual buffer hierarchically using object navigation and the review cursor will move to that point in the buffer.
* fix: If the text selection expands or shrinks in both directions, read the selection as one chunk instead of two.
* change: Improve the loading and unloading of appModules.
* fix: When reading with the mouse, text in Mozilla Gecko edit fields should now be read.
* fix: Say all should no longer cause certain SAPI5 synthesizers to crash.
* fix: Say all should now work correctly with the sapi4activeVoice driver.
* fix: Fixed an issue which meant that text selection changes were not being read in Windows standard edit controls before the first focus change after NVDA was started.
* fix: Fix mouse tracking in Java objects. (#185)
* new: Handle some additional states on Java controls.
* fix: NVDA no longer reports Java tree view items with no children as being collapsed.
* change: The title command (NVDA+t) now only reports the title instead of the entire object. If the foreground object has no name, the application's process name is used.
* fix: Announce the object with focus when a Java window comes to the foreground. Previously, only the top-level Java object was announced.
* new: If the title command (NVDA+t) is pressed twice, it spells the title. If pressed thrice, it is copied to the clipboard.
* new: Keyboard help now reads the names of modifier keys when pressed alone.
* new: Key names announced by keyboard help are now translatable.
* new: Added support for the recognized text field in SiRecognizer. (#198)
<<<<<<< HEAD
* fix: When entering both a dialog and a property page inside that dialog, the text of the property page is no longer spoken twice.
=======
* new: Support for braille displays!
>>>>>>> 76e36e3a


Changes since 0.6 P1:

*Improved the default ESpeak voice in NVDA
*Added a laptop keyboard layout. Keyboard layouts can be configured from NVDA's  Keyboard settings dialog. (#60)
*Support for grouping items in SysListView32 controls, mainly found in Windows Vista. (#27)
*Report the checked state of treeview items in SysTreeview32 controls.
*Added shortcut keys for many of NVDA's configuration dialogs
*Support for IAccessible2 enabled applications such as Mozilla Firefox when running NVDA from portable media, with out having to register any special Dll files
*Fix a crash with the virtualBuffers Links List in Gecko applications. (#48)
*NVDA should no longer crash Mozilla Gecko applications such as Firefox and Thunderbird if NVDA is running with higher privilages than the Mozilla Gecko application. E.g. NVDA is  running as Administrator.
*Speech dictionaries (previously User dictionaries) now can be either case sensitive or insensitive, and the patterns can optionally be regular expressions. (#39)
*Whether or not NVDA uses a 'screen layout' mode for virtual buffer documents can now be configured from a settings dialog
*No longer report anchor tags with no href in Gecko documents as links. (#47)
*The NVDA find command now remembers what you last searched for, across all applications. (#53)
*Fix issues where the checked state would not be announced for some checkboxes and radio buttons in virtualBuffers
*VirtualBuffer pass-through mode is now specific to each document, rather than NVDA globally. (#33)
*Fixed some sluggishness with focus changes and incorrect speech interuption which sometimes occured when using NVDA on a system that had been on standby or was rather slow
*Improve support for combo boxes in Mozilla Firefox. Specifically when arrowing around them text isn't repeated, and when jumping out of them, ancestor controls are not announced unnecessarily. Also virtualBuffer commands now work when focused on one  when you are in a virtualBuffer.
*Improve accuracy of finding the statusbar in many applications. (#8)
*Added the NVDA interactive Python console tool, to enable developers to look at and manipulate NVDA's internals as it is running
*sayAll, reportSelection and reportCurrentLine scripts now work properly when in virtualBuffer pass-through mode. (#52)
*The increase rate and decrease rate scripts have been removed. Users should use the synth settings ring scripts (control+nvda+arrows) or the Voice settings dialog
*Improve the range and scale of the progress bar beeps
*Added more quick keys to the new virtualBuffers:  l for list, i for list item, e for edit field, b for button, x for checkbox, r for radio button, g for graphic, q for blockquote, c for combo box, 1 through 6 for respective heading levels, s for separator, m for frame. (#67, #102, #108)
*Canceling the loading of a new document in Mozilla Firefox now allows the user to keep using the old document's virtualBuffer if the old document hadn't yet really been destroyed. (#63)
*Navigating by words in virtualBuffers is now more accurate as  words do not accidentally contain text from more than one field. (#70)
*Improved accuracy of focus tracking and focus updating when navigating in Mozilla Gecko virtualBuffers.
*Added a findPrevious script (shift+NVDA+f3) for use in new virtualBuffers
*Improved sluggishness in Mozilla Gecko dialogs (in Firefox and Thunderbird). (#66)
*Add the ability to view the current log file for NVDA. it can be found in the NVDA menu -> Tools
*Scripts such as say time and date now take the current language in to account; punctuation and ordering of words now reflects the language
*The language combo box in NVDA's General settings dialog now shows full language names for ease of use
*When reviewing text in the current navigator object, the text is always up to date if it changes dynamically. E.g. reviewing the text of a list item in Task Manager. (#15)
*When moving with the mouse, the current paragraph of text under the mouse is now announced, rather than either all the text in that particular object or just the current word. Also audio coordinates, and announcement of object roles is optional, they are turned off by default
*Support for reading text with the mouse in Microsoft Word
*Fixed bug where leaving the menu bar in applications such as Wordpad would cause text selection to not be announced anymore
*In Winamp, the title of the track is no longer announced again and again when switching tracks, or pausing/resuming/stopping playback.
*In Winamp,  Added ability to announce state of the shuffle and repeat controls as they are switched. Works in the main window and in the playlist editor
*Improve the ability to activate particular fields in Mozilla Gecko virtualBuffers. May include clickable graphics, links containing paragraphs, and other weird structures
*Fixed an initial lag when opening NVDA dialogs on some systems. (#65)
*Add specific support for the Total Commander application
*Fix bug in the sapi4serotek driver where the pitch could get locked at a particular value, i.e. stays high after reading a capital letter. (#89)
*Announce clickable text and other fields as clickable in Mozilla Gecko VirtualBuffers. e.g.  a field which has an onclick HTML attribute. (#91)
*When moving around Mozilla Gecko virtualBuffers, scroll the current field in to view -- useful so sighted peers have an idea of where the user is up to in the document. (#57)
*Add basic support for ARIA live region show events in IAccessible2 enabled applications. Useful in the Chatzilla IRC application, new messages will now be read automatically
*Some slight improvements to help use ARIA enabled web applications,  e.g. Google Docs
*Stop adding extra blank lines to text when copying it from a virtualBuffer
*Stop the space key from activating a link in the Links List. Now it can be used like other letters in order to  start typing the name of a particular link you wish to go to
*The moveMouseToNavigator script (NVDA+numpadSlash) now moves the mouse to the centre of the navigator object, rather than the top left
*Added scripts to click the left and right mouse buttons (numpadSlash and numpadStar respectively)
*Improve access to the Windows System Tray. Focus hopefully should no longer seem to keep jumping back to one particular item. Reminder: to get to the System Tray use the Windows command WindowsKey+b. (#10)
*Improve performance and stop announcing extra text when holding down a cursor key in an edit field and it hits the end
*Stop the ability for NVDA to make the user wait while particular messages are spoken. Fixes some crashes/freezes with particular speech synthesizers. (#117)
*Added support for the Audiologic Tts3 speech synthesizer, contribution by Gianluca Casalino. (#105)
*Possibly improve performance when navigating around documents in Microsoft Word
*Improved accuracy when reading text of alerts in Mozilla Gecko applications
*Stop possible crashes when trying to save configuration on non-English versions of Windows. (#114)
*Add an NVDA welcome dialog. This dialog is designed to provide essential information for new users and allows CapsLock to be configured as an NVDA modifier key. This dialog will be displayed when NVDA is started by default until it is disabled.
*Fix basic support for Adobe Reader so it is possible to read documents  in  versions 8 and 9
*Fix some errors that may have occured when holding down keys before NVDA is properly initialized
*If the user has configured NVDA to save configuration on exit, make sure the configuration is properly saved when shutting down or logging out of  Windows.
*Added an NVDA logo sound to the beginning of the installer, contributed by Victer Tsaran
*NVDA, both running in the installer and otherwise, should properly clean up its system tray icon when it exits
*Labels for standard controls in NVDA's dialogs (such as Ok and cancel buttons) should now show in the language NVDA is set to, rather than just staying in English.
*NVDA's icon should now be  used for  the NVDA shortcuts in the start menu and on the Desktop, rather than a default application icon.
*Read cells in MS Excel when moving with tab and shift+tab. (#146)
*Fix some double speaking in particular lists in Skype.
*Improved caret tracking in IAccessible2 and Java applications; e.g. in Open Office and Lotus Symphony, NVDA properly waits for the caret to move in documents rather than accidentally reading the wrong word or line at the end of some paragraphs. (#119)
*Support for AkelEdit controls found in Akelpad 4.0
*NVDA no longer locks up in Lotus Synphony when moving from the document to the menu bar.
*NVDA no longer freezes in the Windows XP Add/Remove programs applet when launching an uninstaller. (#30)
*NVDA no longer freezes when opening Spybot Search and Destroy
 

 Changes since 0.5:

Access to web content with new in-process virtualBuffers (so far for Mozilla Gecko applications including Firefox3 and Thunderbird3):
*Load times have been improved almost by a factor of thirty (you no longer have to wait at all for most web pages to load in to the buffer)
*Added a links list (NVDA+f7)
*Improved the find dialog (control+nvda+f) so that it performs a case-insencitive search, plus fixed a few focus issues with that dialog box.
*It is now possible to select and copy text in the new virtualBuffers
*By default the new virtualBuffers represent the document in a screen layout (links and controls are not on separate lines unless they really are visually). You can toggle this feature with NVDA+v.
*It is possible to move by paragraph with control+upArrow and control+downArrow.
*Improved support for dynamic content
*Improved over all accuracy of reading lines and fields when arrowing up and down.

Internationalization:
*It is now possible to type accented characters that rely on a "dead character", while NVDA is running.
*NVDA now announces when the keyboard layout is changed (when pressing alt+shift).
*The announce date and time feature now takes the system's current regional and language options in to account.
* added czech translation (by Tomas Valusek with help from Jaromir Vit)
* added vietnamese translation by Dang Hoai Phuc
*Added Africaans (af_ZA) translation, by Willem van der Walt.
 * Added russian translation by Dmitry Kaslin 
*Added polish translation by DOROTA CZAJKA and friends.
*Added Japanese translation by Katsutoshi Tsuji.
* added Thai translation by Amorn Kiattikhunrat
* added croatian translation by Mario Percinic and Hrvoje Katic  
*Added galician translation by Juan C. buno 
*added ukrainian translation by Aleksey Sadovoy 

Speech:
*NVDA now comes packaged with eSpeak 1.33 which contains many improvements, among those are improved languages, named variants, ability to speak faster.
*The voice settings dialog now allows you to change the variant of a synthesizer if it supports one. Variant is usually a slight variation on the current voice. (eSpeak supports variants).
*Added the ability to change the inflection of a voice in the voice settings dialog if the current synthesizer supports this. (eSpeak supports inflection).
*Added the ability to turn off speaking of object position information(e.g. 1 of 4). This option can be found in the Object presentation settings dialog.
 *NVDA can now beep when speaking a capital letter. This can be turned on and off with a check box in the voice settings dialog. Also added a raise pitch for capitals check box to configure whether NVDA should actually do its normal pitch raise for capitals. So now you can have either raise pitch, say cap, or beep, for capitals.
*Added the ability to pause speech in NVDA (like found in Voice Over for the Mac). When NVDA is speaking something, you can press the control or shift keys to silence speech just like normal, but if you then tap the shift key again (as long as you havn't pressed any other keys) speech will continue from exactly where it left off.
*Added a virtual synthDriver which outputs text to a window instead of speaking via a speech synthesiser. This should be more pleasant for sighted developers who are not used to speech synthesis but want to know what is spoken by NVDA. There are probably still some bugs, so feedback is most definitely welcome.
*NVDA no longer by default speaks punctuation, you can enable speaking of punctuation with NVDA+p.
*eSpeak by default now speaks quite a bit slower, which should make it easier for people who are using eSpeak for the first time, when installing or starting to use NVDA.
*Added user dictionaries to NVDA. These allow you to make NVDA speak certain text differently. There are three dictionaries: default, voice, and temporary. Entries you add to the default dictionary will happen all the time in NVDA. Voice dictionaries are specific to the current synthesizer and voice you currently have set. And temporary dictionary is  for those times you quickly want to set a rule while you are doing a particular task, but you don't want it to be perminant (it will disappear if you close NVDA). For now the rules are regular expressions, not just normal text.
*Synthesizers can now use any audio output device on your system, by setting the output device combo box in the Synthesizer dialog before selecting the synthesizer you want.

Performance:
 *NVDA no longer takes up a huge amount of system memory , when editing messages in mshtml edit controls
*Improved performance when reviewing text inside many controls that do not actually have a real cursor. e.g. MSN Messenger history window, treeview items, listview items etc.
*Improved performance in rich edit documents.
*NVDA should no longer slowly creep up in system memory size for no reason
*Fixed bugs when  trying to focus on a dos console window more than three or so times. NVDA did have a tendency to completely crash.

Key commands:
*NVDA+shift+numpad6 and NVDA+shift+numpad4 allow you to navigate to the next or previous object in flow respectively. This means that you can navigate in an application by only using these two keys with out having to worry about going up by parent, or down to first child as you move around the object hyerarchy. For instance in a web browser such as firefox, you could navigate the document by object, by just using these two keys. If next in flow or previous in flow takes you up and out of an object, or down in to an object, ordered beeps indicate the direction.
*You can now configure voice settings with out opening the voice settings dialog, by using the Synth Settings Ring. The synth settings ring is a group of voice settings you can toggle through by pressing control+NVDA+right and control+NVDA+left. To change a setting use control+NVDA+up and control+NVDA+down.
*Added a command to report the current selection in edit fields (NVDA+shift+upArrow).
*Quite a few NVDA commands that speak text (such as report current line etc) now can spell the text if pressed twice quickly.
*the capslock, numpad insert and extended insert can all be used as the NVDA modifier key. Also if one of these keys is used, pressing the key twice with out pressing any other keys will send the key through to the operating system, just like you'd pressed the key with out NVDA running. To make one of these keys be the NVDA modifier key, check its checkbox in the Keyboard settings dialog (used to be called the keyboard echo dialog).

Application support:
*Improved support for Firefox3 and Thunderbird3 documents. Load times have been improved by almost a factor of thirty, a screen layout is used by default (press nvda+v to toggle between this and no screen layout), a links list (nvda+f7 has been added), the find dialog (control+nvda+f) is now case-insensitive, much better support for dynamic content, selecting and copying text is now possible.
*In the MSN Messenger and Windows Live Messenger history windows, it is now possible to select and copy text.
*Improved support for the audacity application
*Added support for a few edit/text controls in Skype
*Improved support for Miranda instant messenger application
*Fixed some focus issues when opening html and plain text messages in Outlook Express. 
*Outlook express newsgroup message fields are now labeled correctly
*NVDA can now read the addresses in the Outlook Express message fields (to/from/cc etc)
*NVDA should be now more accurate at announcing the next message in out look express when deleting a message from the message list.

APIs and toolkits:
*Improved object navigation for MSAA objects. If a window has a system menu, title bar, or scroll bars, you can now navigate to them.
*Added support for the IAccessible2 accessibility API. A part from the ability to announce more control types, this also allows NVDA to access the cursor in applications such as Firefox 3 and Thunderbird 3, allowing you to navigate, select or edit text.
*Added support for Scintilla edit controls (such controls can be found in Notepad++ or Tortoise SVN).
*Added support for Java applications (via the Java Access Bridge). This can provide basic support for Open Office (if Java is enabled), and any other stand-alone Java application. Note that java applets with in a web browser may not work yet.

Mouse:
*Improved support for reading what is under the mouse pointer as it moves. It is now much faster, and it also now has the ability in some controls such as standard edit fields, Java and IAccessible2 controls, to read the current word, not just the current object. This may be of some used to vision impared people who just want to read a specific bit of text with the mouse.
*Added a new config option, found in the mouse settings dialog. Play audio when mouse moves, when checked, plays a 40 ms beep each time the mouse moves, with its pitch (between 220 and 1760 hz) representing the y axis, and left/right volume, representing the x axis. This enables a blind person to get a rough idea of where the mouse is on the screen as its being moved. This feature also depends on reportObjectUnderMouse also being turned on. So this means that if you quickly need to disable both beeps and announcing of objects, then just press NVDA+m. The beeps are also louder or softer depending on how bright the screen is at that point.

Object presentation and interaction:
*Improved support for most common treeview controls. NVDA now tells you how many items are in the branch when you expand it. It also announces the level when moving in and out of branches. And, it announces the current item number and number of items, according to the current branch, not the entire 
treeview.
*Improved what is announced when focus changes as you move around applications or the operating system. Now instead of just hearing the control you land on, you hear information about any controls this control is positioned inside of. For instance if you tab and land on a button inside a groupbox, the groupbox will also get announced.
*NVDA now tries to speak the message inside many dialog boxes as they appear. This is accurate most of the time, though there are still many dialogs that arn't as good as they could be.
*Added a report object descriptions checkbox to the object presentation settings dialog. Power users may wish to sometimes uncheck this to stop NVDA announcing a lot of extra descriptions on particular controls,  such as in Java applications.
*NVDA automatically announces selected text in edit controls when focus moves to them. If there isn't any selected text, then it just announces the current line like usual.
*NVDA is a lot more careful now when it plays beeps to indicate progress bar changes in applications. It no longer goes crazy in Eclipse applications such as Lotus Notes/Symphony, and Accessibility Probe.

User Interface:
*Removed the NVDA interface window, and replaced it with a simple NVDA popup menu.
*NVDA's user interface settings dialog is now called General Settings. It also contains an extra setting: a combo box to set the log level, for what messages should go to NVDA's log file. Note that NVDA's log file is now called nvda.log not debug.log.
*Removed the report object group names checkBox from the object presentation settings dialog, reporting of group names now is handled differently.


Changes since r425:
*NVDA now has a built-in synthesizer called eSpeak, developed by Jonathan Duddington.
It is very responsive and lite-weight, and has support for many different languages. Sapi synthesizers can still be used, but eSpeak will be used by default. 
eSpeak does not depend on any special software to be installed, so it can be used with NVDA on any computer, on a USB thumb drive, or anywhere. 
For more info on eSpeak, or to find other versions, go to
http://espeak.sourceforge.net/.
*Fix bug where the wrong character was being announced when pressing delete in Internet Explorer / Outlook Express editable panes.
*Added support for more edit fields in Skype.
*VirtualBuffers only get loaded when focus is on the window that needs to be loaded. This fixes some problems when the preview pane is turned on in Outlook Express.
*Added commandline arguments to NVDA:
-m, --minimal: do not play startup/exit sounds and do not show the interface on startup if set to do so.
-q, --quit: quit any other already running instance of NVDA and then exit
-s, --stderr-file fileName: specify where NVDA should place uncaught errors and exceptions
-d, --debug-file fileName: specify where NVDA should place debug messages
-c, --config-file: specify an alternative configuration file  
-h, -help: show a help message listing commandline arguments
 *Fixed bug where punctuation symbols would not be translated to the appropriate language, when using a language other than english, and when speak typed characters was turned on.
*Added Slovak language files thanks to Peter Vagner 
*Added a Virtual Buffer settings dialog and a Document Formatting settings dialog, from Peter Vagner.
*Added French translation thanks to Michel Such 
*Added a script to toggle beeping of progress bars on and off (insert+u). Contributed by Peter Vagner.
*Made more messages in NVDA be translatable for other languages. This includes script descriptions when in keyboard help.
*Added a find dialog to the virtualBuffers (internet Explorer and Firefox). Pressing control+f when on a page brings up a dialog in which you can type some text to find. Pressing enter will then search for this text and place the virtualBuffer cursor on this line. Pressing f3 will also search for the next occurance of the text.
*When speak typed characters is turned on, more characters should be now spoken. Technically, now ascii characters from 32 to 255 can now be spoken.
*Renamed some control types for better readability. Editable text is now edit, outline is now tree view and push button is now button.
*When arrowing around list items in a list, or tree view items in a tree view, the control type (list item, tree view item) is no longer spoken, to speed up navigation.
*Has Popup (to indicate that a menu has a submenu) is now spoken as submenu.
*Where some language use control and alt (or altGR) to enter a special character, NVDA now will speak these characters when speak typed characters is on.
*Fixed some problems with reviewing static text controls.
*Added Translation for Traditional Chinese, thanks to Coscell Kao.
*Re-structured an important part of the NVDA code, which should now fix many issues with NVDA's user interface (including settings dialogs).
*Added Sapi4 support to NVDA. Currently there are two sapi4 drivers, one based on code contributed by Serotek Corporation, and one using the ActiveVoice.ActiveVoice com Interface. Both these drivers have issues, see which one works best for you.
*Now when trying to run a new copy of NVDA while an older copy is still running will cause the new copy to just exit. This fixes a major problem where running multiple copies of NVDA makes your system very unusable.
*Renamed the title of the NVDA user interface from NVDA Interface to NVDA. 
*Fixed a bug in Outlook Express where pressing backspace at the start of an editable message would cause an error.
*Added patch from Rui Batista that adds a script to report the current battery status on laptops (insert+shift+b).
 *Added a synth driver called Silence. This is a synth driver that does not speak anything, allowing NVDA to stay completely silent at all times. Eventually this could be used along with Braille support, when we have it.
*Added capitalPitchChange setting for synthesizers thanks to J.J. Meddaugh
*Added patch from J.J. Meddaugh that makes the toggle report objects under mouse script more like the other toggle scripts (saying on/off rather than changing the whole statement).
*Added spanish translation (es) contributed by Juan C. buo.
*Added Hungarian language file from Tamas Gczy.
*Added Portuguese language file from Rui Batista.
*Changing the voice in the voice settings dialog now sets the rate, pitch and volume sliders to the new values according to the synthesizer, rather than forcing the synthesizer to be set to the old values. This fixes issues where a synth like eloquence or viavoice seems to speek at a much faster rate than all other synths.
*Fixed a bug where either speech would stop, or NVDA would entirely crash, when in a Dos console window.
*If support for a particular language exists, NVDA now automatically can show its interface and speak its messages in the language Windows is set to. A particular language can still be chosen manualy from the user interface settings dialog as well.
*Added script 'toggleReportDynamicContentChanges' (insert+5). This toggles whether new text, or other dynamic changes should be automatically announced. So far this only works in Dos Console Windows.
*Added script 'toggleCaretMovesReviewCursor' (insert+6). This toggles whether the review cursor should be automatically repositioned when the system caret moves. This is useful in Dos console windows when trying to read information as the screen is updating.
*Added script 'toggleFocusMovesNavigatorObject' (insert+7). This toggles whether the navigator object is repositioned on the object with focus as it changes.
*Added some documentation translated in to various languages. So far there is French, Spannish and Finish.
*Removed some developer documentation from the binary distribution of NVDA, it is only now in the source version.
*Fixed a possible bug in Windows Live Messanger and MSN Messenger where arrowing up and down the contact list would cause errors.
*New messages are now automatically spoken when in a conversation using Windows Live Messenger. (only works for English versions so far)
*The history window in a Windows Live Messenger conversation can now be read by using the arrow keys. (Only works for English versions so far) 
*Added script 'passNextKeyThrough' (insert+f2). Press this key, and then the next key pressed will be passed straight through to Windows. This is useful if you have to press a certain key in an application but NVDA uses that key for something else.
*NVDA no longer freezes up for more than a minute when opening very large documents in MS Word.
 *Fixed a bug where moving out of a table in MS Word, and then moving back in, caused the current row/column numbers not to be spoken if moving back in to exactly the same cell.
*When starting NVDA with a synthesizer that doesn't exist, or is not working, the sapi5 synth will try and be loaded in stead, or if sapi5 isn't working, then speech will be set to silence.
*Increasing and decreasing rate scripts can no longer take the rate above 100 or below 0.
*If there is an error with a language when choosing it in the User Interface Settings dialog, a message box will alert the user to the fact.
*NVDA now asks if it should save configuration and restart if the user has just changed the language in the User Interface Settings Dialog.
NVDA must be restarted for the language change to fully take effect.
*If a synthesizer can not be loaded, when choosing it from the synthesizer dialog, a message box alerts the user to the fact.
*When loading a synthesizer for the first time, NVDA lets the synthesizer choose the most suitable voice, rate and pitch parameters, rather than forcing it to defaults it thinks are ok.
This fixes a problem where Eloquence and Viavoice sapi4 synths start speaking way too fast for the first time.

Changes since revision 380:
*Added German language translation thanks to Ali Savas <ali-savas@gmx.de>.
*Make the NVDA exit dialog act more like a standard warning dialog with icon and sound.
*NVDA now has its own icon, which appears in the top left corner of the NVDA interface window, and also now on the system tray.
*When the NVDA interface window is visible, it no longer has a taskbar icon, only a system tray icon. Pressing enter or double clicking on the system tray icon will bring up the NVDA interface window, just like insert+n.
*Outlook express: When arrowing through an attachment list for an email, NVDA no longer reports each one as being called attachment.
*Fixed some bugs in Mozilla application virtualBuffers where spaces were being inserted where they shouldn't be. Also some lines were still longer than the max line length configuration option.
*Fixed a bug where NVDA would not be able to be started from any directory but its own.
*Fixed bug where NVDA would not report the proper focus when in a menu, when pressing insert+upArrow
*Possibly fixed a bug where NVDA would sometimes crash when a dos console window gained focus.
*Fixed a bug where NVDA would report an error in keyboardHandler on startup.
*Added support for the edit fields in Skype's add contact wizard.
*Slightly improved cursor tracking and speaking of the right character when arrowing by character in some windows such as dos consoles.
 *A possible fix for the bug where opening dialogs in the preferences menu would cause NVDA to crash.
*Improved the speaking of script names and descriptions when in keyboard help mode (insert+1). Script names are now spoken with out the underlines, and the description is spoken before the location, rather than after.
*When changing the voice of a sapi5 synthesizer, NVDA now reloads sapi5 each time. This fixes a problem where some voices would sound aliased or scratchy.
*Improved performance when holding down arrow keys etc in edit fields and Word documents etc. Now NVDA only tries to speak the line or character if there is nothing else that has been already requested (i.e. it will only speak when finally letting go of the arrow keys).
*NVDA should now be able to be run on read-only file systems (such as CDs) and should have slightly better performance when running off a USB key. This is because NVDA now creates all beep wave files and debugging logs etc in the user's temp directory, rather than its own. This does mean though now that if you wish to look at a debug file, they are now in the temp directory named as nvda_debug.log and nvda_stderr.log. Also NVDA now better handles the situation where the configuration file (nvda.ini) can not be saved because of a read-only file system.


Changes since revision 348:
*Improved responsiveness and accuracy of navigating around Outlook Express message edit controls and Internet Explorer edit controls.
*The names of email fields in Outlook Express like To, CC, subject are all reported correctly when moving between them.
 *Page down in internet Explorer and Mozilla virtualBuffers now works properly, rather than moving to the bottom of the document.
*Some dialog box windows, which weren't being announced as dialogs are now announcing properly. Namely ones that use the TWizardForm class (such as Free Ino setup).
*More improvements to reading menus plus making sure that the focus is properly announced when leaving them. The new XP start menu seems to read ok now, previously some things wouldn't read unless you went in and out of one of the sub-menus.
*Fixed a bug with edit controls where lines could appear garbled or they could also just cause NVDA to freeze.
*Improved the loading of NVDA when run off a USB key. It now should start talking much earlier, while loading what it has to.
  *AppModules (for MS Word, Excel, Miranda, Outlook Express etc) now should load properly in Windows 2000.
*Support for MS Word and MS Excel should load much more quicker. previously there was a possibility  that it could take up to a minute to generate needed files.
*Some unneeded files are no longer included in the binary package.
*Added basic support for the display on the Windows calculator. If its value changes it will be announced.
*If the control which has focus suddenly hides or disappears, NVDA will either try to correct the focus or announce that it has lost focus. An example of where this happens is in the repare dialog for a network connection.
*The title of a dos window is no longer announced each time the user runs a command with in the window.
*NVDA now recognizes TRichEdit windows properly as rich edit controls which makes them accessible.
*The dialogs for changing the synthesizer and the voice no longer cause NVDA to crash.
*Internet Explorer: Fixed a few little bugs where doing something too quickly, or before a virtualBuffer had completely loaded, would cause an error.
*Image maps links in Mozilla Gecko virtualBuffers are now shown
*Improved support for links in dialog boxes (in Windows Vista).
*Fixed a spelling error in a message to do with not being able to find the status bar.
*Majorly improved performence when navigating in a rich edit control (such as in Wordpad). Moving with the cursor is much more responsive, and sayAll doesn't seem to crash any more. 
*Redesigned the exit dialog to contain ok and cancel buttons, rather than yes and no buttons. The default is now ok which means you can just press enter to exit, and the escape key now works to get rid of the dialog with out exiting.
 *Many internal changes which improve the way support for specific applications can be written, plus a few changes to try and improve memory leaks.


Changes since revision 316:
*Support for edit fields and text chat log in Skype.
*Internet Explorer (MSHTML) virtualBuffers now render IFrames (which means that user accounts in control panel now shows more of its content).
*Some more work to stop dialogs crashing (possibly) and protected against synths giving bad values, or complaining about bad values.
 *Fixed bug where combo boxes and sliders etc were speaking their value twice when it changed.
*Support for NVDA to fall back to using normal edit control support on a rich edit control that fails to work properly (example: log in fileZilla).
*Made sure that graphics with no label, but that are part of a link, are rendered in Mozilla Gecko virtualBuffers.
*Now use a different way of telling the difference between a link and an anchor tag in Mozilla Gecko virtualBuffers. Now anchor tags are not rendered if they are not supposed to be, but all normal links definitly are now.
*Renamed some of the scripts for better readability with in keyboard help mode (insert+1)
*Increased the size of the NVDA interface window so that more text can fit on a line.
*Added version and copyright info to the top of the built-in quick-start document.
*Improved sayAll for MS Word tables.
*Added support for the Miranda IM contact list. The code is a little dojy, but it seems to work ok on the systems tested so far. 
*Fixed the bug where listViews sometimes were reporting the wrong number of items (example: windows explorer details view, and Outlook Express message list)
*Added language support for Brazilian Portuguese, translations by Cleverson Casarin Uliana  
*Added language support for Finnish, translations by  Jani Kinnunen
*Added a language combo box to the user interface settings dialog on the preferences menu. Here you can choose between the available languages that NVDA will use to represent the interface, and screen reader messages. For all changes to take affect, you will need to restart NVDA.
*Hopefully stopped all freezes and crashes when doing sayAll in MS Word.
*Fixed freezes and crashes when reading some dialogs in MS Word such as Find and Replace, and Spelling and Gramma.
*SayAll now reads by sentence in Rich edit controls, MS Word documents, and Outlook Express message edit controls. This should make reading a little more fluent with some synths.
*Fix bugs in Outlook express and internet explorer edit controls where selecting text would not speak, or sayAll would fail to work. Although now arrowing by line may be a touch slower, all the standard text navigation functions have now been implemented properly, rather than just overiding some of the high-level scripts.
*Fixed up the support for entering and exiting menus. Now the name of a menu is spoken when entering it, and when leaving a menu the focus is placed properly back where it should be. NVDA also reports "menu closed" when leaving a menu.

Changes since revision 315:
*Fixed bug where NVDA would not notify of a foreground change sometimes after leaving a menu (example: shutdown or control pannel in the start menu).
*Added a script to read the foreground window and its descendants (useful for reading the contents of dialog boxes). This is bound to the key insert+b.
*Fixed a bug where some web pages in Mozilla Gecko windows would freeze NVDA when being loaded (example: www.expedia.com/). 
*Made sure that the old Viavoice driver was not being included in the packaging of the binary distribution. This hopefully will stop the Synthesizer dialog crashing NVDA on some systems.
 
Changes since revision 297:
*Documents in Mozilla Gecko now handle bullets and numbering of list items better. Previously a bullet would force a list item to sometimes be over two lines.
*Configuration dialog boxes have been added for voice settings, mouse settings, keyboard echo and object presentation. All of these settings can be changed in realtime, but if the dialog box is canceled, they go back to their origional values.
*Improved the reading of objects under the mouse more so that hopefully NVDA will not freeze if using the mouse to close a window.
*Improved responsiveness and memory management in some parts of NVDA. Most noticeably NVDA no longer will sometimes freeze up for a second or two when closing some applications.
*Progress bars in Mozilla Gecko windows now have the ability to beep on updating their values (like standard Windows progress bars)
*When leaving the menu bar or context menu of an application, NVDA now moves back to the correct place of focus and reports it.
*Removed the sapi4 driver because it was causing trouble on a lot of systems, plus it has to be rewritten to solve some problems to do with threading. Now NVDA only supports sapi5.
*Added a say 'cap' before capitals option to NVDA. When on (check the checkbox in voice settings) the word 'cap' will be prepended to any single capital letter spoken. This means either when typing a capital letter with sayTypedCharacters on, or when arrowing on to a capital letter. This was added because some synthesizers may not support pitch and therefore have no way of denoting capital letters.
*Caps lock and Num lock now speak when being turned on and off.
*NVDA no longer hides its user interface on startup by default. If you want it to hide by default, check the "Hide user interface on startup" checkbox in the User Interface settings dialog on the preferences menu.
*Added an option to automatically save the current configuration on exit. (Found in the User Interface settings dialog)
*The NVDA interface now contains a navigatable text control in the main part of its window, which contains a quick-start document explaining how the User interface works, and also documents many useful NVDA key strokes.
*Added a script to report the title of the active window (insert+t). Like speak title in many other screen readers.
*The navigator where am I script (insert+numpadAdd) now starts from the object that is a parent to the current navigator object, rather than starting from the actual current navigator object. This is to make it quicker to find out where you are since you can already report the current navigator object with insert+numpad5. The script now also says the word 'in' before each object to separate the objects more clearly.
*Added a script to report the dimentions and location (in pixles)of the current navigator object (shift+insert+numpad5) 

Changes since revision 293:
*Graphics in Mozilla Gecko virtualBuffers are now ignored if they do not have a title / alt attribute.
*Page up and page down in rich edit documents now speak the line that they move to.

Changes since revision 287:
*Support for pages with dynamic content in Mozilla Gekco applications is now complete. Make sure that updateContentDynamically (in the virtualBuffers section of nvda.ini) is set to true for this all to work.
NVDA does not yet automaticlaly read changes, but it does beep when things are being updated. you can arrow around to see what has changed.
*Reading of new text in dos console windows is again much improved.
*NVDA no longer crashes when pressing control+c in dos console windows.
*the speed in which NVDA Loads documents in mozilla gecko windows (such as in Firefox) is now more than doubled.
Example: it used to take around 8 seconds to load www.anz.com but now it takes only 3.
*insert+s used to turn speech on and off, but now it toggles between 3 speech modes: talk, beeps and off.
Talk is just normal speech, off is off, but beeps, is an idea that came from the Dos screen reader, ASAP. This mode plays a 5ms 10000HZ tone (very high and very short) each time an item of speech is supposed to happen. It is very responsive, and it allows you to deal with the situation when you are doing something that is constantly changing the screen, as in millions of files are scrolling up a dos console, or perhaps you are running a setup program that is constantly telling you what file it is copying etc. If you switch to the  beeps speech mode, you only have to wait until the flood of beeps stop and you know the task is finished. This is much faster than having to keep pressing control, or waiting for all the speech to finish.
*Made the pitch of the beeps speech mode configurable through beepsSpeechModePitch, in the speech section of nvda.ini.

Changes since revision 164:
*Sound files are used instead of PC speaker beeps to denote events in NVDA such as startup, exit, error and crash.
*Mouse shape changes are now reported if set to do so.
*Fixed some bugs in the sapi5 driver, making it more responsive, and less likely to not stop speaking when asked to.
*Objects that do not have a specific type (client objects) are now reported as "window".
*beeps are now used to communicate the percentage of a progress bar as it goes up (example: copying a large amount of data in windows explorer, or loading a large web page in internet explorer).
*group box names are now reported when an object with the focus is in one. (Example: settings buttons, advanced tab, system properties dialog, control panel). 
*NVDA can now read formatting changes in documents whilst reading with say all.
*A review say all, that doesn't use the system caret, but only the NVDA review cursor, can be started with the numpad Plus key. This sayAll is useful in dos consoles and other places that may not have a system caret.
*If your synthesizer is set to "auto" in nvda.ini (which it now is by default), NVDA will search for the first available synthesizer. Currently it looks for sapi5 and then sapi4.
*Fixed some crashes in MS Office applications
*In Microsoft Word, the row and column numbers of the current cell are spoken after the entering table message. Previously they were spoken before.
*If an object supports it, you can now review it with the numpad by line, word or character when you navigate to it with the insert numpad commands. Previously you could only review the object with focus.
*All objects now let their name, value and description be reviewed with the numberpad keys if the object doesn't have a specific text buffer. Example: arrowing to a list item in windows explorer and then using the numpad keys lets you review the spelling of the file name.
*Static text objects are now reviewable. This means it is now possible to review dialog text such as in the NBDA About dialog box. Just Navigate to the static text with the insert numpad commands and use the numpad keys to read it. 
*When moving focus to a list, the active list item now always gets spoken. (If there is no active list item, then it will say at least how many items are in the list, most of the time this is 0). Previously some lists spoke the active item, some didn't. 
*You can now move the mouse pointer to the current navigator object position with insert+numpadDivide. Also you can move the current Navigator object to the mouse pointer with insert+numpadMultiply.
*Fixed a bug that stopped internet explorer reading when pressing tab
*Links no longer say the URL as their value. They also now say "visited link" for visited links.
*Greatly improved the internet explorer virtualBuffer by having the type of object (link, heading, list) spoken as you arrow on to it, but not having it actually written physically in the buffer. So if you arrow to a link, you can straight away arrow through its name, rather than arrowing across l i n k first. 
*Frames are now supported in Internet Explorer.
*Edit fields in Internet Explorer forms are now able to be navigated with the cursor.
*It is now possible to edit and navigate in editable internet explorer windows (example: Outlook Express new message window). A part from a few controls which may not properly report their names, this makes Outlook Express now usable for both reading and writing messages.
*It is now possible to read web pages in Mozilla Firefox and emails in Mozilla Thunderbird. However, editing emails and navigating edit fields is not yet supported.
*Fixed bug where the default configuration had alignment=Always in the documentFormatting section. It is now Never. Please edit your nvda.ini to reflect this change if in deed your file was generated when this bug existed).
*Made MS Word and MS Excel slightly more responsive by using pre-generated com interface python code rather than querying the com interfaces each time a property or method is accessed. 
*Made NVDA over all much more responsive (especially in edit fields such as an address bar)
*Fixed bug where tooltips and help balloons were not speaking
*Fixed up some bugs in mouse tracking (NVDA should now report objects as the mouse moves over them).
*Reporting the object under the mouse can be turned off or on by insert+m.
*Added key echo scripts:
-insert+2 toggle speak typed characters
-insert+3 toggle speak typed words
-insert+4 toggle speak command keys
These scripts also make sure they say * when typing in edit fields with the protected state set (e.g. password fields).
*Fixed handling of crashes so that if the screen reader core dies, it should take the GUI down with it
*Added a voice dialog on the preferences menu
*The synthesizer dialog now only shows synthesizers currently found on your system. It also now has a longer description for each synth (including the name of the dll or com interface it uses)
*Added a save configuration to the NVDA menu. This writes the current config to nvda.ini, previously this was done automatically on exit. However, nvda.in is written to disc also once NVDA has been started successfully.
*Added a 'revert to saved configuration' command to the NVDA menu. This reloads the configuration from nvda.ini and sets up the speech etc to reflect the configuration. 
*Insert+q now properly activates the exit message dialog box, saying yes will exit NVDA completely.
*NVDA now starts with its window completely hidden (not even just minimized). You now need to press insert+n to bring it up, and press alt+f4 to make it go away. 
*The NVDA window when shown should be now centered in the middle of the screen and is 300 by 300 pixels in size. 
*Improved the internal structure of NVDA objects and virtualBuffers and made NVDA less dependent on MSAA. (NVDA still needs MSAA for most things, but now it is much easier for support for other accessibility APIs to be designed).
*Removed the IBM Viavoice synth driver due to licencing restrictions 

Changes since revision 82:
*Added support for the automatic speaking of font, style, page number etc of documents.
*Fixed many small bugs to do with navigating documents by character, word and line.
*Added support for Microsoft Word:
-Navigating by character, word and line
-Finding out current font, page number, style, whether you are in a table
*Added support for Microsoft Excel:
-Navigating around cells
-Finding out current font, coordinates, whether it has a formular
*Much improved support for dos console windows:
-Fixed bug that would crash NVDA when dos console windows close
-More responsive reading of new text (now watches for MSAA console events rather than checking over and over until it changes)
-No longer speaks new text if the new text is a character that the user has just typed
*Re-written virtualBuffer support:
-Now you can use the normal arrow keys to navigate like an edit field
-insert+space changes to focusInteractionMode so that key presses such as the arrows go straight through to the object with focus. (Used with Internet Explore to interact with certain form fields).
*Support for Internet Explorer document windows:
-Works both in and out of Internet Explorer itself (example: html messages in outlook express)
-Gives you the ability to navigate the document with the arrows (character, word and line)
-Detects links, form fields, headings etc.
*A new synth driver for IBM Viavoice has been added as "viavoice" (Works with versions that hav ibmeci50.dll).
*Improved sapi5 synth driver to include changing the voice
*When reading by character, pitch of speech goes up to denote capital letters if the synth supports it
*Improved overall responsivness by implementing MSAA support directly in to NVDA rather than using the pyAA (python Active Accessibility) library
*Added a keyboard help mode (insert+1)
*Included some minimal documentation in to the stand alone version of NVDA when it is built
*Added the ability for appModules to register and unregister their own NVDA objects and virtual Buffer objects
*Synth drivers now are stored in the synthDrivers directory, rather than in the base directory
*Added a toggle speech script (insert+s) to temporarily turn off speech
*Improved text processing before sending it to the synth so that words that have entirely capitalized sections such as in "NVDAObjects" are read correctly. Also so it handles the reading of words ending in numbers properly.
*Added support for reading plaine/rich text messages in outlook Express. (Together with the internet explorer support for HTML messages, this means all messages should be able to be read).
 *NVDA now by default asks the operating system for the names of control roles and states, but the defaults can be replaced in the NVDA dictionaries
*A say all script has been added for edit fields and documents (insert+downArrow)
*Increase and decrease rate scripts (insert+pageUp and insert+pageDown) have been added.
*The GUI has been changed so that there is an NVDA window. If closed, NVDA will exit. It also has a menu bar with menus to control NVDA:
-NVDA menu, exit
-Preferences menu, synthesizer...
-Help menu, about...

<|MERGE_RESOLUTION|>--- conflicted
+++ resolved
@@ -1,466 +1,463 @@
-What's New in NVDA
-
-Changes since 0.6 P2:
-* change: If the audio output device is set to use the Windows default device (Microsoft Sound Mapper), NVDA will now switch to the new default device for eSpeak and tones when the default device changes. For example, NVDA will switch to a USB audio device if it automatically becomes the default device when it is connected.
-* fix: The last chunk of audio is no longer cut off when using NVDA with eSpeak on a remote desktop server.
-* change: Improve performance of eSpeak with some Windows Vista audio drivers.
-* fix: Fix problems with saving speech dictionaries for certain voices.
-* fix: Eliminate the lag when moving by units other than character (word, line, etc.) towards the bottom of large plain text documents in Mozilla Gecko virtual buffers. (#155)
-* fix: If speak typed words is enabled, announce the word when enter is pressed.
-* fix: Fix some character set issues in richedit documents.
-* change: Read by sentence in richedit controls if possible.
-* change: The announcement of links, headings, lists and block quotes in documents is now configured in the Document Formatting preferences dialog. This includes Mozilla Gecko virtual buffers.
-* new: Support for formatting in IAccessible2 text controls, including Mozilla applications.
-* new: Spelling errors can now be reported where possible. This is configurable from the Document Formatting preferences dialog.
-* fix: The NVDA log viewer now uses richedit instead of just edit to display the log. This improves reading by word with NVDA and allows it to read log text beyond 65535 bytes.
-* new: NVDA can be configured to beep for either all or only visible progress bars. Alternatively, it can be configured to speak progress bar values every 10%.
-* fix: Fix some issues related to embedded objects in richedit controls.
-* new: Links can now be identified in richedit controls.
-* new: The mouse can now be moved to the character under the review cursor in most editable text controls. Previously, the mouse could only be moved to the center of the control.
-* fix: NVDA now reads page numbers in Microsoft Word. (#120)
-* fix: Fix the issue where tabbing to a checked checkbox in a Mozilla Gecko virtual buffer and pressing space would not announce that the checkbox was being unchecked.
-* fix: Correctly report partially checked checkboxes in Mozilla applications.
-* change: Rate is now the default setting in the speech synthesizer settings ring.
-* new: In virtual buffers, the review cursor now reviews the text of the buffer, rather than just the internal text of the navigator object (which is often not useful to the user). This means that you can navigate the virtual buffer hierarchically using object navigation and the review cursor will move to that point in the buffer.
-* fix: If the text selection expands or shrinks in both directions, read the selection as one chunk instead of two.
-* change: Improve the loading and unloading of appModules.
-* fix: When reading with the mouse, text in Mozilla Gecko edit fields should now be read.
-* fix: Say all should no longer cause certain SAPI5 synthesizers to crash.
-* fix: Say all should now work correctly with the sapi4activeVoice driver.
-* fix: Fixed an issue which meant that text selection changes were not being read in Windows standard edit controls before the first focus change after NVDA was started.
-* fix: Fix mouse tracking in Java objects. (#185)
-* new: Handle some additional states on Java controls.
-* fix: NVDA no longer reports Java tree view items with no children as being collapsed.
-* change: The title command (NVDA+t) now only reports the title instead of the entire object. If the foreground object has no name, the application's process name is used.
-* fix: Announce the object with focus when a Java window comes to the foreground. Previously, only the top-level Java object was announced.
-* new: If the title command (NVDA+t) is pressed twice, it spells the title. If pressed thrice, it is copied to the clipboard.
-* new: Keyboard help now reads the names of modifier keys when pressed alone.
-* new: Key names announced by keyboard help are now translatable.
-* new: Added support for the recognized text field in SiRecognizer. (#198)
-<<<<<<< HEAD
-* fix: When entering both a dialog and a property page inside that dialog, the text of the property page is no longer spoken twice.
-=======
-* new: Support for braille displays!
->>>>>>> 76e36e3a
-
-
-Changes since 0.6 P1:
-
-*Improved the default ESpeak voice in NVDA
-*Added a laptop keyboard layout. Keyboard layouts can be configured from NVDA's  Keyboard settings dialog. (#60)
-*Support for grouping items in SysListView32 controls, mainly found in Windows Vista. (#27)
-*Report the checked state of treeview items in SysTreeview32 controls.
-*Added shortcut keys for many of NVDA's configuration dialogs
-*Support for IAccessible2 enabled applications such as Mozilla Firefox when running NVDA from portable media, with out having to register any special Dll files
-*Fix a crash with the virtualBuffers Links List in Gecko applications. (#48)
-*NVDA should no longer crash Mozilla Gecko applications such as Firefox and Thunderbird if NVDA is running with higher privilages than the Mozilla Gecko application. E.g. NVDA is  running as Administrator.
-*Speech dictionaries (previously User dictionaries) now can be either case sensitive or insensitive, and the patterns can optionally be regular expressions. (#39)
-*Whether or not NVDA uses a 'screen layout' mode for virtual buffer documents can now be configured from a settings dialog
-*No longer report anchor tags with no href in Gecko documents as links. (#47)
-*The NVDA find command now remembers what you last searched for, across all applications. (#53)
-*Fix issues where the checked state would not be announced for some checkboxes and radio buttons in virtualBuffers
-*VirtualBuffer pass-through mode is now specific to each document, rather than NVDA globally. (#33)
-*Fixed some sluggishness with focus changes and incorrect speech interuption which sometimes occured when using NVDA on a system that had been on standby or was rather slow
-*Improve support for combo boxes in Mozilla Firefox. Specifically when arrowing around them text isn't repeated, and when jumping out of them, ancestor controls are not announced unnecessarily. Also virtualBuffer commands now work when focused on one  when you are in a virtualBuffer.
-*Improve accuracy of finding the statusbar in many applications. (#8)
-*Added the NVDA interactive Python console tool, to enable developers to look at and manipulate NVDA's internals as it is running
-*sayAll, reportSelection and reportCurrentLine scripts now work properly when in virtualBuffer pass-through mode. (#52)
-*The increase rate and decrease rate scripts have been removed. Users should use the synth settings ring scripts (control+nvda+arrows) or the Voice settings dialog
-*Improve the range and scale of the progress bar beeps
-*Added more quick keys to the new virtualBuffers:  l for list, i for list item, e for edit field, b for button, x for checkbox, r for radio button, g for graphic, q for blockquote, c for combo box, 1 through 6 for respective heading levels, s for separator, m for frame. (#67, #102, #108)
-*Canceling the loading of a new document in Mozilla Firefox now allows the user to keep using the old document's virtualBuffer if the old document hadn't yet really been destroyed. (#63)
-*Navigating by words in virtualBuffers is now more accurate as  words do not accidentally contain text from more than one field. (#70)
-*Improved accuracy of focus tracking and focus updating when navigating in Mozilla Gecko virtualBuffers.
-*Added a findPrevious script (shift+NVDA+f3) for use in new virtualBuffers
-*Improved sluggishness in Mozilla Gecko dialogs (in Firefox and Thunderbird). (#66)
-*Add the ability to view the current log file for NVDA. it can be found in the NVDA menu -> Tools
-*Scripts such as say time and date now take the current language in to account; punctuation and ordering of words now reflects the language
-*The language combo box in NVDA's General settings dialog now shows full language names for ease of use
-*When reviewing text in the current navigator object, the text is always up to date if it changes dynamically. E.g. reviewing the text of a list item in Task Manager. (#15)
-*When moving with the mouse, the current paragraph of text under the mouse is now announced, rather than either all the text in that particular object or just the current word. Also audio coordinates, and announcement of object roles is optional, they are turned off by default
-*Support for reading text with the mouse in Microsoft Word
-*Fixed bug where leaving the menu bar in applications such as Wordpad would cause text selection to not be announced anymore
-*In Winamp, the title of the track is no longer announced again and again when switching tracks, or pausing/resuming/stopping playback.
-*In Winamp,  Added ability to announce state of the shuffle and repeat controls as they are switched. Works in the main window and in the playlist editor
-*Improve the ability to activate particular fields in Mozilla Gecko virtualBuffers. May include clickable graphics, links containing paragraphs, and other weird structures
-*Fixed an initial lag when opening NVDA dialogs on some systems. (#65)
-*Add specific support for the Total Commander application
-*Fix bug in the sapi4serotek driver where the pitch could get locked at a particular value, i.e. stays high after reading a capital letter. (#89)
-*Announce clickable text and other fields as clickable in Mozilla Gecko VirtualBuffers. e.g.  a field which has an onclick HTML attribute. (#91)
-*When moving around Mozilla Gecko virtualBuffers, scroll the current field in to view -- useful so sighted peers have an idea of where the user is up to in the document. (#57)
-*Add basic support for ARIA live region show events in IAccessible2 enabled applications. Useful in the Chatzilla IRC application, new messages will now be read automatically
-*Some slight improvements to help use ARIA enabled web applications,  e.g. Google Docs
-*Stop adding extra blank lines to text when copying it from a virtualBuffer
-*Stop the space key from activating a link in the Links List. Now it can be used like other letters in order to  start typing the name of a particular link you wish to go to
-*The moveMouseToNavigator script (NVDA+numpadSlash) now moves the mouse to the centre of the navigator object, rather than the top left
-*Added scripts to click the left and right mouse buttons (numpadSlash and numpadStar respectively)
-*Improve access to the Windows System Tray. Focus hopefully should no longer seem to keep jumping back to one particular item. Reminder: to get to the System Tray use the Windows command WindowsKey+b. (#10)
-*Improve performance and stop announcing extra text when holding down a cursor key in an edit field and it hits the end
-*Stop the ability for NVDA to make the user wait while particular messages are spoken. Fixes some crashes/freezes with particular speech synthesizers. (#117)
-*Added support for the Audiologic Tts3 speech synthesizer, contribution by Gianluca Casalino. (#105)
-*Possibly improve performance when navigating around documents in Microsoft Word
-*Improved accuracy when reading text of alerts in Mozilla Gecko applications
-*Stop possible crashes when trying to save configuration on non-English versions of Windows. (#114)
-*Add an NVDA welcome dialog. This dialog is designed to provide essential information for new users and allows CapsLock to be configured as an NVDA modifier key. This dialog will be displayed when NVDA is started by default until it is disabled.
-*Fix basic support for Adobe Reader so it is possible to read documents  in  versions 8 and 9
-*Fix some errors that may have occured when holding down keys before NVDA is properly initialized
-*If the user has configured NVDA to save configuration on exit, make sure the configuration is properly saved when shutting down or logging out of  Windows.
-*Added an NVDA logo sound to the beginning of the installer, contributed by Victer Tsaran
-*NVDA, both running in the installer and otherwise, should properly clean up its system tray icon when it exits
-*Labels for standard controls in NVDA's dialogs (such as Ok and cancel buttons) should now show in the language NVDA is set to, rather than just staying in English.
-*NVDA's icon should now be  used for  the NVDA shortcuts in the start menu and on the Desktop, rather than a default application icon.
-*Read cells in MS Excel when moving with tab and shift+tab. (#146)
-*Fix some double speaking in particular lists in Skype.
-*Improved caret tracking in IAccessible2 and Java applications; e.g. in Open Office and Lotus Symphony, NVDA properly waits for the caret to move in documents rather than accidentally reading the wrong word or line at the end of some paragraphs. (#119)
-*Support for AkelEdit controls found in Akelpad 4.0
-*NVDA no longer locks up in Lotus Synphony when moving from the document to the menu bar.
-*NVDA no longer freezes in the Windows XP Add/Remove programs applet when launching an uninstaller. (#30)
-*NVDA no longer freezes when opening Spybot Search and Destroy
- 
-
- Changes since 0.5:
-
-Access to web content with new in-process virtualBuffers (so far for Mozilla Gecko applications including Firefox3 and Thunderbird3):
-*Load times have been improved almost by a factor of thirty (you no longer have to wait at all for most web pages to load in to the buffer)
-*Added a links list (NVDA+f7)
-*Improved the find dialog (control+nvda+f) so that it performs a case-insencitive search, plus fixed a few focus issues with that dialog box.
-*It is now possible to select and copy text in the new virtualBuffers
-*By default the new virtualBuffers represent the document in a screen layout (links and controls are not on separate lines unless they really are visually). You can toggle this feature with NVDA+v.
-*It is possible to move by paragraph with control+upArrow and control+downArrow.
-*Improved support for dynamic content
-*Improved over all accuracy of reading lines and fields when arrowing up and down.
-
-Internationalization:
-*It is now possible to type accented characters that rely on a "dead character", while NVDA is running.
-*NVDA now announces when the keyboard layout is changed (when pressing alt+shift).
-*The announce date and time feature now takes the system's current regional and language options in to account.
-* added czech translation (by Tomas Valusek with help from Jaromir Vit)
-* added vietnamese translation by Dang Hoai Phuc
-*Added Africaans (af_ZA) translation, by Willem van der Walt.
- * Added russian translation by Dmitry Kaslin 
-*Added polish translation by DOROTA CZAJKA and friends.
-*Added Japanese translation by Katsutoshi Tsuji.
-* added Thai translation by Amorn Kiattikhunrat
-* added croatian translation by Mario Percinic and Hrvoje Katic  
-*Added galician translation by Juan C. buno 
-*added ukrainian translation by Aleksey Sadovoy 
-
-Speech:
-*NVDA now comes packaged with eSpeak 1.33 which contains many improvements, among those are improved languages, named variants, ability to speak faster.
-*The voice settings dialog now allows you to change the variant of a synthesizer if it supports one. Variant is usually a slight variation on the current voice. (eSpeak supports variants).
-*Added the ability to change the inflection of a voice in the voice settings dialog if the current synthesizer supports this. (eSpeak supports inflection).
-*Added the ability to turn off speaking of object position information(e.g. 1 of 4). This option can be found in the Object presentation settings dialog.
- *NVDA can now beep when speaking a capital letter. This can be turned on and off with a check box in the voice settings dialog. Also added a raise pitch for capitals check box to configure whether NVDA should actually do its normal pitch raise for capitals. So now you can have either raise pitch, say cap, or beep, for capitals.
-*Added the ability to pause speech in NVDA (like found in Voice Over for the Mac). When NVDA is speaking something, you can press the control or shift keys to silence speech just like normal, but if you then tap the shift key again (as long as you havn't pressed any other keys) speech will continue from exactly where it left off.
-*Added a virtual synthDriver which outputs text to a window instead of speaking via a speech synthesiser. This should be more pleasant for sighted developers who are not used to speech synthesis but want to know what is spoken by NVDA. There are probably still some bugs, so feedback is most definitely welcome.
-*NVDA no longer by default speaks punctuation, you can enable speaking of punctuation with NVDA+p.
-*eSpeak by default now speaks quite a bit slower, which should make it easier for people who are using eSpeak for the first time, when installing or starting to use NVDA.
-*Added user dictionaries to NVDA. These allow you to make NVDA speak certain text differently. There are three dictionaries: default, voice, and temporary. Entries you add to the default dictionary will happen all the time in NVDA. Voice dictionaries are specific to the current synthesizer and voice you currently have set. And temporary dictionary is  for those times you quickly want to set a rule while you are doing a particular task, but you don't want it to be perminant (it will disappear if you close NVDA). For now the rules are regular expressions, not just normal text.
-*Synthesizers can now use any audio output device on your system, by setting the output device combo box in the Synthesizer dialog before selecting the synthesizer you want.
-
-Performance:
- *NVDA no longer takes up a huge amount of system memory , when editing messages in mshtml edit controls
-*Improved performance when reviewing text inside many controls that do not actually have a real cursor. e.g. MSN Messenger history window, treeview items, listview items etc.
-*Improved performance in rich edit documents.
-*NVDA should no longer slowly creep up in system memory size for no reason
-*Fixed bugs when  trying to focus on a dos console window more than three or so times. NVDA did have a tendency to completely crash.
-
-Key commands:
-*NVDA+shift+numpad6 and NVDA+shift+numpad4 allow you to navigate to the next or previous object in flow respectively. This means that you can navigate in an application by only using these two keys with out having to worry about going up by parent, or down to first child as you move around the object hyerarchy. For instance in a web browser such as firefox, you could navigate the document by object, by just using these two keys. If next in flow or previous in flow takes you up and out of an object, or down in to an object, ordered beeps indicate the direction.
-*You can now configure voice settings with out opening the voice settings dialog, by using the Synth Settings Ring. The synth settings ring is a group of voice settings you can toggle through by pressing control+NVDA+right and control+NVDA+left. To change a setting use control+NVDA+up and control+NVDA+down.
-*Added a command to report the current selection in edit fields (NVDA+shift+upArrow).
-*Quite a few NVDA commands that speak text (such as report current line etc) now can spell the text if pressed twice quickly.
-*the capslock, numpad insert and extended insert can all be used as the NVDA modifier key. Also if one of these keys is used, pressing the key twice with out pressing any other keys will send the key through to the operating system, just like you'd pressed the key with out NVDA running. To make one of these keys be the NVDA modifier key, check its checkbox in the Keyboard settings dialog (used to be called the keyboard echo dialog).
-
-Application support:
-*Improved support for Firefox3 and Thunderbird3 documents. Load times have been improved by almost a factor of thirty, a screen layout is used by default (press nvda+v to toggle between this and no screen layout), a links list (nvda+f7 has been added), the find dialog (control+nvda+f) is now case-insensitive, much better support for dynamic content, selecting and copying text is now possible.
-*In the MSN Messenger and Windows Live Messenger history windows, it is now possible to select and copy text.
-*Improved support for the audacity application
-*Added support for a few edit/text controls in Skype
-*Improved support for Miranda instant messenger application
-*Fixed some focus issues when opening html and plain text messages in Outlook Express. 
-*Outlook express newsgroup message fields are now labeled correctly
-*NVDA can now read the addresses in the Outlook Express message fields (to/from/cc etc)
-*NVDA should be now more accurate at announcing the next message in out look express when deleting a message from the message list.
-
-APIs and toolkits:
-*Improved object navigation for MSAA objects. If a window has a system menu, title bar, or scroll bars, you can now navigate to them.
-*Added support for the IAccessible2 accessibility API. A part from the ability to announce more control types, this also allows NVDA to access the cursor in applications such as Firefox 3 and Thunderbird 3, allowing you to navigate, select or edit text.
-*Added support for Scintilla edit controls (such controls can be found in Notepad++ or Tortoise SVN).
-*Added support for Java applications (via the Java Access Bridge). This can provide basic support for Open Office (if Java is enabled), and any other stand-alone Java application. Note that java applets with in a web browser may not work yet.
-
-Mouse:
-*Improved support for reading what is under the mouse pointer as it moves. It is now much faster, and it also now has the ability in some controls such as standard edit fields, Java and IAccessible2 controls, to read the current word, not just the current object. This may be of some used to vision impared people who just want to read a specific bit of text with the mouse.
-*Added a new config option, found in the mouse settings dialog. Play audio when mouse moves, when checked, plays a 40 ms beep each time the mouse moves, with its pitch (between 220 and 1760 hz) representing the y axis, and left/right volume, representing the x axis. This enables a blind person to get a rough idea of where the mouse is on the screen as its being moved. This feature also depends on reportObjectUnderMouse also being turned on. So this means that if you quickly need to disable both beeps and announcing of objects, then just press NVDA+m. The beeps are also louder or softer depending on how bright the screen is at that point.
-
-Object presentation and interaction:
-*Improved support for most common treeview controls. NVDA now tells you how many items are in the branch when you expand it. It also announces the level when moving in and out of branches. And, it announces the current item number and number of items, according to the current branch, not the entire 
-treeview.
-*Improved what is announced when focus changes as you move around applications or the operating system. Now instead of just hearing the control you land on, you hear information about any controls this control is positioned inside of. For instance if you tab and land on a button inside a groupbox, the groupbox will also get announced.
-*NVDA now tries to speak the message inside many dialog boxes as they appear. This is accurate most of the time, though there are still many dialogs that arn't as good as they could be.
-*Added a report object descriptions checkbox to the object presentation settings dialog. Power users may wish to sometimes uncheck this to stop NVDA announcing a lot of extra descriptions on particular controls,  such as in Java applications.
-*NVDA automatically announces selected text in edit controls when focus moves to them. If there isn't any selected text, then it just announces the current line like usual.
-*NVDA is a lot more careful now when it plays beeps to indicate progress bar changes in applications. It no longer goes crazy in Eclipse applications such as Lotus Notes/Symphony, and Accessibility Probe.
-
-User Interface:
-*Removed the NVDA interface window, and replaced it with a simple NVDA popup menu.
-*NVDA's user interface settings dialog is now called General Settings. It also contains an extra setting: a combo box to set the log level, for what messages should go to NVDA's log file. Note that NVDA's log file is now called nvda.log not debug.log.
-*Removed the report object group names checkBox from the object presentation settings dialog, reporting of group names now is handled differently.
-
-
-Changes since r425:
-*NVDA now has a built-in synthesizer called eSpeak, developed by Jonathan Duddington.
-It is very responsive and lite-weight, and has support for many different languages. Sapi synthesizers can still be used, but eSpeak will be used by default. 
-eSpeak does not depend on any special software to be installed, so it can be used with NVDA on any computer, on a USB thumb drive, or anywhere. 
-For more info on eSpeak, or to find other versions, go to
-http://espeak.sourceforge.net/.
-*Fix bug where the wrong character was being announced when pressing delete in Internet Explorer / Outlook Express editable panes.
-*Added support for more edit fields in Skype.
-*VirtualBuffers only get loaded when focus is on the window that needs to be loaded. This fixes some problems when the preview pane is turned on in Outlook Express.
-*Added commandline arguments to NVDA:
--m, --minimal: do not play startup/exit sounds and do not show the interface on startup if set to do so.
--q, --quit: quit any other already running instance of NVDA and then exit
--s, --stderr-file fileName: specify where NVDA should place uncaught errors and exceptions
--d, --debug-file fileName: specify where NVDA should place debug messages
--c, --config-file: specify an alternative configuration file  
--h, -help: show a help message listing commandline arguments
- *Fixed bug where punctuation symbols would not be translated to the appropriate language, when using a language other than english, and when speak typed characters was turned on.
-*Added Slovak language files thanks to Peter Vagner 
-*Added a Virtual Buffer settings dialog and a Document Formatting settings dialog, from Peter Vagner.
-*Added French translation thanks to Michel Such 
-*Added a script to toggle beeping of progress bars on and off (insert+u). Contributed by Peter Vagner.
-*Made more messages in NVDA be translatable for other languages. This includes script descriptions when in keyboard help.
-*Added a find dialog to the virtualBuffers (internet Explorer and Firefox). Pressing control+f when on a page brings up a dialog in which you can type some text to find. Pressing enter will then search for this text and place the virtualBuffer cursor on this line. Pressing f3 will also search for the next occurance of the text.
-*When speak typed characters is turned on, more characters should be now spoken. Technically, now ascii characters from 32 to 255 can now be spoken.
-*Renamed some control types for better readability. Editable text is now edit, outline is now tree view and push button is now button.
-*When arrowing around list items in a list, or tree view items in a tree view, the control type (list item, tree view item) is no longer spoken, to speed up navigation.
-*Has Popup (to indicate that a menu has a submenu) is now spoken as submenu.
-*Where some language use control and alt (or altGR) to enter a special character, NVDA now will speak these characters when speak typed characters is on.
-*Fixed some problems with reviewing static text controls.
-*Added Translation for Traditional Chinese, thanks to Coscell Kao.
-*Re-structured an important part of the NVDA code, which should now fix many issues with NVDA's user interface (including settings dialogs).
-*Added Sapi4 support to NVDA. Currently there are two sapi4 drivers, one based on code contributed by Serotek Corporation, and one using the ActiveVoice.ActiveVoice com Interface. Both these drivers have issues, see which one works best for you.
-*Now when trying to run a new copy of NVDA while an older copy is still running will cause the new copy to just exit. This fixes a major problem where running multiple copies of NVDA makes your system very unusable.
-*Renamed the title of the NVDA user interface from NVDA Interface to NVDA. 
-*Fixed a bug in Outlook Express where pressing backspace at the start of an editable message would cause an error.
-*Added patch from Rui Batista that adds a script to report the current battery status on laptops (insert+shift+b).
- *Added a synth driver called Silence. This is a synth driver that does not speak anything, allowing NVDA to stay completely silent at all times. Eventually this could be used along with Braille support, when we have it.
-*Added capitalPitchChange setting for synthesizers thanks to J.J. Meddaugh
-*Added patch from J.J. Meddaugh that makes the toggle report objects under mouse script more like the other toggle scripts (saying on/off rather than changing the whole statement).
-*Added spanish translation (es) contributed by Juan C. buo.
-*Added Hungarian language file from Tamas Gczy.
-*Added Portuguese language file from Rui Batista.
-*Changing the voice in the voice settings dialog now sets the rate, pitch and volume sliders to the new values according to the synthesizer, rather than forcing the synthesizer to be set to the old values. This fixes issues where a synth like eloquence or viavoice seems to speek at a much faster rate than all other synths.
-*Fixed a bug where either speech would stop, or NVDA would entirely crash, when in a Dos console window.
-*If support for a particular language exists, NVDA now automatically can show its interface and speak its messages in the language Windows is set to. A particular language can still be chosen manualy from the user interface settings dialog as well.
-*Added script 'toggleReportDynamicContentChanges' (insert+5). This toggles whether new text, or other dynamic changes should be automatically announced. So far this only works in Dos Console Windows.
-*Added script 'toggleCaretMovesReviewCursor' (insert+6). This toggles whether the review cursor should be automatically repositioned when the system caret moves. This is useful in Dos console windows when trying to read information as the screen is updating.
-*Added script 'toggleFocusMovesNavigatorObject' (insert+7). This toggles whether the navigator object is repositioned on the object with focus as it changes.
-*Added some documentation translated in to various languages. So far there is French, Spannish and Finish.
-*Removed some developer documentation from the binary distribution of NVDA, it is only now in the source version.
-*Fixed a possible bug in Windows Live Messanger and MSN Messenger where arrowing up and down the contact list would cause errors.
-*New messages are now automatically spoken when in a conversation using Windows Live Messenger. (only works for English versions so far)
-*The history window in a Windows Live Messenger conversation can now be read by using the arrow keys. (Only works for English versions so far) 
-*Added script 'passNextKeyThrough' (insert+f2). Press this key, and then the next key pressed will be passed straight through to Windows. This is useful if you have to press a certain key in an application but NVDA uses that key for something else.
-*NVDA no longer freezes up for more than a minute when opening very large documents in MS Word.
- *Fixed a bug where moving out of a table in MS Word, and then moving back in, caused the current row/column numbers not to be spoken if moving back in to exactly the same cell.
-*When starting NVDA with a synthesizer that doesn't exist, or is not working, the sapi5 synth will try and be loaded in stead, or if sapi5 isn't working, then speech will be set to silence.
-*Increasing and decreasing rate scripts can no longer take the rate above 100 or below 0.
-*If there is an error with a language when choosing it in the User Interface Settings dialog, a message box will alert the user to the fact.
-*NVDA now asks if it should save configuration and restart if the user has just changed the language in the User Interface Settings Dialog.
-NVDA must be restarted for the language change to fully take effect.
-*If a synthesizer can not be loaded, when choosing it from the synthesizer dialog, a message box alerts the user to the fact.
-*When loading a synthesizer for the first time, NVDA lets the synthesizer choose the most suitable voice, rate and pitch parameters, rather than forcing it to defaults it thinks are ok.
-This fixes a problem where Eloquence and Viavoice sapi4 synths start speaking way too fast for the first time.
-
-Changes since revision 380:
-*Added German language translation thanks to Ali Savas <ali-savas@gmx.de>.
-*Make the NVDA exit dialog act more like a standard warning dialog with icon and sound.
-*NVDA now has its own icon, which appears in the top left corner of the NVDA interface window, and also now on the system tray.
-*When the NVDA interface window is visible, it no longer has a taskbar icon, only a system tray icon. Pressing enter or double clicking on the system tray icon will bring up the NVDA interface window, just like insert+n.
-*Outlook express: When arrowing through an attachment list for an email, NVDA no longer reports each one as being called attachment.
-*Fixed some bugs in Mozilla application virtualBuffers where spaces were being inserted where they shouldn't be. Also some lines were still longer than the max line length configuration option.
-*Fixed a bug where NVDA would not be able to be started from any directory but its own.
-*Fixed bug where NVDA would not report the proper focus when in a menu, when pressing insert+upArrow
-*Possibly fixed a bug where NVDA would sometimes crash when a dos console window gained focus.
-*Fixed a bug where NVDA would report an error in keyboardHandler on startup.
-*Added support for the edit fields in Skype's add contact wizard.
-*Slightly improved cursor tracking and speaking of the right character when arrowing by character in some windows such as dos consoles.
- *A possible fix for the bug where opening dialogs in the preferences menu would cause NVDA to crash.
-*Improved the speaking of script names and descriptions when in keyboard help mode (insert+1). Script names are now spoken with out the underlines, and the description is spoken before the location, rather than after.
-*When changing the voice of a sapi5 synthesizer, NVDA now reloads sapi5 each time. This fixes a problem where some voices would sound aliased or scratchy.
-*Improved performance when holding down arrow keys etc in edit fields and Word documents etc. Now NVDA only tries to speak the line or character if there is nothing else that has been already requested (i.e. it will only speak when finally letting go of the arrow keys).
-*NVDA should now be able to be run on read-only file systems (such as CDs) and should have slightly better performance when running off a USB key. This is because NVDA now creates all beep wave files and debugging logs etc in the user's temp directory, rather than its own. This does mean though now that if you wish to look at a debug file, they are now in the temp directory named as nvda_debug.log and nvda_stderr.log. Also NVDA now better handles the situation where the configuration file (nvda.ini) can not be saved because of a read-only file system.
-
-
-Changes since revision 348:
-*Improved responsiveness and accuracy of navigating around Outlook Express message edit controls and Internet Explorer edit controls.
-*The names of email fields in Outlook Express like To, CC, subject are all reported correctly when moving between them.
- *Page down in internet Explorer and Mozilla virtualBuffers now works properly, rather than moving to the bottom of the document.
-*Some dialog box windows, which weren't being announced as dialogs are now announcing properly. Namely ones that use the TWizardForm class (such as Free Ino setup).
-*More improvements to reading menus plus making sure that the focus is properly announced when leaving them. The new XP start menu seems to read ok now, previously some things wouldn't read unless you went in and out of one of the sub-menus.
-*Fixed a bug with edit controls where lines could appear garbled or they could also just cause NVDA to freeze.
-*Improved the loading of NVDA when run off a USB key. It now should start talking much earlier, while loading what it has to.
-  *AppModules (for MS Word, Excel, Miranda, Outlook Express etc) now should load properly in Windows 2000.
-*Support for MS Word and MS Excel should load much more quicker. previously there was a possibility  that it could take up to a minute to generate needed files.
-*Some unneeded files are no longer included in the binary package.
-*Added basic support for the display on the Windows calculator. If its value changes it will be announced.
-*If the control which has focus suddenly hides or disappears, NVDA will either try to correct the focus or announce that it has lost focus. An example of where this happens is in the repare dialog for a network connection.
-*The title of a dos window is no longer announced each time the user runs a command with in the window.
-*NVDA now recognizes TRichEdit windows properly as rich edit controls which makes them accessible.
-*The dialogs for changing the synthesizer and the voice no longer cause NVDA to crash.
-*Internet Explorer: Fixed a few little bugs where doing something too quickly, or before a virtualBuffer had completely loaded, would cause an error.
-*Image maps links in Mozilla Gecko virtualBuffers are now shown
-*Improved support for links in dialog boxes (in Windows Vista).
-*Fixed a spelling error in a message to do with not being able to find the status bar.
-*Majorly improved performence when navigating in a rich edit control (such as in Wordpad). Moving with the cursor is much more responsive, and sayAll doesn't seem to crash any more. 
-*Redesigned the exit dialog to contain ok and cancel buttons, rather than yes and no buttons. The default is now ok which means you can just press enter to exit, and the escape key now works to get rid of the dialog with out exiting.
- *Many internal changes which improve the way support for specific applications can be written, plus a few changes to try and improve memory leaks.
-
-
-Changes since revision 316:
-*Support for edit fields and text chat log in Skype.
-*Internet Explorer (MSHTML) virtualBuffers now render IFrames (which means that user accounts in control panel now shows more of its content).
-*Some more work to stop dialogs crashing (possibly) and protected against synths giving bad values, or complaining about bad values.
- *Fixed bug where combo boxes and sliders etc were speaking their value twice when it changed.
-*Support for NVDA to fall back to using normal edit control support on a rich edit control that fails to work properly (example: log in fileZilla).
-*Made sure that graphics with no label, but that are part of a link, are rendered in Mozilla Gecko virtualBuffers.
-*Now use a different way of telling the difference between a link and an anchor tag in Mozilla Gecko virtualBuffers. Now anchor tags are not rendered if they are not supposed to be, but all normal links definitly are now.
-*Renamed some of the scripts for better readability with in keyboard help mode (insert+1)
-*Increased the size of the NVDA interface window so that more text can fit on a line.
-*Added version and copyright info to the top of the built-in quick-start document.
-*Improved sayAll for MS Word tables.
-*Added support for the Miranda IM contact list. The code is a little dojy, but it seems to work ok on the systems tested so far. 
-*Fixed the bug where listViews sometimes were reporting the wrong number of items (example: windows explorer details view, and Outlook Express message list)
-*Added language support for Brazilian Portuguese, translations by Cleverson Casarin Uliana  
-*Added language support for Finnish, translations by  Jani Kinnunen
-*Added a language combo box to the user interface settings dialog on the preferences menu. Here you can choose between the available languages that NVDA will use to represent the interface, and screen reader messages. For all changes to take affect, you will need to restart NVDA.
-*Hopefully stopped all freezes and crashes when doing sayAll in MS Word.
-*Fixed freezes and crashes when reading some dialogs in MS Word such as Find and Replace, and Spelling and Gramma.
-*SayAll now reads by sentence in Rich edit controls, MS Word documents, and Outlook Express message edit controls. This should make reading a little more fluent with some synths.
-*Fix bugs in Outlook express and internet explorer edit controls where selecting text would not speak, or sayAll would fail to work. Although now arrowing by line may be a touch slower, all the standard text navigation functions have now been implemented properly, rather than just overiding some of the high-level scripts.
-*Fixed up the support for entering and exiting menus. Now the name of a menu is spoken when entering it, and when leaving a menu the focus is placed properly back where it should be. NVDA also reports "menu closed" when leaving a menu.
-
-Changes since revision 315:
-*Fixed bug where NVDA would not notify of a foreground change sometimes after leaving a menu (example: shutdown or control pannel in the start menu).
-*Added a script to read the foreground window and its descendants (useful for reading the contents of dialog boxes). This is bound to the key insert+b.
-*Fixed a bug where some web pages in Mozilla Gecko windows would freeze NVDA when being loaded (example: www.expedia.com/). 
-*Made sure that the old Viavoice driver was not being included in the packaging of the binary distribution. This hopefully will stop the Synthesizer dialog crashing NVDA on some systems.
- 
-Changes since revision 297:
-*Documents in Mozilla Gecko now handle bullets and numbering of list items better. Previously a bullet would force a list item to sometimes be over two lines.
-*Configuration dialog boxes have been added for voice settings, mouse settings, keyboard echo and object presentation. All of these settings can be changed in realtime, but if the dialog box is canceled, they go back to their origional values.
-*Improved the reading of objects under the mouse more so that hopefully NVDA will not freeze if using the mouse to close a window.
-*Improved responsiveness and memory management in some parts of NVDA. Most noticeably NVDA no longer will sometimes freeze up for a second or two when closing some applications.
-*Progress bars in Mozilla Gecko windows now have the ability to beep on updating their values (like standard Windows progress bars)
-*When leaving the menu bar or context menu of an application, NVDA now moves back to the correct place of focus and reports it.
-*Removed the sapi4 driver because it was causing trouble on a lot of systems, plus it has to be rewritten to solve some problems to do with threading. Now NVDA only supports sapi5.
-*Added a say 'cap' before capitals option to NVDA. When on (check the checkbox in voice settings) the word 'cap' will be prepended to any single capital letter spoken. This means either when typing a capital letter with sayTypedCharacters on, or when arrowing on to a capital letter. This was added because some synthesizers may not support pitch and therefore have no way of denoting capital letters.
-*Caps lock and Num lock now speak when being turned on and off.
-*NVDA no longer hides its user interface on startup by default. If you want it to hide by default, check the "Hide user interface on startup" checkbox in the User Interface settings dialog on the preferences menu.
-*Added an option to automatically save the current configuration on exit. (Found in the User Interface settings dialog)
-*The NVDA interface now contains a navigatable text control in the main part of its window, which contains a quick-start document explaining how the User interface works, and also documents many useful NVDA key strokes.
-*Added a script to report the title of the active window (insert+t). Like speak title in many other screen readers.
-*The navigator where am I script (insert+numpadAdd) now starts from the object that is a parent to the current navigator object, rather than starting from the actual current navigator object. This is to make it quicker to find out where you are since you can already report the current navigator object with insert+numpad5. The script now also says the word 'in' before each object to separate the objects more clearly.
-*Added a script to report the dimentions and location (in pixles)of the current navigator object (shift+insert+numpad5) 
-
-Changes since revision 293:
-*Graphics in Mozilla Gecko virtualBuffers are now ignored if they do not have a title / alt attribute.
-*Page up and page down in rich edit documents now speak the line that they move to.
-
-Changes since revision 287:
-*Support for pages with dynamic content in Mozilla Gekco applications is now complete. Make sure that updateContentDynamically (in the virtualBuffers section of nvda.ini) is set to true for this all to work.
-NVDA does not yet automaticlaly read changes, but it does beep when things are being updated. you can arrow around to see what has changed.
-*Reading of new text in dos console windows is again much improved.
-*NVDA no longer crashes when pressing control+c in dos console windows.
-*the speed in which NVDA Loads documents in mozilla gecko windows (such as in Firefox) is now more than doubled.
-Example: it used to take around 8 seconds to load www.anz.com but now it takes only 3.
-*insert+s used to turn speech on and off, but now it toggles between 3 speech modes: talk, beeps and off.
-Talk is just normal speech, off is off, but beeps, is an idea that came from the Dos screen reader, ASAP. This mode plays a 5ms 10000HZ tone (very high and very short) each time an item of speech is supposed to happen. It is very responsive, and it allows you to deal with the situation when you are doing something that is constantly changing the screen, as in millions of files are scrolling up a dos console, or perhaps you are running a setup program that is constantly telling you what file it is copying etc. If you switch to the  beeps speech mode, you only have to wait until the flood of beeps stop and you know the task is finished. This is much faster than having to keep pressing control, or waiting for all the speech to finish.
-*Made the pitch of the beeps speech mode configurable through beepsSpeechModePitch, in the speech section of nvda.ini.
-
-Changes since revision 164:
-*Sound files are used instead of PC speaker beeps to denote events in NVDA such as startup, exit, error and crash.
-*Mouse shape changes are now reported if set to do so.
-*Fixed some bugs in the sapi5 driver, making it more responsive, and less likely to not stop speaking when asked to.
-*Objects that do not have a specific type (client objects) are now reported as "window".
-*beeps are now used to communicate the percentage of a progress bar as it goes up (example: copying a large amount of data in windows explorer, or loading a large web page in internet explorer).
-*group box names are now reported when an object with the focus is in one. (Example: settings buttons, advanced tab, system properties dialog, control panel). 
-*NVDA can now read formatting changes in documents whilst reading with say all.
-*A review say all, that doesn't use the system caret, but only the NVDA review cursor, can be started with the numpad Plus key. This sayAll is useful in dos consoles and other places that may not have a system caret.
-*If your synthesizer is set to "auto" in nvda.ini (which it now is by default), NVDA will search for the first available synthesizer. Currently it looks for sapi5 and then sapi4.
-*Fixed some crashes in MS Office applications
-*In Microsoft Word, the row and column numbers of the current cell are spoken after the entering table message. Previously they were spoken before.
-*If an object supports it, you can now review it with the numpad by line, word or character when you navigate to it with the insert numpad commands. Previously you could only review the object with focus.
-*All objects now let their name, value and description be reviewed with the numberpad keys if the object doesn't have a specific text buffer. Example: arrowing to a list item in windows explorer and then using the numpad keys lets you review the spelling of the file name.
-*Static text objects are now reviewable. This means it is now possible to review dialog text such as in the NBDA About dialog box. Just Navigate to the static text with the insert numpad commands and use the numpad keys to read it. 
-*When moving focus to a list, the active list item now always gets spoken. (If there is no active list item, then it will say at least how many items are in the list, most of the time this is 0). Previously some lists spoke the active item, some didn't. 
-*You can now move the mouse pointer to the current navigator object position with insert+numpadDivide. Also you can move the current Navigator object to the mouse pointer with insert+numpadMultiply.
-*Fixed a bug that stopped internet explorer reading when pressing tab
-*Links no longer say the URL as their value. They also now say "visited link" for visited links.
-*Greatly improved the internet explorer virtualBuffer by having the type of object (link, heading, list) spoken as you arrow on to it, but not having it actually written physically in the buffer. So if you arrow to a link, you can straight away arrow through its name, rather than arrowing across l i n k first. 
-*Frames are now supported in Internet Explorer.
-*Edit fields in Internet Explorer forms are now able to be navigated with the cursor.
-*It is now possible to edit and navigate in editable internet explorer windows (example: Outlook Express new message window). A part from a few controls which may not properly report their names, this makes Outlook Express now usable for both reading and writing messages.
-*It is now possible to read web pages in Mozilla Firefox and emails in Mozilla Thunderbird. However, editing emails and navigating edit fields is not yet supported.
-*Fixed bug where the default configuration had alignment=Always in the documentFormatting section. It is now Never. Please edit your nvda.ini to reflect this change if in deed your file was generated when this bug existed).
-*Made MS Word and MS Excel slightly more responsive by using pre-generated com interface python code rather than querying the com interfaces each time a property or method is accessed. 
-*Made NVDA over all much more responsive (especially in edit fields such as an address bar)
-*Fixed bug where tooltips and help balloons were not speaking
-*Fixed up some bugs in mouse tracking (NVDA should now report objects as the mouse moves over them).
-*Reporting the object under the mouse can be turned off or on by insert+m.
-*Added key echo scripts:
--insert+2 toggle speak typed characters
--insert+3 toggle speak typed words
--insert+4 toggle speak command keys
-These scripts also make sure they say * when typing in edit fields with the protected state set (e.g. password fields).
-*Fixed handling of crashes so that if the screen reader core dies, it should take the GUI down with it
-*Added a voice dialog on the preferences menu
-*The synthesizer dialog now only shows synthesizers currently found on your system. It also now has a longer description for each synth (including the name of the dll or com interface it uses)
-*Added a save configuration to the NVDA menu. This writes the current config to nvda.ini, previously this was done automatically on exit. However, nvda.in is written to disc also once NVDA has been started successfully.
-*Added a 'revert to saved configuration' command to the NVDA menu. This reloads the configuration from nvda.ini and sets up the speech etc to reflect the configuration. 
-*Insert+q now properly activates the exit message dialog box, saying yes will exit NVDA completely.
-*NVDA now starts with its window completely hidden (not even just minimized). You now need to press insert+n to bring it up, and press alt+f4 to make it go away. 
-*The NVDA window when shown should be now centered in the middle of the screen and is 300 by 300 pixels in size. 
-*Improved the internal structure of NVDA objects and virtualBuffers and made NVDA less dependent on MSAA. (NVDA still needs MSAA for most things, but now it is much easier for support for other accessibility APIs to be designed).
-*Removed the IBM Viavoice synth driver due to licencing restrictions 
-
-Changes since revision 82:
-*Added support for the automatic speaking of font, style, page number etc of documents.
-*Fixed many small bugs to do with navigating documents by character, word and line.
-*Added support for Microsoft Word:
--Navigating by character, word and line
--Finding out current font, page number, style, whether you are in a table
-*Added support for Microsoft Excel:
--Navigating around cells
--Finding out current font, coordinates, whether it has a formular
-*Much improved support for dos console windows:
--Fixed bug that would crash NVDA when dos console windows close
--More responsive reading of new text (now watches for MSAA console events rather than checking over and over until it changes)
--No longer speaks new text if the new text is a character that the user has just typed
-*Re-written virtualBuffer support:
--Now you can use the normal arrow keys to navigate like an edit field
--insert+space changes to focusInteractionMode so that key presses such as the arrows go straight through to the object with focus. (Used with Internet Explore to interact with certain form fields).
-*Support for Internet Explorer document windows:
--Works both in and out of Internet Explorer itself (example: html messages in outlook express)
--Gives you the ability to navigate the document with the arrows (character, word and line)
--Detects links, form fields, headings etc.
-*A new synth driver for IBM Viavoice has been added as "viavoice" (Works with versions that hav ibmeci50.dll).
-*Improved sapi5 synth driver to include changing the voice
-*When reading by character, pitch of speech goes up to denote capital letters if the synth supports it
-*Improved overall responsivness by implementing MSAA support directly in to NVDA rather than using the pyAA (python Active Accessibility) library
-*Added a keyboard help mode (insert+1)
-*Included some minimal documentation in to the stand alone version of NVDA when it is built
-*Added the ability for appModules to register and unregister their own NVDA objects and virtual Buffer objects
-*Synth drivers now are stored in the synthDrivers directory, rather than in the base directory
-*Added a toggle speech script (insert+s) to temporarily turn off speech
-*Improved text processing before sending it to the synth so that words that have entirely capitalized sections such as in "NVDAObjects" are read correctly. Also so it handles the reading of words ending in numbers properly.
-*Added support for reading plaine/rich text messages in outlook Express. (Together with the internet explorer support for HTML messages, this means all messages should be able to be read).
- *NVDA now by default asks the operating system for the names of control roles and states, but the defaults can be replaced in the NVDA dictionaries
-*A say all script has been added for edit fields and documents (insert+downArrow)
-*Increase and decrease rate scripts (insert+pageUp and insert+pageDown) have been added.
-*The GUI has been changed so that there is an NVDA window. If closed, NVDA will exit. It also has a menu bar with menus to control NVDA:
--NVDA menu, exit
--Preferences menu, synthesizer...
--Help menu, about...
-
+What's New in NVDA
+
+Changes since 0.6 P2:
+* change: If the audio output device is set to use the Windows default device (Microsoft Sound Mapper), NVDA will now switch to the new default device for eSpeak and tones when the default device changes. For example, NVDA will switch to a USB audio device if it automatically becomes the default device when it is connected.
+* fix: The last chunk of audio is no longer cut off when using NVDA with eSpeak on a remote desktop server.
+* change: Improve performance of eSpeak with some Windows Vista audio drivers.
+* fix: Fix problems with saving speech dictionaries for certain voices.
+* fix: Eliminate the lag when moving by units other than character (word, line, etc.) towards the bottom of large plain text documents in Mozilla Gecko virtual buffers. (#155)
+* fix: If speak typed words is enabled, announce the word when enter is pressed.
+* fix: Fix some character set issues in richedit documents.
+* change: Read by sentence in richedit controls if possible.
+* change: The announcement of links, headings, lists and block quotes in documents is now configured in the Document Formatting preferences dialog. This includes Mozilla Gecko virtual buffers.
+* new: Support for formatting in IAccessible2 text controls, including Mozilla applications.
+* new: Spelling errors can now be reported where possible. This is configurable from the Document Formatting preferences dialog.
+* fix: The NVDA log viewer now uses richedit instead of just edit to display the log. This improves reading by word with NVDA and allows it to read log text beyond 65535 bytes.
+* new: NVDA can be configured to beep for either all or only visible progress bars. Alternatively, it can be configured to speak progress bar values every 10%.
+* fix: Fix some issues related to embedded objects in richedit controls.
+* new: Links can now be identified in richedit controls.
+* new: The mouse can now be moved to the character under the review cursor in most editable text controls. Previously, the mouse could only be moved to the center of the control.
+* fix: NVDA now reads page numbers in Microsoft Word. (#120)
+* fix: Fix the issue where tabbing to a checked checkbox in a Mozilla Gecko virtual buffer and pressing space would not announce that the checkbox was being unchecked.
+* fix: Correctly report partially checked checkboxes in Mozilla applications.
+* change: Rate is now the default setting in the speech synthesizer settings ring.
+* new: In virtual buffers, the review cursor now reviews the text of the buffer, rather than just the internal text of the navigator object (which is often not useful to the user). This means that you can navigate the virtual buffer hierarchically using object navigation and the review cursor will move to that point in the buffer.
+* fix: If the text selection expands or shrinks in both directions, read the selection as one chunk instead of two.
+* change: Improve the loading and unloading of appModules.
+* fix: When reading with the mouse, text in Mozilla Gecko edit fields should now be read.
+* fix: Say all should no longer cause certain SAPI5 synthesizers to crash.
+* fix: Say all should now work correctly with the sapi4activeVoice driver.
+* fix: Fixed an issue which meant that text selection changes were not being read in Windows standard edit controls before the first focus change after NVDA was started.
+* fix: Fix mouse tracking in Java objects. (#185)
+* new: Handle some additional states on Java controls.
+* fix: NVDA no longer reports Java tree view items with no children as being collapsed.
+* change: The title command (NVDA+t) now only reports the title instead of the entire object. If the foreground object has no name, the application's process name is used.
+* fix: Announce the object with focus when a Java window comes to the foreground. Previously, only the top-level Java object was announced.
+* new: If the title command (NVDA+t) is pressed twice, it spells the title. If pressed thrice, it is copied to the clipboard.
+* new: Keyboard help now reads the names of modifier keys when pressed alone.
+* new: Key names announced by keyboard help are now translatable.
+* new: Added support for the recognized text field in SiRecognizer. (#198)
+* fix: When entering both a dialog and a property page inside that dialog, the text of the property page is no longer spoken twice.
+* new: Support for braille displays!
+
+
+Changes since 0.6 P1:
+
+*Improved the default ESpeak voice in NVDA
+*Added a laptop keyboard layout. Keyboard layouts can be configured from NVDA's  Keyboard settings dialog. (#60)
+*Support for grouping items in SysListView32 controls, mainly found in Windows Vista. (#27)
+*Report the checked state of treeview items in SysTreeview32 controls.
+*Added shortcut keys for many of NVDA's configuration dialogs
+*Support for IAccessible2 enabled applications such as Mozilla Firefox when running NVDA from portable media, with out having to register any special Dll files
+*Fix a crash with the virtualBuffers Links List in Gecko applications. (#48)
+*NVDA should no longer crash Mozilla Gecko applications such as Firefox and Thunderbird if NVDA is running with higher privilages than the Mozilla Gecko application. E.g. NVDA is  running as Administrator.
+*Speech dictionaries (previously User dictionaries) now can be either case sensitive or insensitive, and the patterns can optionally be regular expressions. (#39)
+*Whether or not NVDA uses a 'screen layout' mode for virtual buffer documents can now be configured from a settings dialog
+*No longer report anchor tags with no href in Gecko documents as links. (#47)
+*The NVDA find command now remembers what you last searched for, across all applications. (#53)
+*Fix issues where the checked state would not be announced for some checkboxes and radio buttons in virtualBuffers
+*VirtualBuffer pass-through mode is now specific to each document, rather than NVDA globally. (#33)
+*Fixed some sluggishness with focus changes and incorrect speech interuption which sometimes occured when using NVDA on a system that had been on standby or was rather slow
+*Improve support for combo boxes in Mozilla Firefox. Specifically when arrowing around them text isn't repeated, and when jumping out of them, ancestor controls are not announced unnecessarily. Also virtualBuffer commands now work when focused on one  when you are in a virtualBuffer.
+*Improve accuracy of finding the statusbar in many applications. (#8)
+*Added the NVDA interactive Python console tool, to enable developers to look at and manipulate NVDA's internals as it is running
+*sayAll, reportSelection and reportCurrentLine scripts now work properly when in virtualBuffer pass-through mode. (#52)
+*The increase rate and decrease rate scripts have been removed. Users should use the synth settings ring scripts (control+nvda+arrows) or the Voice settings dialog
+*Improve the range and scale of the progress bar beeps
+*Added more quick keys to the new virtualBuffers:  l for list, i for list item, e for edit field, b for button, x for checkbox, r for radio button, g for graphic, q for blockquote, c for combo box, 1 through 6 for respective heading levels, s for separator, m for frame. (#67, #102, #108)
+*Canceling the loading of a new document in Mozilla Firefox now allows the user to keep using the old document's virtualBuffer if the old document hadn't yet really been destroyed. (#63)
+*Navigating by words in virtualBuffers is now more accurate as  words do not accidentally contain text from more than one field. (#70)
+*Improved accuracy of focus tracking and focus updating when navigating in Mozilla Gecko virtualBuffers.
+*Added a findPrevious script (shift+NVDA+f3) for use in new virtualBuffers
+*Improved sluggishness in Mozilla Gecko dialogs (in Firefox and Thunderbird). (#66)
+*Add the ability to view the current log file for NVDA. it can be found in the NVDA menu -> Tools
+*Scripts such as say time and date now take the current language in to account; punctuation and ordering of words now reflects the language
+*The language combo box in NVDA's General settings dialog now shows full language names for ease of use
+*When reviewing text in the current navigator object, the text is always up to date if it changes dynamically. E.g. reviewing the text of a list item in Task Manager. (#15)
+*When moving with the mouse, the current paragraph of text under the mouse is now announced, rather than either all the text in that particular object or just the current word. Also audio coordinates, and announcement of object roles is optional, they are turned off by default
+*Support for reading text with the mouse in Microsoft Word
+*Fixed bug where leaving the menu bar in applications such as Wordpad would cause text selection to not be announced anymore
+*In Winamp, the title of the track is no longer announced again and again when switching tracks, or pausing/resuming/stopping playback.
+*In Winamp,  Added ability to announce state of the shuffle and repeat controls as they are switched. Works in the main window and in the playlist editor
+*Improve the ability to activate particular fields in Mozilla Gecko virtualBuffers. May include clickable graphics, links containing paragraphs, and other weird structures
+*Fixed an initial lag when opening NVDA dialogs on some systems. (#65)
+*Add specific support for the Total Commander application
+*Fix bug in the sapi4serotek driver where the pitch could get locked at a particular value, i.e. stays high after reading a capital letter. (#89)
+*Announce clickable text and other fields as clickable in Mozilla Gecko VirtualBuffers. e.g.  a field which has an onclick HTML attribute. (#91)
+*When moving around Mozilla Gecko virtualBuffers, scroll the current field in to view -- useful so sighted peers have an idea of where the user is up to in the document. (#57)
+*Add basic support for ARIA live region show events in IAccessible2 enabled applications. Useful in the Chatzilla IRC application, new messages will now be read automatically
+*Some slight improvements to help use ARIA enabled web applications,  e.g. Google Docs
+*Stop adding extra blank lines to text when copying it from a virtualBuffer
+*Stop the space key from activating a link in the Links List. Now it can be used like other letters in order to  start typing the name of a particular link you wish to go to
+*The moveMouseToNavigator script (NVDA+numpadSlash) now moves the mouse to the centre of the navigator object, rather than the top left
+*Added scripts to click the left and right mouse buttons (numpadSlash and numpadStar respectively)
+*Improve access to the Windows System Tray. Focus hopefully should no longer seem to keep jumping back to one particular item. Reminder: to get to the System Tray use the Windows command WindowsKey+b. (#10)
+*Improve performance and stop announcing extra text when holding down a cursor key in an edit field and it hits the end
+*Stop the ability for NVDA to make the user wait while particular messages are spoken. Fixes some crashes/freezes with particular speech synthesizers. (#117)
+*Added support for the Audiologic Tts3 speech synthesizer, contribution by Gianluca Casalino. (#105)
+*Possibly improve performance when navigating around documents in Microsoft Word
+*Improved accuracy when reading text of alerts in Mozilla Gecko applications
+*Stop possible crashes when trying to save configuration on non-English versions of Windows. (#114)
+*Add an NVDA welcome dialog. This dialog is designed to provide essential information for new users and allows CapsLock to be configured as an NVDA modifier key. This dialog will be displayed when NVDA is started by default until it is disabled.
+*Fix basic support for Adobe Reader so it is possible to read documents  in  versions 8 and 9
+*Fix some errors that may have occured when holding down keys before NVDA is properly initialized
+*If the user has configured NVDA to save configuration on exit, make sure the configuration is properly saved when shutting down or logging out of  Windows.
+*Added an NVDA logo sound to the beginning of the installer, contributed by Victer Tsaran
+*NVDA, both running in the installer and otherwise, should properly clean up its system tray icon when it exits
+*Labels for standard controls in NVDA's dialogs (such as Ok and cancel buttons) should now show in the language NVDA is set to, rather than just staying in English.
+*NVDA's icon should now be  used for  the NVDA shortcuts in the start menu and on the Desktop, rather than a default application icon.
+*Read cells in MS Excel when moving with tab and shift+tab. (#146)
+*Fix some double speaking in particular lists in Skype.
+*Improved caret tracking in IAccessible2 and Java applications; e.g. in Open Office and Lotus Symphony, NVDA properly waits for the caret to move in documents rather than accidentally reading the wrong word or line at the end of some paragraphs. (#119)
+*Support for AkelEdit controls found in Akelpad 4.0
+*NVDA no longer locks up in Lotus Synphony when moving from the document to the menu bar.
+*NVDA no longer freezes in the Windows XP Add/Remove programs applet when launching an uninstaller. (#30)
+*NVDA no longer freezes when opening Spybot Search and Destroy
+ 
+
+ Changes since 0.5:
+
+Access to web content with new in-process virtualBuffers (so far for Mozilla Gecko applications including Firefox3 and Thunderbird3):
+*Load times have been improved almost by a factor of thirty (you no longer have to wait at all for most web pages to load in to the buffer)
+*Added a links list (NVDA+f7)
+*Improved the find dialog (control+nvda+f) so that it performs a case-insencitive search, plus fixed a few focus issues with that dialog box.
+*It is now possible to select and copy text in the new virtualBuffers
+*By default the new virtualBuffers represent the document in a screen layout (links and controls are not on separate lines unless they really are visually). You can toggle this feature with NVDA+v.
+*It is possible to move by paragraph with control+upArrow and control+downArrow.
+*Improved support for dynamic content
+*Improved over all accuracy of reading lines and fields when arrowing up and down.
+
+Internationalization:
+*It is now possible to type accented characters that rely on a "dead character", while NVDA is running.
+*NVDA now announces when the keyboard layout is changed (when pressing alt+shift).
+*The announce date and time feature now takes the system's current regional and language options in to account.
+* added czech translation (by Tomas Valusek with help from Jaromir Vit)
+* added vietnamese translation by Dang Hoai Phuc
+*Added Africaans (af_ZA) translation, by Willem van der Walt.
+ * Added russian translation by Dmitry Kaslin 
+*Added polish translation by DOROTA CZAJKA and friends.
+*Added Japanese translation by Katsutoshi Tsuji.
+* added Thai translation by Amorn Kiattikhunrat
+* added croatian translation by Mario Percinic and Hrvoje Katic  
+*Added galician translation by Juan C. buno 
+*added ukrainian translation by Aleksey Sadovoy 
+
+Speech:
+*NVDA now comes packaged with eSpeak 1.33 which contains many improvements, among those are improved languages, named variants, ability to speak faster.
+*The voice settings dialog now allows you to change the variant of a synthesizer if it supports one. Variant is usually a slight variation on the current voice. (eSpeak supports variants).
+*Added the ability to change the inflection of a voice in the voice settings dialog if the current synthesizer supports this. (eSpeak supports inflection).
+*Added the ability to turn off speaking of object position information(e.g. 1 of 4). This option can be found in the Object presentation settings dialog.
+ *NVDA can now beep when speaking a capital letter. This can be turned on and off with a check box in the voice settings dialog. Also added a raise pitch for capitals check box to configure whether NVDA should actually do its normal pitch raise for capitals. So now you can have either raise pitch, say cap, or beep, for capitals.
+*Added the ability to pause speech in NVDA (like found in Voice Over for the Mac). When NVDA is speaking something, you can press the control or shift keys to silence speech just like normal, but if you then tap the shift key again (as long as you havn't pressed any other keys) speech will continue from exactly where it left off.
+*Added a virtual synthDriver which outputs text to a window instead of speaking via a speech synthesiser. This should be more pleasant for sighted developers who are not used to speech synthesis but want to know what is spoken by NVDA. There are probably still some bugs, so feedback is most definitely welcome.
+*NVDA no longer by default speaks punctuation, you can enable speaking of punctuation with NVDA+p.
+*eSpeak by default now speaks quite a bit slower, which should make it easier for people who are using eSpeak for the first time, when installing or starting to use NVDA.
+*Added user dictionaries to NVDA. These allow you to make NVDA speak certain text differently. There are three dictionaries: default, voice, and temporary. Entries you add to the default dictionary will happen all the time in NVDA. Voice dictionaries are specific to the current synthesizer and voice you currently have set. And temporary dictionary is  for those times you quickly want to set a rule while you are doing a particular task, but you don't want it to be perminant (it will disappear if you close NVDA). For now the rules are regular expressions, not just normal text.
+*Synthesizers can now use any audio output device on your system, by setting the output device combo box in the Synthesizer dialog before selecting the synthesizer you want.
+
+Performance:
+ *NVDA no longer takes up a huge amount of system memory , when editing messages in mshtml edit controls
+*Improved performance when reviewing text inside many controls that do not actually have a real cursor. e.g. MSN Messenger history window, treeview items, listview items etc.
+*Improved performance in rich edit documents.
+*NVDA should no longer slowly creep up in system memory size for no reason
+*Fixed bugs when  trying to focus on a dos console window more than three or so times. NVDA did have a tendency to completely crash.
+
+Key commands:
+*NVDA+shift+numpad6 and NVDA+shift+numpad4 allow you to navigate to the next or previous object in flow respectively. This means that you can navigate in an application by only using these two keys with out having to worry about going up by parent, or down to first child as you move around the object hyerarchy. For instance in a web browser such as firefox, you could navigate the document by object, by just using these two keys. If next in flow or previous in flow takes you up and out of an object, or down in to an object, ordered beeps indicate the direction.
+*You can now configure voice settings with out opening the voice settings dialog, by using the Synth Settings Ring. The synth settings ring is a group of voice settings you can toggle through by pressing control+NVDA+right and control+NVDA+left. To change a setting use control+NVDA+up and control+NVDA+down.
+*Added a command to report the current selection in edit fields (NVDA+shift+upArrow).
+*Quite a few NVDA commands that speak text (such as report current line etc) now can spell the text if pressed twice quickly.
+*the capslock, numpad insert and extended insert can all be used as the NVDA modifier key. Also if one of these keys is used, pressing the key twice with out pressing any other keys will send the key through to the operating system, just like you'd pressed the key with out NVDA running. To make one of these keys be the NVDA modifier key, check its checkbox in the Keyboard settings dialog (used to be called the keyboard echo dialog).
+
+Application support:
+*Improved support for Firefox3 and Thunderbird3 documents. Load times have been improved by almost a factor of thirty, a screen layout is used by default (press nvda+v to toggle between this and no screen layout), a links list (nvda+f7 has been added), the find dialog (control+nvda+f) is now case-insensitive, much better support for dynamic content, selecting and copying text is now possible.
+*In the MSN Messenger and Windows Live Messenger history windows, it is now possible to select and copy text.
+*Improved support for the audacity application
+*Added support for a few edit/text controls in Skype
+*Improved support for Miranda instant messenger application
+*Fixed some focus issues when opening html and plain text messages in Outlook Express. 
+*Outlook express newsgroup message fields are now labeled correctly
+*NVDA can now read the addresses in the Outlook Express message fields (to/from/cc etc)
+*NVDA should be now more accurate at announcing the next message in out look express when deleting a message from the message list.
+
+APIs and toolkits:
+*Improved object navigation for MSAA objects. If a window has a system menu, title bar, or scroll bars, you can now navigate to them.
+*Added support for the IAccessible2 accessibility API. A part from the ability to announce more control types, this also allows NVDA to access the cursor in applications such as Firefox 3 and Thunderbird 3, allowing you to navigate, select or edit text.
+*Added support for Scintilla edit controls (such controls can be found in Notepad++ or Tortoise SVN).
+*Added support for Java applications (via the Java Access Bridge). This can provide basic support for Open Office (if Java is enabled), and any other stand-alone Java application. Note that java applets with in a web browser may not work yet.
+
+Mouse:
+*Improved support for reading what is under the mouse pointer as it moves. It is now much faster, and it also now has the ability in some controls such as standard edit fields, Java and IAccessible2 controls, to read the current word, not just the current object. This may be of some used to vision impared people who just want to read a specific bit of text with the mouse.
+*Added a new config option, found in the mouse settings dialog. Play audio when mouse moves, when checked, plays a 40 ms beep each time the mouse moves, with its pitch (between 220 and 1760 hz) representing the y axis, and left/right volume, representing the x axis. This enables a blind person to get a rough idea of where the mouse is on the screen as its being moved. This feature also depends on reportObjectUnderMouse also being turned on. So this means that if you quickly need to disable both beeps and announcing of objects, then just press NVDA+m. The beeps are also louder or softer depending on how bright the screen is at that point.
+
+Object presentation and interaction:
+*Improved support for most common treeview controls. NVDA now tells you how many items are in the branch when you expand it. It also announces the level when moving in and out of branches. And, it announces the current item number and number of items, according to the current branch, not the entire 
+treeview.
+*Improved what is announced when focus changes as you move around applications or the operating system. Now instead of just hearing the control you land on, you hear information about any controls this control is positioned inside of. For instance if you tab and land on a button inside a groupbox, the groupbox will also get announced.
+*NVDA now tries to speak the message inside many dialog boxes as they appear. This is accurate most of the time, though there are still many dialogs that arn't as good as they could be.
+*Added a report object descriptions checkbox to the object presentation settings dialog. Power users may wish to sometimes uncheck this to stop NVDA announcing a lot of extra descriptions on particular controls,  such as in Java applications.
+*NVDA automatically announces selected text in edit controls when focus moves to them. If there isn't any selected text, then it just announces the current line like usual.
+*NVDA is a lot more careful now when it plays beeps to indicate progress bar changes in applications. It no longer goes crazy in Eclipse applications such as Lotus Notes/Symphony, and Accessibility Probe.
+
+User Interface:
+*Removed the NVDA interface window, and replaced it with a simple NVDA popup menu.
+*NVDA's user interface settings dialog is now called General Settings. It also contains an extra setting: a combo box to set the log level, for what messages should go to NVDA's log file. Note that NVDA's log file is now called nvda.log not debug.log.
+*Removed the report object group names checkBox from the object presentation settings dialog, reporting of group names now is handled differently.
+
+
+Changes since r425:
+*NVDA now has a built-in synthesizer called eSpeak, developed by Jonathan Duddington.
+It is very responsive and lite-weight, and has support for many different languages. Sapi synthesizers can still be used, but eSpeak will be used by default. 
+eSpeak does not depend on any special software to be installed, so it can be used with NVDA on any computer, on a USB thumb drive, or anywhere. 
+For more info on eSpeak, or to find other versions, go to
+http://espeak.sourceforge.net/.
+*Fix bug where the wrong character was being announced when pressing delete in Internet Explorer / Outlook Express editable panes.
+*Added support for more edit fields in Skype.
+*VirtualBuffers only get loaded when focus is on the window that needs to be loaded. This fixes some problems when the preview pane is turned on in Outlook Express.
+*Added commandline arguments to NVDA:
+-m, --minimal: do not play startup/exit sounds and do not show the interface on startup if set to do so.
+-q, --quit: quit any other already running instance of NVDA and then exit
+-s, --stderr-file fileName: specify where NVDA should place uncaught errors and exceptions
+-d, --debug-file fileName: specify where NVDA should place debug messages
+-c, --config-file: specify an alternative configuration file  
+-h, -help: show a help message listing commandline arguments
+ *Fixed bug where punctuation symbols would not be translated to the appropriate language, when using a language other than english, and when speak typed characters was turned on.
+*Added Slovak language files thanks to Peter Vagner 
+*Added a Virtual Buffer settings dialog and a Document Formatting settings dialog, from Peter Vagner.
+*Added French translation thanks to Michel Such 
+*Added a script to toggle beeping of progress bars on and off (insert+u). Contributed by Peter Vagner.
+*Made more messages in NVDA be translatable for other languages. This includes script descriptions when in keyboard help.
+*Added a find dialog to the virtualBuffers (internet Explorer and Firefox). Pressing control+f when on a page brings up a dialog in which you can type some text to find. Pressing enter will then search for this text and place the virtualBuffer cursor on this line. Pressing f3 will also search for the next occurance of the text.
+*When speak typed characters is turned on, more characters should be now spoken. Technically, now ascii characters from 32 to 255 can now be spoken.
+*Renamed some control types for better readability. Editable text is now edit, outline is now tree view and push button is now button.
+*When arrowing around list items in a list, or tree view items in a tree view, the control type (list item, tree view item) is no longer spoken, to speed up navigation.
+*Has Popup (to indicate that a menu has a submenu) is now spoken as submenu.
+*Where some language use control and alt (or altGR) to enter a special character, NVDA now will speak these characters when speak typed characters is on.
+*Fixed some problems with reviewing static text controls.
+*Added Translation for Traditional Chinese, thanks to Coscell Kao.
+*Re-structured an important part of the NVDA code, which should now fix many issues with NVDA's user interface (including settings dialogs).
+*Added Sapi4 support to NVDA. Currently there are two sapi4 drivers, one based on code contributed by Serotek Corporation, and one using the ActiveVoice.ActiveVoice com Interface. Both these drivers have issues, see which one works best for you.
+*Now when trying to run a new copy of NVDA while an older copy is still running will cause the new copy to just exit. This fixes a major problem where running multiple copies of NVDA makes your system very unusable.
+*Renamed the title of the NVDA user interface from NVDA Interface to NVDA. 
+*Fixed a bug in Outlook Express where pressing backspace at the start of an editable message would cause an error.
+*Added patch from Rui Batista that adds a script to report the current battery status on laptops (insert+shift+b).
+ *Added a synth driver called Silence. This is a synth driver that does not speak anything, allowing NVDA to stay completely silent at all times. Eventually this could be used along with Braille support, when we have it.
+*Added capitalPitchChange setting for synthesizers thanks to J.J. Meddaugh
+*Added patch from J.J. Meddaugh that makes the toggle report objects under mouse script more like the other toggle scripts (saying on/off rather than changing the whole statement).
+*Added spanish translation (es) contributed by Juan C. buo.
+*Added Hungarian language file from Tamas Gczy.
+*Added Portuguese language file from Rui Batista.
+*Changing the voice in the voice settings dialog now sets the rate, pitch and volume sliders to the new values according to the synthesizer, rather than forcing the synthesizer to be set to the old values. This fixes issues where a synth like eloquence or viavoice seems to speek at a much faster rate than all other synths.
+*Fixed a bug where either speech would stop, or NVDA would entirely crash, when in a Dos console window.
+*If support for a particular language exists, NVDA now automatically can show its interface and speak its messages in the language Windows is set to. A particular language can still be chosen manualy from the user interface settings dialog as well.
+*Added script 'toggleReportDynamicContentChanges' (insert+5). This toggles whether new text, or other dynamic changes should be automatically announced. So far this only works in Dos Console Windows.
+*Added script 'toggleCaretMovesReviewCursor' (insert+6). This toggles whether the review cursor should be automatically repositioned when the system caret moves. This is useful in Dos console windows when trying to read information as the screen is updating.
+*Added script 'toggleFocusMovesNavigatorObject' (insert+7). This toggles whether the navigator object is repositioned on the object with focus as it changes.
+*Added some documentation translated in to various languages. So far there is French, Spannish and Finish.
+*Removed some developer documentation from the binary distribution of NVDA, it is only now in the source version.
+*Fixed a possible bug in Windows Live Messanger and MSN Messenger where arrowing up and down the contact list would cause errors.
+*New messages are now automatically spoken when in a conversation using Windows Live Messenger. (only works for English versions so far)
+*The history window in a Windows Live Messenger conversation can now be read by using the arrow keys. (Only works for English versions so far) 
+*Added script 'passNextKeyThrough' (insert+f2). Press this key, and then the next key pressed will be passed straight through to Windows. This is useful if you have to press a certain key in an application but NVDA uses that key for something else.
+*NVDA no longer freezes up for more than a minute when opening very large documents in MS Word.
+ *Fixed a bug where moving out of a table in MS Word, and then moving back in, caused the current row/column numbers not to be spoken if moving back in to exactly the same cell.
+*When starting NVDA with a synthesizer that doesn't exist, or is not working, the sapi5 synth will try and be loaded in stead, or if sapi5 isn't working, then speech will be set to silence.
+*Increasing and decreasing rate scripts can no longer take the rate above 100 or below 0.
+*If there is an error with a language when choosing it in the User Interface Settings dialog, a message box will alert the user to the fact.
+*NVDA now asks if it should save configuration and restart if the user has just changed the language in the User Interface Settings Dialog.
+NVDA must be restarted for the language change to fully take effect.
+*If a synthesizer can not be loaded, when choosing it from the synthesizer dialog, a message box alerts the user to the fact.
+*When loading a synthesizer for the first time, NVDA lets the synthesizer choose the most suitable voice, rate and pitch parameters, rather than forcing it to defaults it thinks are ok.
+This fixes a problem where Eloquence and Viavoice sapi4 synths start speaking way too fast for the first time.
+
+Changes since revision 380:
+*Added German language translation thanks to Ali Savas <ali-savas@gmx.de>.
+*Make the NVDA exit dialog act more like a standard warning dialog with icon and sound.
+*NVDA now has its own icon, which appears in the top left corner of the NVDA interface window, and also now on the system tray.
+*When the NVDA interface window is visible, it no longer has a taskbar icon, only a system tray icon. Pressing enter or double clicking on the system tray icon will bring up the NVDA interface window, just like insert+n.
+*Outlook express: When arrowing through an attachment list for an email, NVDA no longer reports each one as being called attachment.
+*Fixed some bugs in Mozilla application virtualBuffers where spaces were being inserted where they shouldn't be. Also some lines were still longer than the max line length configuration option.
+*Fixed a bug where NVDA would not be able to be started from any directory but its own.
+*Fixed bug where NVDA would not report the proper focus when in a menu, when pressing insert+upArrow
+*Possibly fixed a bug where NVDA would sometimes crash when a dos console window gained focus.
+*Fixed a bug where NVDA would report an error in keyboardHandler on startup.
+*Added support for the edit fields in Skype's add contact wizard.
+*Slightly improved cursor tracking and speaking of the right character when arrowing by character in some windows such as dos consoles.
+ *A possible fix for the bug where opening dialogs in the preferences menu would cause NVDA to crash.
+*Improved the speaking of script names and descriptions when in keyboard help mode (insert+1). Script names are now spoken with out the underlines, and the description is spoken before the location, rather than after.
+*When changing the voice of a sapi5 synthesizer, NVDA now reloads sapi5 each time. This fixes a problem where some voices would sound aliased or scratchy.
+*Improved performance when holding down arrow keys etc in edit fields and Word documents etc. Now NVDA only tries to speak the line or character if there is nothing else that has been already requested (i.e. it will only speak when finally letting go of the arrow keys).
+*NVDA should now be able to be run on read-only file systems (such as CDs) and should have slightly better performance when running off a USB key. This is because NVDA now creates all beep wave files and debugging logs etc in the user's temp directory, rather than its own. This does mean though now that if you wish to look at a debug file, they are now in the temp directory named as nvda_debug.log and nvda_stderr.log. Also NVDA now better handles the situation where the configuration file (nvda.ini) can not be saved because of a read-only file system.
+
+
+Changes since revision 348:
+*Improved responsiveness and accuracy of navigating around Outlook Express message edit controls and Internet Explorer edit controls.
+*The names of email fields in Outlook Express like To, CC, subject are all reported correctly when moving between them.
+ *Page down in internet Explorer and Mozilla virtualBuffers now works properly, rather than moving to the bottom of the document.
+*Some dialog box windows, which weren't being announced as dialogs are now announcing properly. Namely ones that use the TWizardForm class (such as Free Ino setup).
+*More improvements to reading menus plus making sure that the focus is properly announced when leaving them. The new XP start menu seems to read ok now, previously some things wouldn't read unless you went in and out of one of the sub-menus.
+*Fixed a bug with edit controls where lines could appear garbled or they could also just cause NVDA to freeze.
+*Improved the loading of NVDA when run off a USB key. It now should start talking much earlier, while loading what it has to.
+  *AppModules (for MS Word, Excel, Miranda, Outlook Express etc) now should load properly in Windows 2000.
+*Support for MS Word and MS Excel should load much more quicker. previously there was a possibility  that it could take up to a minute to generate needed files.
+*Some unneeded files are no longer included in the binary package.
+*Added basic support for the display on the Windows calculator. If its value changes it will be announced.
+*If the control which has focus suddenly hides or disappears, NVDA will either try to correct the focus or announce that it has lost focus. An example of where this happens is in the repare dialog for a network connection.
+*The title of a dos window is no longer announced each time the user runs a command with in the window.
+*NVDA now recognizes TRichEdit windows properly as rich edit controls which makes them accessible.
+*The dialogs for changing the synthesizer and the voice no longer cause NVDA to crash.
+*Internet Explorer: Fixed a few little bugs where doing something too quickly, or before a virtualBuffer had completely loaded, would cause an error.
+*Image maps links in Mozilla Gecko virtualBuffers are now shown
+*Improved support for links in dialog boxes (in Windows Vista).
+*Fixed a spelling error in a message to do with not being able to find the status bar.
+*Majorly improved performence when navigating in a rich edit control (such as in Wordpad). Moving with the cursor is much more responsive, and sayAll doesn't seem to crash any more. 
+*Redesigned the exit dialog to contain ok and cancel buttons, rather than yes and no buttons. The default is now ok which means you can just press enter to exit, and the escape key now works to get rid of the dialog with out exiting.
+ *Many internal changes which improve the way support for specific applications can be written, plus a few changes to try and improve memory leaks.
+
+
+Changes since revision 316:
+*Support for edit fields and text chat log in Skype.
+*Internet Explorer (MSHTML) virtualBuffers now render IFrames (which means that user accounts in control panel now shows more of its content).
+*Some more work to stop dialogs crashing (possibly) and protected against synths giving bad values, or complaining about bad values.
+ *Fixed bug where combo boxes and sliders etc were speaking their value twice when it changed.
+*Support for NVDA to fall back to using normal edit control support on a rich edit control that fails to work properly (example: log in fileZilla).
+*Made sure that graphics with no label, but that are part of a link, are rendered in Mozilla Gecko virtualBuffers.
+*Now use a different way of telling the difference between a link and an anchor tag in Mozilla Gecko virtualBuffers. Now anchor tags are not rendered if they are not supposed to be, but all normal links definitly are now.
+*Renamed some of the scripts for better readability with in keyboard help mode (insert+1)
+*Increased the size of the NVDA interface window so that more text can fit on a line.
+*Added version and copyright info to the top of the built-in quick-start document.
+*Improved sayAll for MS Word tables.
+*Added support for the Miranda IM contact list. The code is a little dojy, but it seems to work ok on the systems tested so far. 
+*Fixed the bug where listViews sometimes were reporting the wrong number of items (example: windows explorer details view, and Outlook Express message list)
+*Added language support for Brazilian Portuguese, translations by Cleverson Casarin Uliana  
+*Added language support for Finnish, translations by  Jani Kinnunen
+*Added a language combo box to the user interface settings dialog on the preferences menu. Here you can choose between the available languages that NVDA will use to represent the interface, and screen reader messages. For all changes to take affect, you will need to restart NVDA.
+*Hopefully stopped all freezes and crashes when doing sayAll in MS Word.
+*Fixed freezes and crashes when reading some dialogs in MS Word such as Find and Replace, and Spelling and Gramma.
+*SayAll now reads by sentence in Rich edit controls, MS Word documents, and Outlook Express message edit controls. This should make reading a little more fluent with some synths.
+*Fix bugs in Outlook express and internet explorer edit controls where selecting text would not speak, or sayAll would fail to work. Although now arrowing by line may be a touch slower, all the standard text navigation functions have now been implemented properly, rather than just overiding some of the high-level scripts.
+*Fixed up the support for entering and exiting menus. Now the name of a menu is spoken when entering it, and when leaving a menu the focus is placed properly back where it should be. NVDA also reports "menu closed" when leaving a menu.
+
+Changes since revision 315:
+*Fixed bug where NVDA would not notify of a foreground change sometimes after leaving a menu (example: shutdown or control pannel in the start menu).
+*Added a script to read the foreground window and its descendants (useful for reading the contents of dialog boxes). This is bound to the key insert+b.
+*Fixed a bug where some web pages in Mozilla Gecko windows would freeze NVDA when being loaded (example: www.expedia.com/). 
+*Made sure that the old Viavoice driver was not being included in the packaging of the binary distribution. This hopefully will stop the Synthesizer dialog crashing NVDA on some systems.
+ 
+Changes since revision 297:
+*Documents in Mozilla Gecko now handle bullets and numbering of list items better. Previously a bullet would force a list item to sometimes be over two lines.
+*Configuration dialog boxes have been added for voice settings, mouse settings, keyboard echo and object presentation. All of these settings can be changed in realtime, but if the dialog box is canceled, they go back to their origional values.
+*Improved the reading of objects under the mouse more so that hopefully NVDA will not freeze if using the mouse to close a window.
+*Improved responsiveness and memory management in some parts of NVDA. Most noticeably NVDA no longer will sometimes freeze up for a second or two when closing some applications.
+*Progress bars in Mozilla Gecko windows now have the ability to beep on updating their values (like standard Windows progress bars)
+*When leaving the menu bar or context menu of an application, NVDA now moves back to the correct place of focus and reports it.
+*Removed the sapi4 driver because it was causing trouble on a lot of systems, plus it has to be rewritten to solve some problems to do with threading. Now NVDA only supports sapi5.
+*Added a say 'cap' before capitals option to NVDA. When on (check the checkbox in voice settings) the word 'cap' will be prepended to any single capital letter spoken. This means either when typing a capital letter with sayTypedCharacters on, or when arrowing on to a capital letter. This was added because some synthesizers may not support pitch and therefore have no way of denoting capital letters.
+*Caps lock and Num lock now speak when being turned on and off.
+*NVDA no longer hides its user interface on startup by default. If you want it to hide by default, check the "Hide user interface on startup" checkbox in the User Interface settings dialog on the preferences menu.
+*Added an option to automatically save the current configuration on exit. (Found in the User Interface settings dialog)
+*The NVDA interface now contains a navigatable text control in the main part of its window, which contains a quick-start document explaining how the User interface works, and also documents many useful NVDA key strokes.
+*Added a script to report the title of the active window (insert+t). Like speak title in many other screen readers.
+*The navigator where am I script (insert+numpadAdd) now starts from the object that is a parent to the current navigator object, rather than starting from the actual current navigator object. This is to make it quicker to find out where you are since you can already report the current navigator object with insert+numpad5. The script now also says the word 'in' before each object to separate the objects more clearly.
+*Added a script to report the dimentions and location (in pixles)of the current navigator object (shift+insert+numpad5) 
+
+Changes since revision 293:
+*Graphics in Mozilla Gecko virtualBuffers are now ignored if they do not have a title / alt attribute.
+*Page up and page down in rich edit documents now speak the line that they move to.
+
+Changes since revision 287:
+*Support for pages with dynamic content in Mozilla Gekco applications is now complete. Make sure that updateContentDynamically (in the virtualBuffers section of nvda.ini) is set to true for this all to work.
+NVDA does not yet automaticlaly read changes, but it does beep when things are being updated. you can arrow around to see what has changed.
+*Reading of new text in dos console windows is again much improved.
+*NVDA no longer crashes when pressing control+c in dos console windows.
+*the speed in which NVDA Loads documents in mozilla gecko windows (such as in Firefox) is now more than doubled.
+Example: it used to take around 8 seconds to load www.anz.com but now it takes only 3.
+*insert+s used to turn speech on and off, but now it toggles between 3 speech modes: talk, beeps and off.
+Talk is just normal speech, off is off, but beeps, is an idea that came from the Dos screen reader, ASAP. This mode plays a 5ms 10000HZ tone (very high and very short) each time an item of speech is supposed to happen. It is very responsive, and it allows you to deal with the situation when you are doing something that is constantly changing the screen, as in millions of files are scrolling up a dos console, or perhaps you are running a setup program that is constantly telling you what file it is copying etc. If you switch to the  beeps speech mode, you only have to wait until the flood of beeps stop and you know the task is finished. This is much faster than having to keep pressing control, or waiting for all the speech to finish.
+*Made the pitch of the beeps speech mode configurable through beepsSpeechModePitch, in the speech section of nvda.ini.
+
+Changes since revision 164:
+*Sound files are used instead of PC speaker beeps to denote events in NVDA such as startup, exit, error and crash.
+*Mouse shape changes are now reported if set to do so.
+*Fixed some bugs in the sapi5 driver, making it more responsive, and less likely to not stop speaking when asked to.
+*Objects that do not have a specific type (client objects) are now reported as "window".
+*beeps are now used to communicate the percentage of a progress bar as it goes up (example: copying a large amount of data in windows explorer, or loading a large web page in internet explorer).
+*group box names are now reported when an object with the focus is in one. (Example: settings buttons, advanced tab, system properties dialog, control panel). 
+*NVDA can now read formatting changes in documents whilst reading with say all.
+*A review say all, that doesn't use the system caret, but only the NVDA review cursor, can be started with the numpad Plus key. This sayAll is useful in dos consoles and other places that may not have a system caret.
+*If your synthesizer is set to "auto" in nvda.ini (which it now is by default), NVDA will search for the first available synthesizer. Currently it looks for sapi5 and then sapi4.
+*Fixed some crashes in MS Office applications
+*In Microsoft Word, the row and column numbers of the current cell are spoken after the entering table message. Previously they were spoken before.
+*If an object supports it, you can now review it with the numpad by line, word or character when you navigate to it with the insert numpad commands. Previously you could only review the object with focus.
+*All objects now let their name, value and description be reviewed with the numberpad keys if the object doesn't have a specific text buffer. Example: arrowing to a list item in windows explorer and then using the numpad keys lets you review the spelling of the file name.
+*Static text objects are now reviewable. This means it is now possible to review dialog text such as in the NBDA About dialog box. Just Navigate to the static text with the insert numpad commands and use the numpad keys to read it. 
+*When moving focus to a list, the active list item now always gets spoken. (If there is no active list item, then it will say at least how many items are in the list, most of the time this is 0). Previously some lists spoke the active item, some didn't. 
+*You can now move the mouse pointer to the current navigator object position with insert+numpadDivide. Also you can move the current Navigator object to the mouse pointer with insert+numpadMultiply.
+*Fixed a bug that stopped internet explorer reading when pressing tab
+*Links no longer say the URL as their value. They also now say "visited link" for visited links.
+*Greatly improved the internet explorer virtualBuffer by having the type of object (link, heading, list) spoken as you arrow on to it, but not having it actually written physically in the buffer. So if you arrow to a link, you can straight away arrow through its name, rather than arrowing across l i n k first. 
+*Frames are now supported in Internet Explorer.
+*Edit fields in Internet Explorer forms are now able to be navigated with the cursor.
+*It is now possible to edit and navigate in editable internet explorer windows (example: Outlook Express new message window). A part from a few controls which may not properly report their names, this makes Outlook Express now usable for both reading and writing messages.
+*It is now possible to read web pages in Mozilla Firefox and emails in Mozilla Thunderbird. However, editing emails and navigating edit fields is not yet supported.
+*Fixed bug where the default configuration had alignment=Always in the documentFormatting section. It is now Never. Please edit your nvda.ini to reflect this change if in deed your file was generated when this bug existed).
+*Made MS Word and MS Excel slightly more responsive by using pre-generated com interface python code rather than querying the com interfaces each time a property or method is accessed. 
+*Made NVDA over all much more responsive (especially in edit fields such as an address bar)
+*Fixed bug where tooltips and help balloons were not speaking
+*Fixed up some bugs in mouse tracking (NVDA should now report objects as the mouse moves over them).
+*Reporting the object under the mouse can be turned off or on by insert+m.
+*Added key echo scripts:
+-insert+2 toggle speak typed characters
+-insert+3 toggle speak typed words
+-insert+4 toggle speak command keys
+These scripts also make sure they say * when typing in edit fields with the protected state set (e.g. password fields).
+*Fixed handling of crashes so that if the screen reader core dies, it should take the GUI down with it
+*Added a voice dialog on the preferences menu
+*The synthesizer dialog now only shows synthesizers currently found on your system. It also now has a longer description for each synth (including the name of the dll or com interface it uses)
+*Added a save configuration to the NVDA menu. This writes the current config to nvda.ini, previously this was done automatically on exit. However, nvda.in is written to disc also once NVDA has been started successfully.
+*Added a 'revert to saved configuration' command to the NVDA menu. This reloads the configuration from nvda.ini and sets up the speech etc to reflect the configuration. 
+*Insert+q now properly activates the exit message dialog box, saying yes will exit NVDA completely.
+*NVDA now starts with its window completely hidden (not even just minimized). You now need to press insert+n to bring it up, and press alt+f4 to make it go away. 
+*The NVDA window when shown should be now centered in the middle of the screen and is 300 by 300 pixels in size. 
+*Improved the internal structure of NVDA objects and virtualBuffers and made NVDA less dependent on MSAA. (NVDA still needs MSAA for most things, but now it is much easier for support for other accessibility APIs to be designed).
+*Removed the IBM Viavoice synth driver due to licencing restrictions 
+
+Changes since revision 82:
+*Added support for the automatic speaking of font, style, page number etc of documents.
+*Fixed many small bugs to do with navigating documents by character, word and line.
+*Added support for Microsoft Word:
+-Navigating by character, word and line
+-Finding out current font, page number, style, whether you are in a table
+*Added support for Microsoft Excel:
+-Navigating around cells
+-Finding out current font, coordinates, whether it has a formular
+*Much improved support for dos console windows:
+-Fixed bug that would crash NVDA when dos console windows close
+-More responsive reading of new text (now watches for MSAA console events rather than checking over and over until it changes)
+-No longer speaks new text if the new text is a character that the user has just typed
+*Re-written virtualBuffer support:
+-Now you can use the normal arrow keys to navigate like an edit field
+-insert+space changes to focusInteractionMode so that key presses such as the arrows go straight through to the object with focus. (Used with Internet Explore to interact with certain form fields).
+*Support for Internet Explorer document windows:
+-Works both in and out of Internet Explorer itself (example: html messages in outlook express)
+-Gives you the ability to navigate the document with the arrows (character, word and line)
+-Detects links, form fields, headings etc.
+*A new synth driver for IBM Viavoice has been added as "viavoice" (Works with versions that hav ibmeci50.dll).
+*Improved sapi5 synth driver to include changing the voice
+*When reading by character, pitch of speech goes up to denote capital letters if the synth supports it
+*Improved overall responsivness by implementing MSAA support directly in to NVDA rather than using the pyAA (python Active Accessibility) library
+*Added a keyboard help mode (insert+1)
+*Included some minimal documentation in to the stand alone version of NVDA when it is built
+*Added the ability for appModules to register and unregister their own NVDA objects and virtual Buffer objects
+*Synth drivers now are stored in the synthDrivers directory, rather than in the base directory
+*Added a toggle speech script (insert+s) to temporarily turn off speech
+*Improved text processing before sending it to the synth so that words that have entirely capitalized sections such as in "NVDAObjects" are read correctly. Also so it handles the reading of words ending in numbers properly.
+*Added support for reading plaine/rich text messages in outlook Express. (Together with the internet explorer support for HTML messages, this means all messages should be able to be read).
+ *NVDA now by default asks the operating system for the names of control roles and states, but the defaults can be replaced in the NVDA dictionaries
+*A say all script has been added for edit fields and documents (insert+downArrow)
+*Increase and decrease rate scripts (insert+pageUp and insert+pageDown) have been added.
+*The GUI has been changed so that there is an NVDA window. If closed, NVDA will exit. It also has a menu bar with menus to control NVDA:
+-NVDA menu, exit
+-Preferences menu, synthesizer...
+-Help menu, about...
+