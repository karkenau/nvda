/*
This file is a part of the NVDA project.
URL: http://www.nvda-project.org/
Copyright 2006-2010 NVDA contributers.
    This program is free software: you can redistribute it and/or modify
    it under the terms of the GNU General Public License version 2.0, as published by
    the Free Software Foundation.
    This program is distributed in the hope that it will be useful,
    but WITHOUT ANY WARRANTY; without even the implied warranty of
    MERCHANTABILITY or FITNESS FOR A PARTICULAR PURPOSE.
This license can be found at:
http://www.gnu.org/licenses/old-licenses/gpl-2.0.html
*/

cpp_quote("/*")
cpp_quote("This file is a part of the NVDA project.")
cpp_quote("URL: http://www.nvda-project.org/")
cpp_quote("Copyright 2006-2010 NVDA contributers.")
cpp_quote("This program is free software: you can redistribute it and/or modify")
cpp_quote("it under the terms of the GNU General Public License version 2.0, as published by")
cpp_quote("the Free Software Foundation.")
cpp_quote("This program is distributed in the hope that it will be useful,")
cpp_quote("but WITHOUT ANY WARRANTY; without even the implied warranty of")
cpp_quote("MERCHANTABILITY or FITNESS FOR A PARTICULAR PURPOSE.")
cpp_quote("This license can be found at:")
cpp_quote("http://www.gnu.org/licenses/old-licenses/gpl-2.0.html")
cpp_quote("*/")

import "wtypes.idl";

[
	uuid(F624BAF9-2020-453a-B781-05ECF6E4EF54),
	version(1.0),
]
interface DisplayModel {

/**
 * Retreaves the text within the given rectangle (in client coordinates), within the given window.
  */
	error_status_t getWindowTextInRect([in] handle_t bindingHandle, [in] const long windowHandle, const boolean includeDescendantWindows, [in] const int left, [in] const int top, [in] const int right, [in] const int bottom, [in] const int minHorizontalWhitespace, [in] const int minVerticalWhitespace, [in] const boolean stripOuterWhitespace, [out,string] BSTR* text, [out, string] BSTR* characterPoints);

<<<<<<< HEAD
=======
	error_status_t getCaretRect([in] handle_t bindingHandle, [in] const long threadID, [out] long* left, [out] long* top, [out] long* right, [out] long* bottom);

>>>>>>> d306749d
/**
 * Get the coordinates of the current focus rectangle if it exists.
 */
	error_status_t getFocusRect([in] handle_t bindingHandle, [in] const long hwnd, [out] long* left, [out] long* top, [out] long* right, [out] long* bottom);

/**
 * Request that text change notifications be sent when text is updated in the given window.
 * @param enable if true then notifications will start or if already started a reference count will be increased. If flase then the reference count will be decreased and if it hits 0 notifications will stop.
 */
	error_status_t requestTextChangeNotificationsForWindow([in] handle_t bindingHandle, [in] const long windowHandle, [in] const BOOL enable);

}
<|MERGE_RESOLUTION|>--- conflicted
+++ resolved
@@ -1,58 +1,55 @@
-/*
-This file is a part of the NVDA project.
-URL: http://www.nvda-project.org/
-Copyright 2006-2010 NVDA contributers.
-    This program is free software: you can redistribute it and/or modify
-    it under the terms of the GNU General Public License version 2.0, as published by
-    the Free Software Foundation.
-    This program is distributed in the hope that it will be useful,
-    but WITHOUT ANY WARRANTY; without even the implied warranty of
-    MERCHANTABILITY or FITNESS FOR A PARTICULAR PURPOSE.
-This license can be found at:
-http://www.gnu.org/licenses/old-licenses/gpl-2.0.html
-*/
-
-cpp_quote("/*")
-cpp_quote("This file is a part of the NVDA project.")
-cpp_quote("URL: http://www.nvda-project.org/")
-cpp_quote("Copyright 2006-2010 NVDA contributers.")
-cpp_quote("This program is free software: you can redistribute it and/or modify")
-cpp_quote("it under the terms of the GNU General Public License version 2.0, as published by")
-cpp_quote("the Free Software Foundation.")
-cpp_quote("This program is distributed in the hope that it will be useful,")
-cpp_quote("but WITHOUT ANY WARRANTY; without even the implied warranty of")
-cpp_quote("MERCHANTABILITY or FITNESS FOR A PARTICULAR PURPOSE.")
-cpp_quote("This license can be found at:")
-cpp_quote("http://www.gnu.org/licenses/old-licenses/gpl-2.0.html")
-cpp_quote("*/")
-
-import "wtypes.idl";
-
-[
-	uuid(F624BAF9-2020-453a-B781-05ECF6E4EF54),
-	version(1.0),
-]
-interface DisplayModel {
-
-/**
- * Retreaves the text within the given rectangle (in client coordinates), within the given window.
-  */
-	error_status_t getWindowTextInRect([in] handle_t bindingHandle, [in] const long windowHandle, const boolean includeDescendantWindows, [in] const int left, [in] const int top, [in] const int right, [in] const int bottom, [in] const int minHorizontalWhitespace, [in] const int minVerticalWhitespace, [in] const boolean stripOuterWhitespace, [out,string] BSTR* text, [out, string] BSTR* characterPoints);
-
-<<<<<<< HEAD
-=======
-	error_status_t getCaretRect([in] handle_t bindingHandle, [in] const long threadID, [out] long* left, [out] long* top, [out] long* right, [out] long* bottom);
-
->>>>>>> d306749d
-/**
- * Get the coordinates of the current focus rectangle if it exists.
- */
-	error_status_t getFocusRect([in] handle_t bindingHandle, [in] const long hwnd, [out] long* left, [out] long* top, [out] long* right, [out] long* bottom);
-
-/**
- * Request that text change notifications be sent when text is updated in the given window.
- * @param enable if true then notifications will start or if already started a reference count will be increased. If flase then the reference count will be decreased and if it hits 0 notifications will stop.
- */
-	error_status_t requestTextChangeNotificationsForWindow([in] handle_t bindingHandle, [in] const long windowHandle, [in] const BOOL enable);
-
-}
+/*
+This file is a part of the NVDA project.
+URL: http://www.nvda-project.org/
+Copyright 2006-2010 NVDA contributers.
+    This program is free software: you can redistribute it and/or modify
+    it under the terms of the GNU General Public License version 2.0, as published by
+    the Free Software Foundation.
+    This program is distributed in the hope that it will be useful,
+    but WITHOUT ANY WARRANTY; without even the implied warranty of
+    MERCHANTABILITY or FITNESS FOR A PARTICULAR PURPOSE.
+This license can be found at:
+http://www.gnu.org/licenses/old-licenses/gpl-2.0.html
+*/
+
+cpp_quote("/*")
+cpp_quote("This file is a part of the NVDA project.")
+cpp_quote("URL: http://www.nvda-project.org/")
+cpp_quote("Copyright 2006-2010 NVDA contributers.")
+cpp_quote("This program is free software: you can redistribute it and/or modify")
+cpp_quote("it under the terms of the GNU General Public License version 2.0, as published by")
+cpp_quote("the Free Software Foundation.")
+cpp_quote("This program is distributed in the hope that it will be useful,")
+cpp_quote("but WITHOUT ANY WARRANTY; without even the implied warranty of")
+cpp_quote("MERCHANTABILITY or FITNESS FOR A PARTICULAR PURPOSE.")
+cpp_quote("This license can be found at:")
+cpp_quote("http://www.gnu.org/licenses/old-licenses/gpl-2.0.html")
+cpp_quote("*/")
+
+import "wtypes.idl";
+
+[
+	uuid(F624BAF9-2020-453a-B781-05ECF6E4EF54),
+	version(1.0),
+]
+interface DisplayModel {
+
+/**
+ * Retreaves the text within the given rectangle (in client coordinates), within the given window.
+  */
+	error_status_t getWindowTextInRect([in] handle_t bindingHandle, [in] const long windowHandle, const boolean includeDescendantWindows, [in] const int left, [in] const int top, [in] const int right, [in] const int bottom, [in] const int minHorizontalWhitespace, [in] const int minVerticalWhitespace, [in] const boolean stripOuterWhitespace, [out,string] BSTR* text, [out, string] BSTR* characterPoints);
+
+	error_status_t getCaretRect([in] handle_t bindingHandle, [in] const long threadID, [out] long* left, [out] long* top, [out] long* right, [out] long* bottom);
+
+/**
+ * Get the coordinates of the current focus rectangle if it exists.
+ */
+	error_status_t getFocusRect([in] handle_t bindingHandle, [in] const long hwnd, [out] long* left, [out] long* top, [out] long* right, [out] long* bottom);
+
+/**
+ * Request that text change notifications be sent when text is updated in the given window.
+ * @param enable if true then notifications will start or if already started a reference count will be increased. If flase then the reference count will be decreased and if it hits 0 notifications will stop.
+ */
+	error_status_t requestTextChangeNotificationsForWindow([in] handle_t bindingHandle, [in] const long windowHandle, [in] const BOOL enable);
+
+}