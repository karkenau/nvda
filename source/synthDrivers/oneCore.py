--- conflicted
+++ resolved
@@ -1,470 +1,463 @@
-#synthDrivers/oneCore.py
-#A part of NonVisual Desktop Access (NVDA)
-#Copyright (C) 2016-2019 Tyler Spivey, NV Access Limited, James Teh, Leonard de Ruijter
-#This file is covered by the GNU General Public License.
-#See the file COPYING for more details.
-
-"""Synth driver for Windows OneCore voices.
-"""
-
-import os
-import sys
-from collections import OrderedDict
-import ctypes
-try:
-	import _winreg as winreg # Python 2.7 import
-except ImportError:
-	import winreg # Python 3 import
-import wave
-import cStringIO
-from synthDriverHandler import SynthDriver, VoiceInfo, synthIndexReached, synthDoneSpeaking
-from logHandler import log
-import config
-import nvwave
-import speech
-import speechXml
-import languageHandler
-import winVersion
-import NVDAHelper
-
-#: The number of 100-nanosecond units in 1 second.
-HUNDRED_NS_PER_SEC = 10000000 # 1000000000 ns per sec / 100 ns
-ocSpeech_Callback = ctypes.CFUNCTYPE(None, ctypes.c_void_p, ctypes.c_int, ctypes.c_wchar_p)
-
-class _OcSsmlConverter(speechXml.SsmlConverter):
-
-	def _convertProsody(self, command, attr, default, base):
-		if command.multiplier == 1 and base == default:
-			# Returning to synth default.
-			return speechXml.DelAttrCommand("prosody", attr)
-		else:
-			# Multiplication isn't supported, only addition/subtraction.
-			# The final value must therefore be relative to the synthesizer's default.
-			val = base * command.multiplier - default
-			return speechXml.SetAttrCommand("prosody", attr, "%d%%" % val)
-
-	def convertRateCommand(self, command):
-		return self._convertProsody(command, "rate", 50, self._rate)
-	def convertPitchCommand(self, command):
-		return self._convertProsody(command, "pitch", 50, self._pitch)
-	def convertVolumeCommand(self, command):
-		return self._convertProsody(command, "volume", 100, self._volume)
-
-	def convertCharacterModeCommand(self, command):
-		# OneCore's character speech sounds weird and doesn't support pitch alteration.
-		# Therefore, we don't use it.
-		return None
-
-	def convertLangChangeCommand(self, command):
-		lcid = languageHandler.localeNameToWindowsLCID(command.lang)
-		if lcid is languageHandler.LCID_NONE:
-			log.debugWarning("Invalid language: %s" % command.lang)
-			return None
-		return super(_OcSsmlConverter, self).convertLangChangeCommand(command)
-
-class _OcPreAPI5SsmlConverter(_OcSsmlConverter):
-
-	def __init__(self, defaultLanguage, rate, pitch, volume):
-		super(_OcPreAPI5SsmlConverter, self).__init__(defaultLanguage)
-		self._rate = rate
-		self._pitch = pitch
-		self._volume = volume
-
-	def generateBalancerCommands(self, speechSequence):
-		commands = super(_OcPreAPI5SsmlConverter, self).generateBalancerCommands(speechSequence)
-		# The EncloseAllCommand from SSML must be first.
-		yield next(commands)
-		# OneCore didn't provide a way to set base prosody values before API version 5.
-		# Therefore, the base values need to be set using SSML.
-		yield self.convertRateCommand(speech.RateCommand(multiplier=1))
-		yield self.convertVolumeCommand(speech.VolumeCommand(multiplier=1))
-		yield self.convertPitchCommand(speech.PitchCommand(multiplier=1))
-		for command in commands:
-			yield command
-
-class SynthDriver(SynthDriver):
-
-	MIN_PITCH = 0.0
-	MAX_PITCH = 2.0
-	MIN_RATE = 0.5
-	DEFAULT_MAX_RATE = 1.5
-	BOOSTED_MAX_RATE = 6.0
-
-	name = "oneCore"
-	# Translators: Description for a speech synthesizer.
-	description = _("Windows OneCore voices")
-<<<<<<< HEAD
-	supportedSettings = (
-		SynthDriver.VoiceSetting(),
-		SynthDriver.RateSetting(),
-		SynthDriver.PitchSetting(),
-		SynthDriver.VolumeSetting(),
-	)
-	supportedCommands = {
-		speech.IndexCommand,
-		speech.CharacterModeCommand,
-		speech.LangChangeCommand,
-		speech.BreakCommand,
-		speech.PitchCommand,
-		speech.RateCommand,
-		speech.VolumeCommand,
-		speech.PhonemeCommand,
-	}
-	supportedNotifications = {synthIndexReached, synthDoneSpeaking}
-	# These are all controlled via SSML, so we only need attributes, not properties.
-	rate = None
-	pitch = None
-	volume = None
-=======
->>>>>>> 1fcc2d3d
-
-	@classmethod
-	def check(cls):
-		if not hasattr(sys, "frozen"):
-			# #3793: Source copies don't report the correct version on Windows 10 because Python isn't manifested for higher versions.
-			# We want this driver to work for source copies on Windows 10, so just return True here.
-			# If this isn't in fact Windows 10, it will fail when constructed, which is okay.
-			return True
-		# For binary copies, only present this as an available synth if this is Windows 10.
-		return winVersion.winVersion.major >= 10
-
-	def _get_supportsProsodyOptions(self):
-		self.supportsProsodyOptions = self._dll.ocSpeech_supportsProsodyOptions()
-		return self.supportsProsodyOptions
-
-	def _get_supportedSettings(self):
-		self.supportedSettings = settings = [
-			SynthDriver.VoiceSetting(),
-			SynthDriver.RateSetting(),
-		]
-		if self.supportsProsodyOptions:
-			settings.append(SynthDriver.RateBoostSetting())
-		settings.extend([
-			SynthDriver.PitchSetting(),
-			SynthDriver.VolumeSetting(),
-		])
-		return settings
-
-	def __init__(self):
-		super(SynthDriver, self).__init__()
-		self._dll = NVDAHelper.getHelperLocalWin10Dll()
-		self._dll.ocSpeech_getCurrentVoiceLanguage.restype = ctypes.c_wchar_p
-		if self.supportsProsodyOptions:
-			self._dll.ocSpeech_getPitch.restype = ctypes.c_double
-			self._dll.ocSpeech_getVolume.restype = ctypes.c_double
-			self._dll.ocSpeech_getRate.restype = ctypes.c_double
-		else:
-			log.debugWarning("Prosody options not supported")
-			# Set initial values for parameters that can't be queried.
-			# This initialises our cache for the value.
-			self._rate = 50
-			self._pitch = 50
-			self._volume = 100
-		self._handle = self._dll.ocSpeech_initialize()
-		self._callbackInst = ocSpeech_Callback(self._callback)
-		self._dll.ocSpeech_setCallback(self._handle, self._callbackInst)
-		self._dll.ocSpeech_getVoices.restype = NVDAHelper.bstrReturn
-		self._dll.ocSpeech_getCurrentVoiceId.restype = ctypes.c_wchar_p
-		self._player= None
-		# Initialize state.
-		self._queuedSpeech = []
-		self._wasCancelled = False
-		self._isProcessing = False
-		# Initialize the voice to a sane default
-		self.voice=self._getDefaultVoice()
-
-	def _maybeInitPlayer(self, wav):
-		"""Initialize audio playback based on the wave header provided by the synthesizer.
-		If the sampling rate has not changed, the existing player is used.
-		Otherwise, a new one is created with the appropriate parameters.
-		"""
-		samplesPerSec = wav.getframerate()
-		if self._player and self._player.samplesPerSec == samplesPerSec:
-			return
-		if self._player:
-			# Finalise any pending audio.
-			self._player.idle()
-		bytesPerSample = wav.getsampwidth()
-		self._bytesPerSec = samplesPerSec * bytesPerSample
-		self._player = nvwave.WavePlayer(channels=wav.getnchannels(),
-			samplesPerSec=samplesPerSec, bitsPerSample=bytesPerSample * 8,
-			outputDevice=config.conf["speech"]["outputDevice"])
-
-	def terminate(self):
-		super(SynthDriver, self).terminate()
-		self._dll.ocSpeech_terminate(self._handle)
-		# Drop the ctypes function instance for the callback,
-		# as it is holding a reference to an instance method, which causes a reference cycle.
-		self._callbackInst = None
-
-	def cancel(self):
-		# Set a flag to tell the callback not to push more audio.
-		self._wasCancelled = True
-		log.debug("Cancelling")
-		# There might be more text pending. Throw it away.
-		if self.supportsProsodyOptions:
-			# In this case however, we must keep any parameter changes.
-			self._queuedSpeech = [item for item in self._queuedSpeech
-				if not isinstance(item, basestring)]
-		else:
-			self._queuedSpeech = []
-		if self._player:
-			self._player.stop()
-
-	def speak(self, speechSequence):
-		if self.supportsProsodyOptions:
-			conv = _OcSsmlConverter(self.language)
-		else:
-			conv = _OcPreAPI5SsmlConverter(self.language, self._rate, self._pitch, self._volume)
-		text = conv.convertToXml(speechSequence)
-		# #7495: Calling WaveOutOpen blocks for ~100 ms if called from the callback
-		# when the SSML includes marks.
-		# We're not quite sure why.
-		# To work around this, open the device before queuing.
-		if self._player:
-			self._player.open()
-		self._queueSpeech(text)
-
-	def _queueSpeech(self, item):
-		self._queuedSpeech.append(item)
-		# We only process the queue here if it isn't already being processed.
-		if not self._isProcessing:
-			self._processQueue()
-
-	@classmethod
-	def _percentToParam(self, percent, min, max):
-		"""Overrides SynthDriver._percentToParam to return floating point parameter values.
-		"""
-		return float(percent) / 100 * (max - min) + min
-
-	def _get_pitch(self):
-		if not self.supportsProsodyOptions:
-			return self._pitch
-		rawPitch = self._dll.ocSpeech_getPitch(self._handle)
-		return self._paramToPercent(rawPitch, self.MIN_PITCH, self.MAX_PITCH)
-
-	def _set_pitch(self, pitch):
-		if not self.supportsProsodyOptions:
-			self._pitch = pitch
-			return
-		rawPitch = self._percentToParam(pitch, self.MIN_PITCH, self.MAX_PITCH)
-		self._queuedSpeech.append((self._dll.ocSpeech_setPitch, rawPitch))
-
-	def _get_volume(self):
-		if not self.supportsProsodyOptions:
-			return self._volume
-		rawVolume = self._dll.ocSpeech_getVolume(self._handle)
-		return int(rawVolume * 100)
-
-	def _set_volume(self, volume):
-		if not self.supportsProsodyOptions:
-			self._volume = volume
-			return
-		rawVolume = volume / 100.0
-		self._queuedSpeech.append((self._dll.ocSpeech_setVolume, rawVolume))
-
-	def _get_rate(self):
-		if not self.supportsProsodyOptions:
-			return self._rate
-		rawRate = self._dll.ocSpeech_getRate(self._handle)
-		maxRate = self.BOOSTED_MAX_RATE if self._rateBoost else self.DEFAULT_MAX_RATE
-		return self._paramToPercent(rawRate, self.MIN_RATE, maxRate)
-
-	def _set_rate(self, rate):
-		if not self.supportsProsodyOptions:
-			self._rate = rate
-			return
-		maxRate = self.BOOSTED_MAX_RATE if self._rateBoost else self.DEFAULT_MAX_RATE
-		rawRate = self._percentToParam(rate, self.MIN_RATE, maxRate)
-		self._queuedSpeech.append((self._dll.ocSpeech_setRate, rawRate))
-
-	_rateBoost = False
-
-	def _get_rateBoost(self):
-		return self._rateBoost
-
-	def _set_rateBoost(self, enable):
-		if enable == self._rateBoost:
-			return
-		rate = self.rate
-		self._rateBoost = enable
-		self.rate = rate
-
-	def _processQueue(self):
-		if not self._queuedSpeech:
-			# There are no more queued utterances at this point, so call idle.
-			# This blocks while waiting for the final chunk to play,
-			# so by the time this is done, there might be something queued.
-			log.debug("Calling idle on audio player")
-			self._player.idle()
-<<<<<<< HEAD
-			synthDoneSpeaking.notify(synth=self)
-		if self._queuedSpeech:
-=======
-		while self._queuedSpeech:
->>>>>>> 1fcc2d3d
-			item = self._queuedSpeech.pop(0)
-			if isinstance(item, tuple):
-				# Parameter change.
-				# Note that, if prosody otions aren't supported, this code will never be executed.
-				func, value = item
-				value = ctypes.c_double(value)
-				func(self._handle, value)
-				continue
-			self._wasCancelled = False
-			log.debug("Begin processing speech")
-			self._isProcessing = True
-			# ocSpeech_speak is async.
-			# It will call _callback in a background thread once done,
-			# which will eventually process the queue again.
-			self._dll.ocSpeech_speak(self._handle, item)
-			return
-		log.debug("Queue empty, done processing")
-		self._isProcessing = False
-
-	def _callback(self, bytes, len, markers):
-		if len == 0:
-			# The C++ code will log an error with details.
-			log.debugWarning("ocSpeech_speak failed!")
-			self._processQueue()
-			return
-		# This gets called in a background thread.
-		stream = cStringIO.StringIO(ctypes.string_at(bytes, len))
-		wav = wave.open(stream, "r")
-		self._maybeInitPlayer(wav)
-		data = wav.readframes(wav.getnframes())
-		if markers:
-			markers = markers.split('|')
-		else:
-			markers = []
-		prevPos = 0
-
-		# Push audio up to each marker so we can sync the audio with the markers.
-		for marker in markers:
-			if self._wasCancelled:
-				break
-			name, pos = marker.split(':')
-			index = int(name)
-			pos = int(pos)
-			# pos is a time offset in 100-nanosecond units.
-			# Convert this to a byte offset.
-			# Order the equation so we don't have to do floating point.
-			pos = pos * self._bytesPerSec / HUNDRED_NS_PER_SEC
-			# Push audio up to this marker.
-			self._player.feed(data[prevPos:pos],
-				onDone=lambda index=index: synthIndexReached.notify(synth=self, index=index))
-			prevPos = pos
-		if self._wasCancelled:
-			log.debug("Cancelled, stopped pushing audio")
-		else:
-			self._player.feed(data[prevPos:])
-			log.debug("Done pushing audio")
-		self._processQueue()
-
-	def _getVoiceInfoFromOnecoreVoiceString(self, voiceStr):
-		"""
-		Produces an NVDA VoiceInfo object representing the given voice string from Onecore speech.
-		"""
-		# The voice string is made up of the ID, the language, and the display name.
-		ID,language,name=voiceStr.split(':')
-		language=language.replace('-','_')
-		return VoiceInfo(ID,name,language=language)
-
-	def _getAvailableVoices(self):
-		voices = OrderedDict()
-		# Fetch the full list of voices that Onecore speech knows about.
-		# Note that it may give back voices that are uninstalled or broken. 
-		voicesStr = self._dll.ocSpeech_getVoices(self._handle).split('|')
-		for index,voiceStr in enumerate(voicesStr):
-			voiceInfo=self._getVoiceInfoFromOnecoreVoiceString(voiceStr)
-			# Filter out any invalid voices.
-			if not self._isVoiceValid(voiceInfo.ID):
-				continue
-			voiceInfo.onecoreIndex=index
-			voices[voiceInfo.ID] =  voiceInfo
-		return voices
-
-	def _isVoiceValid(self,ID):
-		"""
-		Checks that the given voice actually exists and is valid.
-		It checks the Registry, and also ensures that its data files actually exist on this machine.
-		@param ID: the ID of the requested voice.
-		@type ID: string
-		@returns: True if the voice is valid, false otherwise.
-		@rtype: boolean
-		"""
-		IDParts = ID.split('\\')
-		rootKey = getattr(winreg, IDParts[0])
-		subkey = "\\".join(IDParts[1:])
-		try:
-			hkey = winreg.OpenKey(rootKey, subkey)
-		except WindowsError as e:
-			log.debugWarning("Could not open registry key %s, %r" % (ID, e))
-			return False
-		try:
-			langDataPath = winreg.QueryValueEx(hkey, 'langDataPath')
-		except WindowsError as e:
-			log.debugWarning("Could not open registry value 'langDataPath', %r" % e)
-			return False
-		if not langDataPath or not isinstance(langDataPath[0], basestring):
-			log.debugWarning("Invalid langDataPath value")
-			return False
-		if not os.path.isfile(os.path.expandvars(langDataPath[0])):
-			log.debugWarning("Missing language data file: %s" % langDataPath[0])
-			return False
-		try:
-			voicePath = winreg.QueryValueEx(hkey, 'voicePath')
-		except WindowsError as e:
-			log.debugWarning("Could not open registry value 'langDataPath', %r" % e)
-			return False
-		if not voicePath or not isinstance(voicePath[0],basestring):
-			log.debugWarning("Invalid voicePath value")
-			return False
-		if not os.path.isfile(os.path.expandvars(voicePath[0] + '.apm')):
-			log.debugWarning("Missing voice file: %s" % voicePath[0] + ".apm")
-			return False
-		return True
-
-	def _get_voice(self):
-		return self._dll.ocSpeech_getCurrentVoiceId(self._handle)
-
-	def _set_voice(self, ID):
-		voices = self.availableVoices
-		# Try setting the requested voice
-		for voice in voices.itervalues():
-			if voice.ID == ID:
-				self._dll.ocSpeech_setVoice(self._handle, voice.onecoreIndex)
-				return
-		raise LookupError("No such voice: %s"%ID)
-
-	def _getDefaultVoice(self):
-		"""
-		Finds the best available voice that can be used as a default.
-		It first tries finding a voice with the same language and country as the user's configured Windows language (E.g. en_AU), 
-		else one that matches just the language (E.g. en), 
-		else simply the first available.
-		@returns: the ID of the voice, suitable for passing to self.voice for setting.
-		@rtype: string
-		"""
-		voices = self.availableVoices
-		# Try matching to NVDA language
-		fullLanguage=languageHandler.getWindowsLanguage()
-		for voice in voices.itervalues():
-			if voice.language==fullLanguage:
-				return voice.ID
-		baseLanguage=fullLanguage.split('_')[0]
-		if baseLanguage!=fullLanguage:
-			for voice in voices.itervalues():
-				if voice.language.startswith(baseLanguage):
-					return voice.ID
-		# Just use the first available
-		for voice in voices.itervalues():
-			return voice.ID
-		raise RuntimeError("No voices available")
-
-	def _get_language(self):
-		return self._dll.ocSpeech_getCurrentVoiceLanguage(self._handle)
-
-	def pause(self, switch):
-		if self._player:
-			self._player.pause(switch)
+#synthDrivers/oneCore.py
+#A part of NonVisual Desktop Access (NVDA)
+#Copyright (C) 2016-2019 Tyler Spivey, NV Access Limited, James Teh, Leonard de Ruijter
+#This file is covered by the GNU General Public License.
+#See the file COPYING for more details.
+
+"""Synth driver for Windows OneCore voices.
+"""
+
+import os
+import sys
+from collections import OrderedDict
+import ctypes
+try:
+	import _winreg as winreg # Python 2.7 import
+except ImportError:
+	import winreg # Python 3 import
+import wave
+import cStringIO
+from synthDriverHandler import SynthDriver, VoiceInfo, synthIndexReached, synthDoneSpeaking
+from logHandler import log
+import config
+import nvwave
+import speech
+import speechXml
+import languageHandler
+import winVersion
+import NVDAHelper
+
+#: The number of 100-nanosecond units in 1 second.
+HUNDRED_NS_PER_SEC = 10000000 # 1000000000 ns per sec / 100 ns
+ocSpeech_Callback = ctypes.CFUNCTYPE(None, ctypes.c_void_p, ctypes.c_int, ctypes.c_wchar_p)
+
+class _OcSsmlConverter(speechXml.SsmlConverter):
+
+	def _convertProsody(self, command, attr, default, base):
+		if command.multiplier == 1 and base == default:
+			# Returning to synth default.
+			return speechXml.DelAttrCommand("prosody", attr)
+		else:
+			# Multiplication isn't supported, only addition/subtraction.
+			# The final value must therefore be relative to the synthesizer's default.
+			val = base * command.multiplier - default
+			return speechXml.SetAttrCommand("prosody", attr, "%d%%" % val)
+
+	def convertRateCommand(self, command):
+		return self._convertProsody(command, "rate", 50, self._rate)
+	def convertPitchCommand(self, command):
+		return self._convertProsody(command, "pitch", 50, self._pitch)
+	def convertVolumeCommand(self, command):
+		return self._convertProsody(command, "volume", 100, self._volume)
+
+	def convertCharacterModeCommand(self, command):
+		# OneCore's character speech sounds weird and doesn't support pitch alteration.
+		# Therefore, we don't use it.
+		return None
+
+	def convertLangChangeCommand(self, command):
+		lcid = languageHandler.localeNameToWindowsLCID(command.lang)
+		if lcid is languageHandler.LCID_NONE:
+			log.debugWarning("Invalid language: %s" % command.lang)
+			return None
+		return super(_OcSsmlConverter, self).convertLangChangeCommand(command)
+
+class _OcPreAPI5SsmlConverter(_OcSsmlConverter):
+
+	def __init__(self, defaultLanguage, rate, pitch, volume):
+		super(_OcPreAPI5SsmlConverter, self).__init__(defaultLanguage)
+		self._rate = rate
+		self._pitch = pitch
+		self._volume = volume
+
+	def generateBalancerCommands(self, speechSequence):
+		commands = super(_OcPreAPI5SsmlConverter, self).generateBalancerCommands(speechSequence)
+		# The EncloseAllCommand from SSML must be first.
+		yield next(commands)
+		# OneCore didn't provide a way to set base prosody values before API version 5.
+		# Therefore, the base values need to be set using SSML.
+		yield self.convertRateCommand(speech.RateCommand(multiplier=1))
+		yield self.convertVolumeCommand(speech.VolumeCommand(multiplier=1))
+		yield self.convertPitchCommand(speech.PitchCommand(multiplier=1))
+		for command in commands:
+			yield command
+
+class SynthDriver(SynthDriver):
+
+	MIN_PITCH = 0.0
+	MAX_PITCH = 2.0
+	MIN_RATE = 0.5
+	DEFAULT_MAX_RATE = 1.5
+	BOOSTED_MAX_RATE = 6.0
+
+	name = "oneCore"
+	# Translators: Description for a speech synthesizer.
+	description = _("Windows OneCore voices")
+	supportedSettings = (
+		SynthDriver.VoiceSetting(),
+		SynthDriver.RateSetting(),
+		SynthDriver.PitchSetting(),
+		SynthDriver.VolumeSetting(),
+	)
+	supportedCommands = {
+		speech.IndexCommand,
+		speech.CharacterModeCommand,
+		speech.LangChangeCommand,
+		speech.BreakCommand,
+		speech.PitchCommand,
+		speech.RateCommand,
+		speech.VolumeCommand,
+		speech.PhonemeCommand,
+	}
+	supportedNotifications = {synthIndexReached, synthDoneSpeaking}
+	# These are all controlled via SSML, so we only need attributes, not properties.
+	rate = None
+	pitch = None
+	volume = None
+
+	@classmethod
+	def check(cls):
+		if not hasattr(sys, "frozen"):
+			# #3793: Source copies don't report the correct version on Windows 10 because Python isn't manifested for higher versions.
+			# We want this driver to work for source copies on Windows 10, so just return True here.
+			# If this isn't in fact Windows 10, it will fail when constructed, which is okay.
+			return True
+		# For binary copies, only present this as an available synth if this is Windows 10.
+		return winVersion.winVersion.major >= 10
+
+	def _get_supportsProsodyOptions(self):
+		self.supportsProsodyOptions = self._dll.ocSpeech_supportsProsodyOptions()
+		return self.supportsProsodyOptions
+
+	def _get_supportedSettings(self):
+		self.supportedSettings = settings = [
+			SynthDriver.VoiceSetting(),
+			SynthDriver.RateSetting(),
+		]
+		if self.supportsProsodyOptions:
+			settings.append(SynthDriver.RateBoostSetting())
+		settings.extend([
+			SynthDriver.PitchSetting(),
+			SynthDriver.VolumeSetting(),
+		])
+		return settings
+
+	def __init__(self):
+		super(SynthDriver, self).__init__()
+		self._dll = NVDAHelper.getHelperLocalWin10Dll()
+		self._dll.ocSpeech_getCurrentVoiceLanguage.restype = ctypes.c_wchar_p
+		if self.supportsProsodyOptions:
+			self._dll.ocSpeech_getPitch.restype = ctypes.c_double
+			self._dll.ocSpeech_getVolume.restype = ctypes.c_double
+			self._dll.ocSpeech_getRate.restype = ctypes.c_double
+		else:
+			log.debugWarning("Prosody options not supported")
+			# Set initial values for parameters that can't be queried.
+			# This initialises our cache for the value.
+			self._rate = 50
+			self._pitch = 50
+			self._volume = 100
+		self._handle = self._dll.ocSpeech_initialize()
+		self._callbackInst = ocSpeech_Callback(self._callback)
+		self._dll.ocSpeech_setCallback(self._handle, self._callbackInst)
+		self._dll.ocSpeech_getVoices.restype = NVDAHelper.bstrReturn
+		self._dll.ocSpeech_getCurrentVoiceId.restype = ctypes.c_wchar_p
+		self._player= None
+		# Initialize state.
+		self._queuedSpeech = []
+		self._wasCancelled = False
+		self._isProcessing = False
+		# Initialize the voice to a sane default
+		self.voice=self._getDefaultVoice()
+
+	def _maybeInitPlayer(self, wav):
+		"""Initialize audio playback based on the wave header provided by the synthesizer.
+		If the sampling rate has not changed, the existing player is used.
+		Otherwise, a new one is created with the appropriate parameters.
+		"""
+		samplesPerSec = wav.getframerate()
+		if self._player and self._player.samplesPerSec == samplesPerSec:
+			return
+		if self._player:
+			# Finalise any pending audio.
+			self._player.idle()
+		bytesPerSample = wav.getsampwidth()
+		self._bytesPerSec = samplesPerSec * bytesPerSample
+		self._player = nvwave.WavePlayer(channels=wav.getnchannels(),
+			samplesPerSec=samplesPerSec, bitsPerSample=bytesPerSample * 8,
+			outputDevice=config.conf["speech"]["outputDevice"])
+
+	def terminate(self):
+		super(SynthDriver, self).terminate()
+		self._dll.ocSpeech_terminate(self._handle)
+		# Drop the ctypes function instance for the callback,
+		# as it is holding a reference to an instance method, which causes a reference cycle.
+		self._callbackInst = None
+
+	def cancel(self):
+		# Set a flag to tell the callback not to push more audio.
+		self._wasCancelled = True
+		log.debug("Cancelling")
+		# There might be more text pending. Throw it away.
+		if self.supportsProsodyOptions:
+			# In this case however, we must keep any parameter changes.
+			self._queuedSpeech = [item for item in self._queuedSpeech
+				if not isinstance(item, basestring)]
+		else:
+			self._queuedSpeech = []
+		if self._player:
+			self._player.stop()
+
+	def speak(self, speechSequence):
+		if self.supportsProsodyOptions:
+			conv = _OcSsmlConverter(self.language)
+		else:
+			conv = _OcPreAPI5SsmlConverter(self.language, self._rate, self._pitch, self._volume)
+		text = conv.convertToXml(speechSequence)
+		# #7495: Calling WaveOutOpen blocks for ~100 ms if called from the callback
+		# when the SSML includes marks.
+		# We're not quite sure why.
+		# To work around this, open the device before queuing.
+		if self._player:
+			self._player.open()
+		self._queueSpeech(text)
+
+	def _queueSpeech(self, item):
+		self._queuedSpeech.append(item)
+		# We only process the queue here if it isn't already being processed.
+		if not self._isProcessing:
+			self._processQueue()
+
+	@classmethod
+	def _percentToParam(self, percent, min, max):
+		"""Overrides SynthDriver._percentToParam to return floating point parameter values.
+		"""
+		return float(percent) / 100 * (max - min) + min
+
+	def _get_pitch(self):
+		if not self.supportsProsodyOptions:
+			return self._pitch
+		rawPitch = self._dll.ocSpeech_getPitch(self._handle)
+		return self._paramToPercent(rawPitch, self.MIN_PITCH, self.MAX_PITCH)
+
+	def _set_pitch(self, pitch):
+		if not self.supportsProsodyOptions:
+			self._pitch = pitch
+			return
+		rawPitch = self._percentToParam(pitch, self.MIN_PITCH, self.MAX_PITCH)
+		self._queuedSpeech.append((self._dll.ocSpeech_setPitch, rawPitch))
+
+	def _get_volume(self):
+		if not self.supportsProsodyOptions:
+			return self._volume
+		rawVolume = self._dll.ocSpeech_getVolume(self._handle)
+		return int(rawVolume * 100)
+
+	def _set_volume(self, volume):
+		if not self.supportsProsodyOptions:
+			self._volume = volume
+			return
+		rawVolume = volume / 100.0
+		self._queuedSpeech.append((self._dll.ocSpeech_setVolume, rawVolume))
+
+	def _get_rate(self):
+		if not self.supportsProsodyOptions:
+			return self._rate
+		rawRate = self._dll.ocSpeech_getRate(self._handle)
+		maxRate = self.BOOSTED_MAX_RATE if self._rateBoost else self.DEFAULT_MAX_RATE
+		return self._paramToPercent(rawRate, self.MIN_RATE, maxRate)
+
+	def _set_rate(self, rate):
+		if not self.supportsProsodyOptions:
+			self._rate = rate
+			return
+		maxRate = self.BOOSTED_MAX_RATE if self._rateBoost else self.DEFAULT_MAX_RATE
+		rawRate = self._percentToParam(rate, self.MIN_RATE, maxRate)
+		self._queuedSpeech.append((self._dll.ocSpeech_setRate, rawRate))
+
+	_rateBoost = False
+
+	def _get_rateBoost(self):
+		return self._rateBoost
+
+	def _set_rateBoost(self, enable):
+		if enable == self._rateBoost:
+			return
+		rate = self.rate
+		self._rateBoost = enable
+		self.rate = rate
+
+	def _processQueue(self):
+		if not self._queuedSpeech:
+			# There are no more queued utterances at this point, so call idle.
+			# This blocks while waiting for the final chunk to play,
+			# so by the time this is done, there might be something queued.
+			log.debug("Calling idle on audio player")
+			self._player.idle()
+			synthDoneSpeaking.notify(synth=self)
+		while self._queuedSpeech:
+			item = self._queuedSpeech.pop(0)
+			if isinstance(item, tuple):
+				# Parameter change.
+				# Note that, if prosody otions aren't supported, this code will never be executed.
+				func, value = item
+				value = ctypes.c_double(value)
+				func(self._handle, value)
+				continue
+			self._wasCancelled = False
+			log.debug("Begin processing speech")
+			self._isProcessing = True
+			# ocSpeech_speak is async.
+			# It will call _callback in a background thread once done,
+			# which will eventually process the queue again.
+			self._dll.ocSpeech_speak(self._handle, item)
+			return
+		log.debug("Queue empty, done processing")
+		self._isProcessing = False
+
+	def _callback(self, bytes, len, markers):
+		if len == 0:
+			# The C++ code will log an error with details.
+			log.debugWarning("ocSpeech_speak failed!")
+			self._processQueue()
+			return
+		# This gets called in a background thread.
+		stream = cStringIO.StringIO(ctypes.string_at(bytes, len))
+		wav = wave.open(stream, "r")
+		self._maybeInitPlayer(wav)
+		data = wav.readframes(wav.getnframes())
+		if markers:
+			markers = markers.split('|')
+		else:
+			markers = []
+		prevPos = 0
+
+		# Push audio up to each marker so we can sync the audio with the markers.
+		for marker in markers:
+			if self._wasCancelled:
+				break
+			name, pos = marker.split(':')
+			index = int(name)
+			pos = int(pos)
+			# pos is a time offset in 100-nanosecond units.
+			# Convert this to a byte offset.
+			# Order the equation so we don't have to do floating point.
+			pos = pos * self._bytesPerSec / HUNDRED_NS_PER_SEC
+			# Push audio up to this marker.
+			self._player.feed(data[prevPos:pos],
+				onDone=lambda index=index: synthIndexReached.notify(synth=self, index=index))
+			prevPos = pos
+		if self._wasCancelled:
+			log.debug("Cancelled, stopped pushing audio")
+		else:
+			self._player.feed(data[prevPos:])
+			log.debug("Done pushing audio")
+		self._processQueue()
+
+	def _getVoiceInfoFromOnecoreVoiceString(self, voiceStr):
+		"""
+		Produces an NVDA VoiceInfo object representing the given voice string from Onecore speech.
+		"""
+		# The voice string is made up of the ID, the language, and the display name.
+		ID,language,name=voiceStr.split(':')
+		language=language.replace('-','_')
+		return VoiceInfo(ID,name,language=language)
+
+	def _getAvailableVoices(self):
+		voices = OrderedDict()
+		# Fetch the full list of voices that Onecore speech knows about.
+		# Note that it may give back voices that are uninstalled or broken. 
+		voicesStr = self._dll.ocSpeech_getVoices(self._handle).split('|')
+		for index,voiceStr in enumerate(voicesStr):
+			voiceInfo=self._getVoiceInfoFromOnecoreVoiceString(voiceStr)
+			# Filter out any invalid voices.
+			if not self._isVoiceValid(voiceInfo.ID):
+				continue
+			voiceInfo.onecoreIndex=index
+			voices[voiceInfo.ID] =  voiceInfo
+		return voices
+
+	def _isVoiceValid(self,ID):
+		"""
+		Checks that the given voice actually exists and is valid.
+		It checks the Registry, and also ensures that its data files actually exist on this machine.
+		@param ID: the ID of the requested voice.
+		@type ID: string
+		@returns: True if the voice is valid, false otherwise.
+		@rtype: boolean
+		"""
+		IDParts = ID.split('\\')
+		rootKey = getattr(winreg, IDParts[0])
+		subkey = "\\".join(IDParts[1:])
+		try:
+			hkey = winreg.OpenKey(rootKey, subkey)
+		except WindowsError as e:
+			log.debugWarning("Could not open registry key %s, %r" % (ID, e))
+			return False
+		try:
+			langDataPath = winreg.QueryValueEx(hkey, 'langDataPath')
+		except WindowsError as e:
+			log.debugWarning("Could not open registry value 'langDataPath', %r" % e)
+			return False
+		if not langDataPath or not isinstance(langDataPath[0], basestring):
+			log.debugWarning("Invalid langDataPath value")
+			return False
+		if not os.path.isfile(os.path.expandvars(langDataPath[0])):
+			log.debugWarning("Missing language data file: %s" % langDataPath[0])
+			return False
+		try:
+			voicePath = winreg.QueryValueEx(hkey, 'voicePath')
+		except WindowsError as e:
+			log.debugWarning("Could not open registry value 'langDataPath', %r" % e)
+			return False
+		if not voicePath or not isinstance(voicePath[0],basestring):
+			log.debugWarning("Invalid voicePath value")
+			return False
+		if not os.path.isfile(os.path.expandvars(voicePath[0] + '.apm')):
+			log.debugWarning("Missing voice file: %s" % voicePath[0] + ".apm")
+			return False
+		return True
+
+	def _get_voice(self):
+		return self._dll.ocSpeech_getCurrentVoiceId(self._handle)
+
+	def _set_voice(self, ID):
+		voices = self.availableVoices
+		# Try setting the requested voice
+		for voice in voices.itervalues():
+			if voice.ID == ID:
+				self._dll.ocSpeech_setVoice(self._handle, voice.onecoreIndex)
+				return
+		raise LookupError("No such voice: %s"%ID)
+
+	def _getDefaultVoice(self):
+		"""
+		Finds the best available voice that can be used as a default.
+		It first tries finding a voice with the same language and country as the user's configured Windows language (E.g. en_AU), 
+		else one that matches just the language (E.g. en), 
+		else simply the first available.
+		@returns: the ID of the voice, suitable for passing to self.voice for setting.
+		@rtype: string
+		"""
+		voices = self.availableVoices
+		# Try matching to NVDA language
+		fullLanguage=languageHandler.getWindowsLanguage()
+		for voice in voices.itervalues():
+			if voice.language==fullLanguage:
+				return voice.ID
+		baseLanguage=fullLanguage.split('_')[0]
+		if baseLanguage!=fullLanguage:
+			for voice in voices.itervalues():
+				if voice.language.startswith(baseLanguage):
+					return voice.ID
+		# Just use the first available
+		for voice in voices.itervalues():
+			return voice.ID
+		raise RuntimeError("No voices available")
+
+	def _get_language(self):
+		return self._dll.ocSpeech_getCurrentVoiceLanguage(self._handle)
+
+	def pause(self, switch):
+		if self._player:
+			self._player.pause(switch)