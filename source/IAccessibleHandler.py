#IAccessibleHandler.py
#A part of NonVisual Desktop Access (NVDA)
#Copyright (C) 2006-2007 NVDA Contributors <http://www.nvda-project.org/>
#This file is covered by the GNU General Public License.
#See the file COPYING for more details.

import heapq
import itertools
import struct
import weakref
from ctypes import *
from ctypes.wintypes import HANDLE
from comtypes import IUnknown, IServiceProvider, COMError
import comtypes.client
import comtypes.client.lazybind
import oleacc
import UIAHandler
from comInterfaces.Accessibility import *
from comInterfaces.IAccessible2Lib import *
from logHandler import log
import JABHandler
import eventHandler
import winUser
import api
import NVDAObjects.IAccessible
import NVDAObjects.window
import appModuleHandler
import mouseHandler
import controlTypes
import keyboardHandler
import core

MAX_WINEVENTS=500
MAX_WINEVENTS_PER_THREAD=10

#Special Mozilla gecko MSAA constant additions
NAVRELATION_LABEL_FOR=0x1002
NAVRELATION_LABELLED_BY=0x1003
NAVRELATION_NODE_CHILD_OF=0x1005
NAVRELATION_EMBEDS=0x1009

# IAccessible2 relations (not included in the typelib)
IA2_RELATION_FLOWS_FROM = "flowsFrom"
IA2_RELATION_FLOWS_TO = "flowsTo"

MENU_EVENTIDS=(winUser.EVENT_SYSTEM_MENUSTART,winUser.EVENT_SYSTEM_MENUEND,winUser.EVENT_SYSTEM_MENUPOPUPSTART,winUser.EVENT_SYSTEM_MENUPOPUPEND)

class OrderedWinEventLimiter(object):
	"""Collects and limits winEvents based on whether they are focus changes, or just generic (all other ones).

	Only allow a max of L{maxFocusItems}, if more are added then the oldest focus event is removed to make room.
	Only allow one event for one specific object at a time, though push it further forward in time if a duplicate tries to get added. This is true for both generic and focus events.
 	"""

	def __init__(self,maxFocusItems=3):
		"""
		@param maxFocusItems: the amount of focus changed events allowed to be queued.
		@type maxFocusItems: integer
		"""
		self.maxFocusItems=maxFocusItems
		self._focusEventCache={}
		self._genericEventCache={}
		self._eventHeap=[]
		self._eventCounter=itertools.count()
		self._lastMenuEvent=None

	def addEvent(self,eventID,window,objectID,childID,threadID):
		"""Adds a winEvent to the limiter.
		@param eventID: the winEvent type
		@type eventID: integer
		@param window: the window handle of the winEvent
		@type window: integer
		@param objectID: the objectID of the winEvent
		@type objectID: integer
		@param childID: the childID of the winEvent
		@type childID: integer
		@param threadID: the threadID of the winEvent
		@type threadID: integer
		@return: C{True} if the event was added, C{False} if it was discarded.
		@rtype: bool
		"""
		if eventID==winUser.EVENT_OBJECT_FOCUS:
			if objectID in (winUser.OBJID_SYSMENU,winUser.OBJID_MENU) and childID==0:
				# This is a focus event on a menu bar itself, which is just silly. Ignore it.
				return False
			#We do not need a focus event on an object if we already got a foreground event for it
			if (winUser.EVENT_SYSTEM_FOREGROUND,window,objectID,childID,threadID) in self._focusEventCache:
				return False
			self._focusEventCache[(eventID,window,objectID,childID,threadID)]=next(self._eventCounter)
			return True
		elif eventID==winUser.EVENT_SYSTEM_FOREGROUND:
			self._focusEventCache.pop((winUser.EVENT_OBJECT_FOCUS,window,objectID,childID,threadID),None)
			self._focusEventCache[(eventID,window,objectID,childID,threadID)]=next(self._eventCounter)
		elif eventID==winUser.EVENT_OBJECT_SHOW:
			k=(winUser.EVENT_OBJECT_HIDE,window,objectID,childID,threadID)
			if k in self._genericEventCache:
				del self._genericEventCache[k]
				return True
		elif eventID==winUser.EVENT_OBJECT_HIDE:
			k=(winUser.EVENT_OBJECT_SHOW,window,objectID,childID,threadID)
			if k in self._genericEventCache:
				del self._genericEventCache[k]
				return True
		elif eventID in MENU_EVENTIDS:
			self._lastMenuEvent=(next(self._eventCounter),eventID,window,objectID,childID,threadID)
			return True
		self._genericEventCache[(eventID,window,objectID,childID,threadID)]=next(self._eventCounter)
		return True

	def flushEvents(self):
		"""Returns a list of winEvents (tuples of eventID,window,objectID,childID) that have been added, though due to limiting, it will not necessarily be all the winEvents that were originally added. They are definitely garenteed to be in the correct order though.
		"""
		if self._lastMenuEvent is not None:
			heapq.heappush(self._eventHeap,self._lastMenuEvent)
			self._lastMenuEvent=None
		g=self._genericEventCache
		self._genericEventCache={}
		threadCounters={}
		for k,v in sorted(g.iteritems(),key=lambda item: item[1],reverse=True):
			threadCount=threadCounters.get(k[-1],0)
			if threadCount>MAX_WINEVENTS_PER_THREAD:
				continue
			heapq.heappush(self._eventHeap,(v,)+k)
			threadCounters[k[-1]]=threadCount+1
		f=self._focusEventCache
		self._focusEventCache={}
		for k,v in sorted(f.iteritems(),key=lambda item: item[1])[0-self.maxFocusItems:]:
			heapq.heappush(self._eventHeap,(v,)+k)
		e=self._eventHeap
		self._eventHeap=[]
		r=[]
		for count in xrange(len(e)):
			event=heapq.heappop(e)[1:-1]
			r.append(event)
		return r

#The win event limiter for all winEvents
winEventLimiter=OrderedWinEventLimiter()

#A place to store live IAccessible NVDAObjects, that can be looked up by their window,objectID,childID event params.
liveNVDAObjectTable=weakref.WeakValueDictionary()

# #3831: Stuff related to deferring of events for foreground changes.
# See pumpAll for details.
MAX_FOREGROUND_DEFERS=2
_deferUntilForegroundWindow = None
_foregroundDefers = 0

IAccessibleRolesToNVDARoles={
	oleacc.ROLE_SYSTEM_WINDOW:controlTypes.ROLE_WINDOW,
	oleacc.ROLE_SYSTEM_CLIENT:controlTypes.ROLE_PANE,
	oleacc.ROLE_SYSTEM_TITLEBAR:controlTypes.ROLE_TITLEBAR,
	oleacc.ROLE_SYSTEM_DIALOG:controlTypes.ROLE_DIALOG,
	oleacc.ROLE_SYSTEM_PANE:controlTypes.ROLE_PANE,
	oleacc.ROLE_SYSTEM_CHECKBUTTON:controlTypes.ROLE_CHECKBOX,
	oleacc.ROLE_SYSTEM_RADIOBUTTON:controlTypes.ROLE_RADIOBUTTON,
	oleacc.ROLE_SYSTEM_STATICTEXT:controlTypes.ROLE_STATICTEXT,
	oleacc.ROLE_SYSTEM_TEXT:controlTypes.ROLE_EDITABLETEXT,
	oleacc.ROLE_SYSTEM_PUSHBUTTON:controlTypes.ROLE_BUTTON,
	oleacc.ROLE_SYSTEM_MENUBAR:controlTypes.ROLE_MENUBAR,
	oleacc.ROLE_SYSTEM_MENUITEM:controlTypes.ROLE_MENUITEM,
	oleacc.ROLE_SYSTEM_MENUPOPUP:controlTypes.ROLE_POPUPMENU,
	oleacc.ROLE_SYSTEM_COMBOBOX:controlTypes.ROLE_COMBOBOX,
	oleacc.ROLE_SYSTEM_LIST:controlTypes.ROLE_LIST,
	oleacc.ROLE_SYSTEM_LISTITEM:controlTypes.ROLE_LISTITEM,
	oleacc.ROLE_SYSTEM_GRAPHIC:controlTypes.ROLE_GRAPHIC,
	oleacc.ROLE_SYSTEM_HELPBALLOON:controlTypes.ROLE_HELPBALLOON,
	oleacc.ROLE_SYSTEM_TOOLTIP:controlTypes.ROLE_TOOLTIP,
	oleacc.ROLE_SYSTEM_LINK:controlTypes.ROLE_LINK,
	oleacc.ROLE_SYSTEM_OUTLINE:controlTypes.ROLE_TREEVIEW,
	oleacc.ROLE_SYSTEM_OUTLINEITEM:controlTypes.ROLE_TREEVIEWITEM,
	oleacc.ROLE_SYSTEM_OUTLINEBUTTON:controlTypes.ROLE_TREEVIEWITEM,
	oleacc.ROLE_SYSTEM_PAGETAB:controlTypes.ROLE_TAB,
	oleacc.ROLE_SYSTEM_PAGETABLIST:controlTypes.ROLE_TABCONTROL,
	oleacc.ROLE_SYSTEM_SLIDER:controlTypes.ROLE_SLIDER,
	oleacc.ROLE_SYSTEM_PROGRESSBAR:controlTypes.ROLE_PROGRESSBAR,
	oleacc.ROLE_SYSTEM_SCROLLBAR:controlTypes.ROLE_SCROLLBAR,
	oleacc.ROLE_SYSTEM_STATUSBAR:controlTypes.ROLE_STATUSBAR,
	oleacc.ROLE_SYSTEM_TABLE:controlTypes.ROLE_TABLE,
	oleacc.ROLE_SYSTEM_CELL:controlTypes.ROLE_TABLECELL,
	oleacc.ROLE_SYSTEM_COLUMN:controlTypes.ROLE_TABLECOLUMN,
	oleacc.ROLE_SYSTEM_ROW:controlTypes.ROLE_TABLEROW,
	oleacc.ROLE_SYSTEM_TOOLBAR:controlTypes.ROLE_TOOLBAR,
	oleacc.ROLE_SYSTEM_COLUMNHEADER:controlTypes.ROLE_TABLECOLUMNHEADER,
	oleacc.ROLE_SYSTEM_ROWHEADER:controlTypes.ROLE_TABLEROWHEADER,
	oleacc.ROLE_SYSTEM_SPLITBUTTON:controlTypes.ROLE_SPLITBUTTON,
	oleacc.ROLE_SYSTEM_BUTTONDROPDOWN:controlTypes.ROLE_DROPDOWNBUTTON,
	oleacc.ROLE_SYSTEM_SEPARATOR:controlTypes.ROLE_SEPARATOR,
	oleacc.ROLE_SYSTEM_DOCUMENT:controlTypes.ROLE_DOCUMENT,
	oleacc.ROLE_SYSTEM_ANIMATION:controlTypes.ROLE_ANIMATION,
	oleacc.ROLE_SYSTEM_APPLICATION:controlTypes.ROLE_APPLICATION,
	oleacc.ROLE_SYSTEM_GROUPING:controlTypes.ROLE_GROUPING,
	oleacc.ROLE_SYSTEM_PROPERTYPAGE:controlTypes.ROLE_PROPERTYPAGE,
	oleacc.ROLE_SYSTEM_ALERT:controlTypes.ROLE_ALERT,
	oleacc.ROLE_SYSTEM_BORDER:controlTypes.ROLE_BORDER,
	oleacc.ROLE_SYSTEM_BUTTONDROPDOWNGRID:controlTypes.ROLE_DROPDOWNBUTTONGRID,
	oleacc.ROLE_SYSTEM_CARET:controlTypes.ROLE_CARET,
	oleacc.ROLE_SYSTEM_CHARACTER:controlTypes.ROLE_CHARACTER,
	oleacc.ROLE_SYSTEM_CHART:controlTypes.ROLE_CHART,
	oleacc.ROLE_SYSTEM_CURSOR:controlTypes.ROLE_CURSOR,
	oleacc.ROLE_SYSTEM_DIAGRAM:controlTypes.ROLE_DIAGRAM,
	oleacc.ROLE_SYSTEM_DIAL:controlTypes.ROLE_DIAL,
	oleacc.ROLE_SYSTEM_DROPLIST:controlTypes.ROLE_DROPLIST,
	oleacc.ROLE_SYSTEM_BUTTONMENU:controlTypes.ROLE_MENUBUTTON,
	oleacc.ROLE_SYSTEM_EQUATION:controlTypes.ROLE_MATH,
	oleacc.ROLE_SYSTEM_GRIP:controlTypes.ROLE_GRIP,
	oleacc.ROLE_SYSTEM_HOTKEYFIELD:controlTypes.ROLE_HOTKEYFIELD,
	oleacc.ROLE_SYSTEM_INDICATOR:controlTypes.ROLE_INDICATOR,
	oleacc.ROLE_SYSTEM_SPINBUTTON:controlTypes.ROLE_SPINBUTTON,
	oleacc.ROLE_SYSTEM_SOUND:controlTypes.ROLE_SOUND,
	oleacc.ROLE_SYSTEM_WHITESPACE:controlTypes.ROLE_WHITESPACE,
	oleacc.ROLE_SYSTEM_IPADDRESS:controlTypes.ROLE_IPADDRESS,
	oleacc.ROLE_SYSTEM_OUTLINEBUTTON:controlTypes.ROLE_TREEVIEWBUTTON,
	oleacc.ROLE_SYSTEM_CLOCK:controlTypes.ROLE_CLOCK,
	#IAccessible2 roles
	IA2_ROLE_UNKNOWN:controlTypes.ROLE_UNKNOWN,
	IA2_ROLE_CANVAS:controlTypes.ROLE_CANVAS,
	IA2_ROLE_CAPTION:controlTypes.ROLE_CAPTION,
	IA2_ROLE_CHECK_MENU_ITEM:controlTypes.ROLE_CHECKMENUITEM,
	IA2_ROLE_COLOR_CHOOSER:controlTypes.ROLE_COLORCHOOSER,
	IA2_ROLE_DATE_EDITOR:controlTypes.ROLE_DATEEDITOR,
	IA2_ROLE_DESKTOP_ICON:controlTypes.ROLE_DESKTOPICON,
	IA2_ROLE_DESKTOP_PANE:controlTypes.ROLE_DESKTOPPANE,
	IA2_ROLE_DIRECTORY_PANE:controlTypes.ROLE_DIRECTORYPANE,
	IA2_ROLE_EDITBAR:controlTypes.ROLE_EDITBAR,
	IA2_ROLE_EMBEDDED_OBJECT:controlTypes.ROLE_EMBEDDEDOBJECT,
	IA2_ROLE_ENDNOTE:controlTypes.ROLE_ENDNOTE,
	IA2_ROLE_FILE_CHOOSER:controlTypes.ROLE_FILECHOOSER,
	IA2_ROLE_FONT_CHOOSER:controlTypes.ROLE_FONTCHOOSER,
	IA2_ROLE_FOOTER:controlTypes.ROLE_FOOTER,
	IA2_ROLE_FOOTNOTE:controlTypes.ROLE_FOOTNOTE,
	IA2_ROLE_FORM:controlTypes.ROLE_FORM,
	IA2_ROLE_FRAME:controlTypes.ROLE_FRAME,
	IA2_ROLE_GLASS_PANE:controlTypes.ROLE_GLASSPANE,
	IA2_ROLE_HEADER:controlTypes.ROLE_HEADER,
	IA2_ROLE_HEADING:controlTypes.ROLE_HEADING,
	IA2_ROLE_ICON:controlTypes.ROLE_ICON,
	IA2_ROLE_IMAGE_MAP:controlTypes.ROLE_IMAGEMAP,
	IA2_ROLE_INPUT_METHOD_WINDOW:controlTypes.ROLE_INPUTWINDOW,
	IA2_ROLE_INTERNAL_FRAME:controlTypes.ROLE_INTERNALFRAME,
	IA2_ROLE_LABEL:controlTypes.ROLE_LABEL,
	IA2_ROLE_LAYERED_PANE:controlTypes.ROLE_LAYEREDPANE,
	IA2_ROLE_NOTE:controlTypes.ROLE_NOTE,
	IA2_ROLE_OPTION_PANE:controlTypes.ROLE_OPTIONPANE,
	IA2_ROLE_PAGE:controlTypes.ROLE_PAGE,
	IA2_ROLE_PARAGRAPH:controlTypes.ROLE_PARAGRAPH,
	IA2_ROLE_RADIO_MENU_ITEM:controlTypes.ROLE_RADIOMENUITEM,
	IA2_ROLE_REDUNDANT_OBJECT:controlTypes.ROLE_REDUNDANTOBJECT,
	IA2_ROLE_ROOT_PANE:controlTypes.ROLE_ROOTPANE,
	IA2_ROLE_RULER:controlTypes.ROLE_RULER,
	IA2_ROLE_SCROLL_PANE:controlTypes.ROLE_SCROLLPANE,
	IA2_ROLE_SECTION:controlTypes.ROLE_SECTION,
	IA2_ROLE_SHAPE:controlTypes.ROLE_SHAPE,
	IA2_ROLE_SPLIT_PANE:controlTypes.ROLE_SPLITPANE,
	IA2_ROLE_TEAR_OFF_MENU:controlTypes.ROLE_TEAROFFMENU,
	IA2_ROLE_TERMINAL:controlTypes.ROLE_TERMINAL,
	IA2_ROLE_TEXT_FRAME:controlTypes.ROLE_TEXTFRAME,
	IA2_ROLE_TOGGLE_BUTTON:controlTypes.ROLE_TOGGLEBUTTON,
	IA2_ROLE_VIEW_PORT:controlTypes.ROLE_VIEWPORT,
	#some common string roles
	"frame":controlTypes.ROLE_FRAME,
	"iframe":controlTypes.ROLE_INTERNALFRAME,
	"page":controlTypes.ROLE_PAGE,
	"form":controlTypes.ROLE_FORM,
	"div":controlTypes.ROLE_SECTION,
	"li":controlTypes.ROLE_LISTITEM,
	"ul":controlTypes.ROLE_LIST,
	"tbody":controlTypes.ROLE_TABLEBODY,
	"browser":controlTypes.ROLE_WINDOW,
	"h1":controlTypes.ROLE_HEADING1,
	"h2":controlTypes.ROLE_HEADING2,
	"h3":controlTypes.ROLE_HEADING3,
	"h4":controlTypes.ROLE_HEADING4,
	"h5":controlTypes.ROLE_HEADING5,
	"h6":controlTypes.ROLE_HEADING6,
	"p":controlTypes.ROLE_PARAGRAPH,
	"hbox":controlTypes.ROLE_BOX,
	"embed":controlTypes.ROLE_EMBEDDEDOBJECT,
	"object":controlTypes.ROLE_EMBEDDEDOBJECT,
	"applet":controlTypes.ROLE_EMBEDDEDOBJECT,
}

IAccessibleStatesToNVDAStates={
	oleacc.STATE_SYSTEM_TRAVERSED:controlTypes.STATE_VISITED,
	oleacc.STATE_SYSTEM_UNAVAILABLE:controlTypes.STATE_UNAVAILABLE,
	oleacc.STATE_SYSTEM_FOCUSED:controlTypes.STATE_FOCUSED,
	oleacc.STATE_SYSTEM_SELECTED:controlTypes.STATE_SELECTED,
	oleacc.STATE_SYSTEM_BUSY:controlTypes.STATE_BUSY,
	oleacc.STATE_SYSTEM_PRESSED:controlTypes.STATE_PRESSED,
	oleacc.STATE_SYSTEM_CHECKED:controlTypes.STATE_CHECKED,
	oleacc.STATE_SYSTEM_MIXED:controlTypes.STATE_HALFCHECKED,
	oleacc.STATE_SYSTEM_READONLY:controlTypes.STATE_READONLY,
	oleacc.STATE_SYSTEM_EXPANDED:controlTypes.STATE_EXPANDED,
	oleacc.STATE_SYSTEM_COLLAPSED:controlTypes.STATE_COLLAPSED,
	oleacc.STATE_SYSTEM_OFFSCREEN:controlTypes.STATE_OFFSCREEN,
	oleacc.STATE_SYSTEM_INVISIBLE:controlTypes.STATE_INVISIBLE,
	oleacc.STATE_SYSTEM_TRAVERSED:controlTypes.STATE_VISITED,
	oleacc.STATE_SYSTEM_LINKED:controlTypes.STATE_LINKED,
	oleacc.STATE_SYSTEM_HASPOPUP:controlTypes.STATE_HASPOPUP,
	oleacc.STATE_SYSTEM_PROTECTED:controlTypes.STATE_PROTECTED,
	oleacc.STATE_SYSTEM_SELECTABLE:controlTypes.STATE_SELECTABLE,
	oleacc.STATE_SYSTEM_FOCUSABLE:controlTypes.STATE_FOCUSABLE,
}

IAccessible2StatesToNVDAStates={
	IA2_STATE_REQUIRED:controlTypes.STATE_REQUIRED,
	IA2_STATE_DEFUNCT:controlTypes.STATE_DEFUNCT,
	#IA2_STATE_STALE:controlTypes.STATE_DEFUNCT,
	IA2_STATE_INVALID_ENTRY:controlTypes.STATE_INVALID_ENTRY,
	IA2_STATE_MODAL:controlTypes.STATE_MODAL,
	IA2_STATE_SUPPORTS_AUTOCOMPLETION:controlTypes.STATE_AUTOCOMPLETE,
	IA2_STATE_MULTI_LINE:controlTypes.STATE_MULTILINE,
	IA2_STATE_ICONIFIED:controlTypes.STATE_ICONIFIED,
	IA2_STATE_EDITABLE:controlTypes.STATE_EDITABLE,
	IA2_STATE_PINNED:controlTypes.STATE_PINNED,
}

#A list to store handles received from setWinEventHook, for use with unHookWinEvent  
winEventHookIDs=[]

def normalizeIAccessible(pacc,childID=0):
	if not isinstance(pacc,IAccessible):
		try:
			pacc=pacc.QueryInterface(IAccessible)
		except COMError:
			raise RuntimeError("%s Not an IAccessible"%pacc)
	# #2558: IAccessible2 doesn't support simple children.
	# Therefore, it doesn't make sense to use IA2 if the child ID is non-0.
	if childID==0 and not isinstance(pacc,IAccessible2):
		try:
			s=pacc.QueryInterface(IServiceProvider)
			pacc2=s.QueryService(IAccessible._iid_,IAccessible2)
			if not pacc2:
				# QueryService should fail if IA2 is not supported, but some applications such as AIM 7 misbehave and return a null COM pointer.
				# Treat this as if QueryService failed.
				raise ValueError
			pacc=pacc2
		except:
			pass
	return pacc

def accessibleObjectFromEvent(window,objectID,childID):
	try:
		pacc,childID=oleacc.AccessibleObjectFromEvent(window,objectID,childID)
	except Exception as e:
		log.debugWarning("oleacc.AccessibleObjectFromEvent with window %s, objectID %s and childID %s: %s"%(window,objectID,childID,e))
		return None
	return (normalizeIAccessible(pacc,childID),childID)

def accessibleObjectFromPoint(x,y):
	try:
		pacc, child = oleacc.AccessibleObjectFromPoint(x, y)
	except:
		return None
	return (normalizeIAccessible(pacc,child),child)

def windowFromAccessibleObject(ia):
	try:
		return oleacc.WindowFromAccessibleObject(ia)
	except:
		return 0

def accessibleChildren(ia,startIndex,numChildren):
	# #4091: AccessibleChildren can throw WindowsError (blocked by callee) e.g. Outlook 2010 Email setup and new profiles dialogs
	try:
		rawChildren=oleacc.AccessibleChildren(ia,startIndex,numChildren)
	except (WindowsError,COMError):
		log.debugWarning("AccessibleChildren failed",exc_info=True)
		return []
	children=[]
	for child in rawChildren:
		if child is None:
			# This is a bug in the server.
			# Filtering these out here makes life easier for the caller.
			continue
		elif isinstance(child,comtypes.client.lazybind.Dispatch) or isinstance(child,comtypes.client.dynamic._Dispatch) or isinstance(child,IUnknown):
			child=(normalizeIAccessible(child),0)
		elif isinstance(child,int):
			child=(ia,child)
		children.append(child)
	return children

def accFocus(ia):
	try:
		res=ia.accFocus
		if isinstance(res,comtypes.client.lazybind.Dispatch) or isinstance(res,comtypes.client.dynamic._Dispatch) or isinstance(res,IUnknown):
			new_ia=normalizeIAccessible(res)
			new_child=0
		elif res==0:
			# #3005: Don't call accChild for CHILDID_SELF.
			new_ia=ia
			new_child=res
		elif isinstance(res,int):
			# accFocus can return a child ID even when there is actually an IAccessible for that child; e.g. Lotus Symphony.
			try:
				new_ia=ia.accChild(res)
			except:
				new_ia=None
			if new_ia:
				new_ia=normalizeIAccessible(new_ia)
				new_child=0
			else:
				new_ia=ia
				new_child=res
		else:
			return None
		return (new_ia,new_child)
	except:
		return None

def accHitTest(ia,x,y):
	try:
		res=ia.accHitTest(x,y)
	except COMError:
		return None
	if isinstance(res,comtypes.client.lazybind.Dispatch) or isinstance(res,comtypes.client.dynamic._Dispatch) or isinstance(res,IUnknown):
		return accHitTest(normalizeIAccessible(res),x,y),0
	elif isinstance(res,int):
		return ia,res
	return None

def accChild(ia,child):
	try:
		res=ia.accChild(child)
		if not res:
			return (ia,child)
		elif isinstance(res,comtypes.client.lazybind.Dispatch) or isinstance(res,comtypes.client.dynamic._Dispatch) or isinstance(res,IUnknown):
			return normalizeIAccessible(res),0
	except:
		pass
	return None

def accParent(ia,child):
	try:
		if not child:
			res=ia.accParent
			if isinstance(res,comtypes.client.lazybind.Dispatch) or isinstance(res,comtypes.client.dynamic._Dispatch) or isinstance(res,IUnknown):
				new_ia=normalizeIAccessible(res)
				new_child=0
			else:
				raise ValueError("no IAccessible interface")
		else:
			new_ia=ia
			new_child=0
		return (new_ia,new_child)
	except:
		return None

def accNavigate(ia,child,direction):
	res=None
	try:
		res=ia.accNavigate(direction,child)
		if isinstance(res,int):
			new_ia=ia
			new_child=res
		elif isinstance(res,comtypes.client.lazybind.Dispatch) or isinstance(res,comtypes.client.dynamic._Dispatch) or isinstance(res,IUnknown):
			new_ia=normalizeIAccessible(res)
			new_child=0
		else:
			raise RuntimeError
		return (new_ia,new_child)
	except:
		pass


winEventIDsToNVDAEventNames={
winUser.EVENT_SYSTEM_DESKTOPSWITCH:"desktopSwitch",
winUser.EVENT_SYSTEM_FOREGROUND:"gainFocus",
winUser.EVENT_SYSTEM_ALERT:"alert",
winUser.EVENT_SYSTEM_MENUSTART:"menuStart",
winUser.EVENT_SYSTEM_MENUEND:"menuEnd",
winUser.EVENT_SYSTEM_MENUPOPUPSTART:"menuStart",
winUser.EVENT_SYSTEM_MENUPOPUPEND:"menuEnd",
winUser.EVENT_SYSTEM_SCROLLINGSTART:"scrollingStart",
# We don't need switchStart.
winUser.EVENT_SYSTEM_SWITCHEND:"switchEnd",
winUser.EVENT_OBJECT_FOCUS:"gainFocus",
winUser.EVENT_OBJECT_SHOW:"show",
winUser.EVENT_OBJECT_HIDE:"hide",
winUser.EVENT_OBJECT_DESTROY:"destroy",
winUser.EVENT_OBJECT_DESCRIPTIONCHANGE:"descriptionChange",
winUser.EVENT_OBJECT_LOCATIONCHANGE:"locationChange",
winUser.EVENT_OBJECT_NAMECHANGE:"nameChange",
winUser.EVENT_OBJECT_REORDER:"reorder",
winUser.EVENT_OBJECT_SELECTION:"selection",
winUser.EVENT_OBJECT_SELECTIONADD:"selectionAdd",
winUser.EVENT_OBJECT_SELECTIONREMOVE:"selectionRemove",
winUser.EVENT_OBJECT_SELECTIONWITHIN:"selectionWithIn",
winUser.EVENT_OBJECT_STATECHANGE:"stateChange",
winUser.EVENT_OBJECT_VALUECHANGE:"valueChange",
IA2_EVENT_TEXT_CARET_MOVED:"caret",
IA2_EVENT_DOCUMENT_LOAD_COMPLETE:"documentLoadComplete",
IA2_EVENT_OBJECT_ATTRIBUTE_CHANGED:"IA2AttributeChange",
}

def winEventToNVDAEvent(eventID,window,objectID,childID,useCache=True):
	"""Tries to convert a win event ID to an NVDA event name, and instanciate or fetch an NVDAObject for the win event parameters.
	@param eventID: the win event ID (type)
	@type eventID: integer
	@param window: the win event's window handle
	@type window: integer
	@param objectID: the win event's object ID
	@type objectID: integer
	@param childID: the win event's childID
	@type childID: the win event's childID
	@param useCache: C{True} to use the L{liveNVDAObjectTable} cache when retrieving an NVDAObject, C{False} if the cache should not be used.
	@type useCache: boolean
	@returns: the NVDA event name and the NVDAObject the event is for
	@rtype: tuple of string and L{NVDAObjects.IAccessible.IAccessible}
	"""
	NVDAEventName=winEventIDsToNVDAEventNames.get(eventID,None)
	if not NVDAEventName:
		return None
	#Ignore any events with invalid window handles
	if not window or not winUser.isWindow(window):
		return None
	#Make sure this window does not have a ghost window if possible
	if NVDAObjects.window.GhostWindowFromHungWindow and NVDAObjects.window.GhostWindowFromHungWindow(window):
		return None
	#We do not support MSAA object proxied from native UIA
	if UIAHandler.handler and UIAHandler.handler.isUIAWindow(window):
		return None
	obj=None
	if useCache:
		#See if we already know an object by this win event info
		obj=liveNVDAObjectTable.get((window,objectID,childID),None)
	#If we don't yet have the object, then actually instanciate it.
	if not obj: 
		obj=NVDAObjects.IAccessible.getNVDAObjectFromEvent(window,objectID,childID)
	#At this point if we don't have an object then we can't do any more
	if not obj:
		return None
	#SDM MSAA objects sometimes don't contain enough information to be useful
	#Sometimes there is a real window that does, so try to get the SDMChild property on the NVDAObject, and if successull use that as obj instead.
	if 'bosa_sdm' in obj.windowClassName:
		SDMChild=getattr(obj,'SDMChild',None)
		if SDMChild: obj=SDMChild
	return (NVDAEventName,obj)

def winEventCallback(handle,eventID,window,objectID,childID,threadID,timestamp):
	try:
		#Ignore all object IDs from alert onwards (sound, nativeom etc) as we don't support them
		if objectID<=winUser.OBJID_ALERT: 
			return
		#Ignore all locationChange events except ones for the caret
		if eventID==winUser.EVENT_OBJECT_LOCATIONCHANGE and objectID!=winUser.OBJID_CARET:
			return
		if eventID==winUser.EVENT_OBJECT_DESTROY:
			processDestroyWinEvent(window,objectID,childID)
			return
		#Change window objIDs to client objIDs for better reporting of objects
		if (objectID==0) and (childID==0):
			objectID=winUser.OBJID_CLIENT
		#Ignore events with invalid window handles
		isWindow = winUser.isWindow(window) if window else 0
		if window==0 or (not isWindow and eventID in (winUser.EVENT_SYSTEM_SWITCHSTART,winUser.EVENT_SYSTEM_SWITCHEND,winUser.EVENT_SYSTEM_MENUEND,winUser.EVENT_SYSTEM_MENUPOPUPEND)):
			window=winUser.getDesktopWindow()
		elif not isWindow:
			return

		if childID<0:
			tempWindow=window
			while tempWindow and not winUser.getWindowStyle(tempWindow)&winUser.WS_POPUP and winUser.getClassName(tempWindow)=="MozillaWindowClass":
				tempWindow=winUser.getAncestor(tempWindow,winUser.GA_PARENT)
			if tempWindow and winUser.getClassName(tempWindow).startswith('Mozilla'):
				window=tempWindow

		windowClassName=winUser.getClassName(window)
		# Modern IME candidate list windows fire menu events which confuse us and can't be used properly inconjunction with input composition support
<<<<<<< HEAD
		if windowClassName=="Microsoft.IME.UIManager.CandidateWindow.Host":
			if eventID in MENU_EVENTIDS:
				return
			elif eventID==winUser.EVENT_SYSTEM_MENUPOPUPEND:
				processDestroyWinEvent(window,objectID,childID)
=======
		if windowClassName=="Microsoft.IME.UIManager.CandidateWindow.Host" and eventID in MENU_EVENTIDS:
			return
>>>>>>> dbbaacea
		#At the moment we can't handle show, hide or reorder events on Mozilla Firefox Location bar,as there are just too many of them
		#Ignore show, hide and reorder on MozillaDropShadowWindowClass windows.
		if windowClassName.startswith('Mozilla') and eventID in (winUser.EVENT_OBJECT_SHOW,winUser.EVENT_OBJECT_HIDE,winUser.EVENT_OBJECT_REORDER) and childID<0:
			#Mozilla Gecko can sometimes fire win events on a catch-all window which isn't really the real window
			#Move up the ancestry to find the real mozilla Window and use that
			if winUser.getClassName(window)=='MozillaDropShadowWindowClass':
				return
		if eventID==winUser.EVENT_SYSTEM_FOREGROUND:
			#We never want to see foreground events for the Program Manager or Shell (task bar) 
			if windowClassName in ("Progman","Shell_TrayWnd"):
				return
			# #3831: Event handling can be deferred if Windows takes a while to change the foreground window.
			# See pumpAll for details.
			global _deferUntilForegroundWindow,_foregroundDefers
			_deferUntilForegroundWindow=window
			_foregroundDefers=0
		if windowClassName=="MSNHiddenWindowClass":
			# HACK: Events get fired by this window in Windows Live Messenger 2009 when it starts.
			# If we send a WM_NULL to this window at this point (which happens in accessibleObjectFromEvent), Messenger will silently exit (#677).
			# Therefore, completely ignore these events, which is useless to us anyway.
			return
		if winEventLimiter.addEvent(eventID,window,objectID,childID,threadID):
			core.requestPump()
	except:
		log.error("winEventCallback", exc_info=True)

def processGenericWinEvent(eventID,window,objectID,childID):
	"""Converts the win event to an NVDA event,
	Checks to see if this NVDAObject  equals the current focus.
	If all goes well, then the event is queued and we return True
	@param eventID: a win event ID (type)
	@type eventID: integer
	@param window: a win event's window handle
	@type window: integer
	@param objectID: a win event's object ID
	@type objectID: integer
	@param childID: a win event's child ID
	@type childID: integer
	@returns: True if the event was processed, False otherwise.
	@rtype: boolean
	"""
	#Notify appModuleHandler of this new window
	appModuleHandler.update(winUser.getWindowThreadProcessID(window)[0])
	#Handle particular events for the special MSAA caret object just as if they were for the focus object
	focus=eventHandler.lastQueuedFocusObject
	if focus and objectID==winUser.OBJID_CARET and eventID in (winUser.EVENT_OBJECT_LOCATIONCHANGE,winUser.EVENT_OBJECT_SHOW):
		NVDAEvent=("caret",focus)
	else:
		NVDAEvent=winEventToNVDAEvent(eventID,window,objectID,childID)
		if not NVDAEvent:
			return False
	if NVDAEvent[0]=="nameChange" and objectID==winUser.OBJID_CURSOR:
		mouseHandler.updateMouseShape(NVDAEvent[1].name)
		return
	if NVDAEvent[1]==focus:
		NVDAEvent=(NVDAEvent[0],focus)
	eventHandler.queueEvent(*NVDAEvent)
	return True

def processFocusWinEvent(window,objectID,childID,force=False):
	"""checks to see if the focus win event is not the same as the existing focus, 
	then converts the win event to an NVDA event (instanciating an NVDA Object) then calls processFocusNVDAEvent. If all is ok it returns True.
	@type window: integer
	@param objectID: a win event's object ID
	@type objectID: integer
	@param childID: a win event's child ID
	@type childID: integer
	@param force: If True, the shouldAllowIAccessibleFocusEvent property of the object is ignored.
	@type force: boolean
	@returns: True if the focus is valid and was handled, False otherwise.
	@rtype: boolean
	"""
	windowClassName=winUser.getClassName(window)
	# Generally, we must ignore focus on child windows of SDM windows as we only want the SDM MSAA events.
	# However, we don't want to ignore focus if the child ID isn't 0,
	# as this is a child control and the SDM MSAA events don't handle child controls.
	if childID==0 and not windowClassName.startswith('bosa_sdm') and winUser.getClassName(winUser.getAncestor(window,winUser.GA_PARENT)).startswith('bosa_sdm'):
		return False
	#Notify appModuleHandler of this new foreground window
	appModuleHandler.update(winUser.getWindowThreadProcessID(window)[0])
	#If Java access bridge is running, and this is a java window, then pass it to java and forget about it
	if childID==0 and objectID==winUser.OBJID_CLIENT and JABHandler.isRunning and JABHandler.isJavaWindow(window):
		JABHandler.event_enterJavaWindow(window)
		return True
	#Convert the win event to an NVDA event
	NVDAEvent=winEventToNVDAEvent(winUser.EVENT_OBJECT_FOCUS,window,objectID,childID,useCache=False)
	if not NVDAEvent:
		return False
	eventName,obj=NVDAEvent
	if (childID==0 and obj.IAccessibleRole==oleacc.ROLE_SYSTEM_LIST) or (objectID==winUser.OBJID_CLIENT and "SysListView32" in obj.windowClassName):
		# Some controls incorrectly fire focus on child ID 0, even when there is a child with focus.
		try:
			realChildID=obj.IAccessibleObject.accFocus
		except:
			realChildID=None
		if isinstance(realChildID,int) and realChildID>0 and realChildID!=childID:
			realObj=NVDAObjects.IAccessible.IAccessible(IAccessibleObject=obj.IAccessibleObject,IAccessibleChildID=realChildID,event_windowHandle=window,event_objectID=objectID,event_childID=realChildID)
			if realObj:
				obj=realObj
	return processFocusNVDAEvent(obj,force=force)

def processFocusNVDAEvent(obj,force=False):
	"""Processes a focus NVDA event.
	If the focus event is valid, it is queued.
	@param obj: the NVDAObject the focus event is for
	@type obj: L{NVDAObjects.NVDAObject}
	@param force: If True, the shouldAllowIAccessibleFocusEvent property of the object is ignored.
	@type force: boolean
	@return: C{True} if the focus event is valid and was queued, C{False} otherwise.
	@rtype: boolean
	"""
	if not force and isinstance(obj,NVDAObjects.IAccessible.IAccessible):
		focus=eventHandler.lastQueuedFocusObject
		if isinstance(focus,NVDAObjects.IAccessible.IAccessible) and focus.isDuplicateIAccessibleEvent(obj):
			return True
		if not obj.shouldAllowIAccessibleFocusEvent:
			return False
	eventHandler.queueEvent('gainFocus',obj)
	return True

class SecureDesktopNVDAObject(NVDAObjects.window.Desktop):

	def findOverlayClasses(self,clsList):
		clsList.append(SecureDesktopNVDAObject)
		return clsList

	def _get_name(self):
		# Translators: Message to indicate User Account Control (UAC) or other secure desktop screen is active.
		return _("Secure Desktop")

	def _get_role(self):
		return controlTypes.ROLE_PANE

	def event_gainFocus(self):
		super(SecureDesktopNVDAObject, self).event_gainFocus()
		# After handling the focus, NVDA should sleep while the secure desktop is active.
		self.sleepMode = self.SLEEP_FULL

def processDesktopSwitchWinEvent(window,objectID,childID):
	hDesk=windll.user32.OpenInputDesktop(0, False, 0)
	if hDesk!=0:
		windll.user32.CloseDesktop(hDesk)
		core.callLater(200, _correctFocus)
	else:
		# Switching to a secure desktop.
		# We don't receive key up events for any keys down before switching to a secure desktop,
		# so clear our recorded modifiers.
		keyboardHandler.currentModifiers.clear()
		obj=SecureDesktopNVDAObject(windowHandle=window)
		eventHandler.executeEvent("gainFocus",obj)

def _correctFocus():
	eventHandler.queueEvent("gainFocus",api.getDesktopObject().objectWithFocus())

def processForegroundWinEvent(window,objectID,childID):
	"""checks to see if the foreground win event is not the same as the existing focus or any of its parents, 
	then converts the win event to an NVDA event (instanciating an NVDA Object) and then checks the NVDAObject against the existing focus object. 
	If all is ok it queues the foreground event to NVDA and returns True.
	@param window: a win event's window handle
	@type window: integer
	@param objectID: a win event's object ID
	@type objectID: integer
	@param childID: a win event's child ID
	@type childID: integer
	@returns: True if the foreground was processed, False otherwise.
	@rtype: boolean
	"""
	#Ignore foreground events on windows that aren't the current foreground window
	if window!=winUser.getForegroundWindow():
		return False
	# If there is a pending gainFocus, it will handle the foreground object.
	oldFocus=eventHandler.lastQueuedFocusObject
	#If this foreground win event's window is an ancestor of the existing focus's window, then ignore it
	if isinstance(oldFocus,NVDAObjects.window.Window) and winUser.isDescendantWindow(window,oldFocus.windowHandle):
		return False
	#If the existing focus has the same win event params as these, then ignore this event
	if isinstance(oldFocus,NVDAObjects.IAccessible.IAccessible) and window==oldFocus.event_windowHandle and objectID==oldFocus.event_objectID and childID==oldFocus.event_childID:
		return False
	#Notify appModuleHandler of this new foreground window
	appModuleHandler.update(winUser.getWindowThreadProcessID(window)[0])
	#If Java access bridge is running, and this is a java window, then pass it to java and forget about it
	if JABHandler.isRunning and JABHandler.isJavaWindow(window):
		JABHandler.event_enterJavaWindow(window)
		return True
	#Convert the win event to an NVDA event
	NVDAEvent=winEventToNVDAEvent(winUser.EVENT_SYSTEM_FOREGROUND,window,objectID,childID,useCache=False)
	if not NVDAEvent:
		return False
	eventHandler.queueEvent(*NVDAEvent)
	return True

def processShowWinEvent(window,objectID,childID):
	# eventHandler.shouldAcceptEvent only accepts show events for a few specific cases.
	# Narrow this further to only accept events for clients or custom objects.
	if objectID==winUser.OBJID_CLIENT or objectID>0:
		NVDAEvent=winEventToNVDAEvent(winUser.EVENT_OBJECT_SHOW,window,objectID,childID)
		if NVDAEvent:
			eventHandler.queueEvent(*NVDAEvent)

def processDestroyWinEvent(window,objectID,childID):
	"""Process a destroy win event.
	This removes the object associated with the event parameters from L{liveNVDAObjectTable} if such an object exists.
	"""
	try:
		del liveNVDAObjectTable[(window,objectID,childID)]
	except KeyError:
		pass
	#Specific support for input method MSAA candidate lists.
	#When their window is destroyed we must correct focus to its parent - which could be a composition string
	# so can't use generic focus correction. (#2695)
	focus=api.getFocusObject()
	from NVDAObjects.IAccessible.mscandui import BaseCandidateItem
	windowClassName=winUser.getClassName(window)
	if childID==0 and isinstance(focus,BaseCandidateItem) and window==focus.windowHandle and not eventHandler.isPendingEvents("gainFocus"):
		obj=focus.container
		if obj:
			eventHandler.queueEvent("gainFocus",obj)

def processMenuStartWinEvent(eventID, window, objectID, childID, validFocus):
	"""Process a menuStart win event.
	@postcondition: Focus will be directed to the menu if appropriate.
	"""
	if validFocus:
		lastFocus=eventHandler.lastQueuedFocusObject
		if isinstance(lastFocus,NVDAObjects.IAccessible.IAccessible) and lastFocus.IAccessibleRole in (oleacc.ROLE_SYSTEM_MENUPOPUP, oleacc.ROLE_SYSTEM_MENUITEM):
			# Focus has already been set to a menu or menu item, so we don't need to handle the menuStart.
			return
	NVDAEvent = winEventToNVDAEvent(eventID, window, objectID, childID)
	if not NVDAEvent:
		return
	eventName, obj = NVDAEvent
	if obj.IAccessibleRole != oleacc.ROLE_SYSTEM_MENUPOPUP:
		# menuStart on anything other than a menu is silly.
		return
	processFocusNVDAEvent(obj, force=True)

def processFakeFocusWinEvent(eventID, window, objectID, childID):
	"""Process a fake focus win event.
	@postcondition: The focus will be found and an event generated for it if appropriate.
	"""
	# A suitable event for faking the focus has been received with no focus event, so we probably need to find the focus and fake it.
	# However, it is possible that the focus event has simply been delayed, so wait a bit and only do it if the focus hasn't changed yet.
	core.callLater(50, _fakeFocus, api.getFocusObject())

def _fakeFocus(oldFocus):
	if oldFocus is not api.getFocusObject():
		# The focus has changed - no need to fake it.
		return
	focus = api.getDesktopObject().objectWithFocus()
	if not focus:
		return
	processFocusNVDAEvent(focus)

#Register internal object event with IAccessible
cWinEventCallback=WINFUNCTYPE(None,c_int,c_int,c_int,c_int,c_int,c_int,c_int)(winEventCallback)

accPropServices=None

def initialize():
	global accPropServices
	try:
		accPropServices=comtypes.client.CreateObject(CAccPropServices)
	except (WindowsError,COMError) as e:
		log.debugWarning("AccPropServices is not available: %s"%e)
	for eventType in winEventIDsToNVDAEventNames.keys():
		hookID=winUser.setWinEventHook(eventType,eventType,0,cWinEventCallback,0,0,0)
		if hookID:
			winEventHookIDs.append(hookID)
		else:
			log.error("initialize: could not register callback for event %s (%s)"%(eventType,winEventIDsToNVDAEventNames[eventType]))

def pumpAll():
	global _deferUntilForegroundWindow,_foregroundDefers
	if _deferUntilForegroundWindow:
		# #3831: Sometimes, a foreground event is fired,
		# but GetForegroundWindow() takes a short while to return this new foreground.
		if _foregroundDefers<MAX_FOREGROUND_DEFERS and winUser.getForegroundWindow()!=_deferUntilForegroundWindow:
			# Wait a core cycle before handling events to give the foreground window time to update.
			core.requestPump()
			_foregroundDefers+=1
			return
		else:
			# Either the foreground window is now correct
			# or we've already had the maximum number of defers.
			# (Sometimes, foreground events are fired even when the foreground hasn't actually changed.)
			_deferUntilForegroundWindow=None

	#Receive all the winEvents from the limiter for this cycle
	winEvents=winEventLimiter.flushEvents()
	focusWinEvents=[]
	validFocus=False
	fakeFocusEvent=None
	for winEvent in winEvents[0-MAX_WINEVENTS:]:
		# #4001: Ideally, we'd call shouldAcceptEvent in winEventCallback,
		# but this causes focus issues when starting applications.
		if not eventHandler.shouldAcceptEvent(winEventIDsToNVDAEventNames[winEvent[0]], windowHandle=winEvent[1]):
			continue
		#We want to only pass on one focus event to NVDA, but we always want to use the most recent possible one 
		if winEvent[0] in (winUser.EVENT_OBJECT_FOCUS,winUser.EVENT_SYSTEM_FOREGROUND):
			focusWinEvents.append(winEvent)
			continue
		else:
			for focusWinEvent in reversed(focusWinEvents):
				procFunc=processForegroundWinEvent if focusWinEvent[0]==winUser.EVENT_SYSTEM_FOREGROUND else processFocusWinEvent
				if procFunc(*(focusWinEvent[1:])):
					validFocus=True
					break
			focusWinEvents=[]
			if winEvent[0]==winUser.EVENT_SYSTEM_DESKTOPSWITCH:
				processDesktopSwitchWinEvent(*winEvent[1:])
			elif winEvent[0]==winUser.EVENT_OBJECT_SHOW:
				processShowWinEvent(*winEvent[1:])
			elif winEvent[0] in MENU_EVENTIDS+(winUser.EVENT_SYSTEM_SWITCHEND,):
				# If there is no valid focus event, we may need to use this to fake the focus later.
				fakeFocusEvent=winEvent
			else:
				processGenericWinEvent(*winEvent)
	for focusWinEvent in reversed(focusWinEvents):
		procFunc=processForegroundWinEvent if focusWinEvent[0]==winUser.EVENT_SYSTEM_FOREGROUND else processFocusWinEvent
		if procFunc(*(focusWinEvent[1:])):
			validFocus=True
			break
	if fakeFocusEvent:
		# Try this as a last resort.
		if fakeFocusEvent[0] in (winUser.EVENT_SYSTEM_MENUSTART, winUser.EVENT_SYSTEM_MENUPOPUPSTART):
			# menuStart needs to be handled specially and might act even if there was a valid focus event.
			processMenuStartWinEvent(*fakeFocusEvent, validFocus=validFocus)
		elif not validFocus:
			# Other fake focus events only need to be handled if there was no valid focus event.
			processFakeFocusWinEvent(*fakeFocusEvent)

def terminate():
	for handle in winEventHookIDs:
		winUser.unhookWinEvent(handle)

def getIAccIdentity(pacc,childID):
	IAccIdentityObject=pacc.QueryInterface(IAccIdentity)
	stringPtr,stringSize=IAccIdentityObject.getIdentityString(childID)
	try:
		if accPropServices:
			try:
				hwnd,objectID,childID=accPropServices.DecomposeHwndIdentityString(stringPtr,stringSize)
				return dict(windowHandle=hwnd,objectID=c_int(objectID).value,childID=childID)
			except COMError:
				hmenu,childID=accPropServices.DecomposeHmenuIdentityString(stringPtr,stringSize)
				# hmenu is a wireHMENU, but it seems we can just treat this as a number.
				# comtypes transparently does this for wireHWND.
				return dict(menuHandle=cast(hmenu,wintypes.HMENU).value,childID=childID)
		stringPtr=cast(stringPtr,POINTER(c_char*stringSize))
		fields=struct.unpack('IIiI',stringPtr.contents.raw)
		d={}
		d['childID']=fields[3]
		if fields[0]&2:
			d['menuHandle']=fields[2]
		else:
			d['objectID']=fields[2]
			d['windowHandle']=fields[1]
		return d
	finally:
		windll.ole32.CoTaskMemFree(stringPtr)

def findGroupboxObject(obj):
	prevWindow=winUser.getPreviousWindow(obj.windowHandle)
	while prevWindow:
		if winUser.getClassName(prevWindow)=="Button" and winUser.getWindowStyle(prevWindow)&winUser.BS_GROUPBOX and winUser.isWindowVisible(prevWindow):
			groupObj=NVDAObjects.IAccessible.getNVDAObjectFromEvent(prevWindow,winUser.OBJID_CLIENT,0)
			try:
				(left,top,width,height)=obj.location
				(groupLeft,groupTop,groupWidth,groupHeight)=groupObj.location
			except:
				return
			if groupObj.IAccessibleRole==oleacc.ROLE_SYSTEM_GROUPING and left>=groupLeft and (left+width)<=(groupLeft+groupWidth) and top>=groupTop and (top+height)<=(groupTop+groupHeight):
				return groupObj
		prevWindow=winUser.getPreviousWindow(prevWindow)

def getRecursiveTextFromIAccessibleTextObject(obj,startOffset=0,endOffset=-1):
	if not isinstance(obj,IAccessibleText):
		try:
			textObject=obj.QueryInterface(IAccessibleText)
		except:
			textObject=None
	else:
		textObject=obj
	if not isinstance(obj,IAccessible):
		try:
			accObject=obj.QueryInterface(IAccessible)
		except:
			return ""
	else:
		accObject=obj
	try:
		text=textObject.text(startOffset,endOffset)
	except:
		text=None
	if not text or text.isspace(): 
		try:
			name=accObject.accName(0)
		except:
			name=None
		try:
			value=accObject.accValue(0)
		except:
			value=None
		try:
			description=accObject.accDescription(0)
		except:
			description=None
		return " ".join([x for x in [name,value,description] if x and not x.isspace()])
	try:
		hypertextObject=accObject.QueryInterface(IAccessibleHypertext)
	except:
		return text
	textList=[]
	for i in xrange(len(text)):
		t=text[i]
		if ord(t)==0xFFFC:
			try:
				childTextObject=hypertextObject.hyperlink(hypertextObject.hyperlinkIndex(i+startOffset)).QueryInterface(IAccessible)
				t=" %s "%getRecursiveTextFromIAccessibleTextObject(childTextObject)
			except:
				pass
		textList.append(t)
	return "".join(textList).replace('  ',' ')

def splitIA2Attribs(attribsString):
	"""Split an IAccessible2 attributes string into a dict of attribute keys and values.
	An invalid attributes string does not cause an error, but strange results may be returned.
	Subattributes are handled. Subattribute keys and values are placed into a dict which becomes the value of the attribute.
	@param attribsString: The IAccessible2 attributes string to convert.
	@type attribsString: str
	@return: A dict of the attribute keys and values, where values are strings or dicts.
	@rtype: {str: str or {str: str}}
	"""
	attribsDict = {}
	tmp = ""
	key = ""
	subkey = ""
	subattr = {}
	inEscape = False
	for char in attribsString:
		if inEscape:
			tmp += char
			inEscape = False
		elif char == "\\":
			inEscape = True
		elif char == ":":
			# We're about to move on to the value, so save the key and clear tmp.
			key = tmp
			tmp = ""
		elif char == "=":
			# This is a subattribute.
			# Save the subattribute key and clear tmp, ready for the value.
			subkey = tmp
			tmp = ""
		elif char == ",":
			# We're about to move on to a new subattribute.
			# Add this subattribute key/value pair to the dict.
			if subkey:
				subattr[subkey] = tmp
				subkey = ""
				tmp = ""
		elif char == ";":
			# We're about to move on to a new attribute.
			if subkey:
				# Add the last subattribute key/value pair to the dict.
				subattr[subkey] = tmp
				subkey = ""
			if subattr:
				# This attribute had subattributes.
				# Add the key/subattribute pair to the dict.
				attribsDict[key] = subattr
				subattr = {}
			elif key:
				# Add this key/value pair to the dict.
				attribsDict[key] = tmp
			key = ""
			tmp = ""
		else:
			tmp += char
	# If there was no trailing semi-colon, we need to handle the last attribute.
	if subkey:
		# Add the last subattribute key/value pair to the dict.
		subattr[subkey] = tmp
	if subattr:
		# This attribute had subattributes.
		# Add the key/subattribute pair to the dict.
		attribsDict[key] = subattr
	elif key:
		# Add this key/value pair to the dict.
		attribsDict[key] = tmp
	return attribsDict

def isMarshalledIAccessible(IAccessibleObject):
	"""Looks at the location of the first function in the IAccessible object's vtable (IUnknown::AddRef) to see if it was implemented in oleacc.dll (its local) or ole32.dll (its marshalled)."""
	if not isinstance(IAccessibleObject,IAccessible):
		raise TypeError("object should be of type IAccessible, not %s"%IAccessibleObject)
	buf=create_unicode_buffer(1024)
	addr=POINTER(c_void_p).from_address(super(comtypes._compointer_base,IAccessibleObject).value).contents.value
	handle=HANDLE()
	windll.kernel32.GetModuleHandleExW(6,addr,byref(handle))
	windll.kernel32.GetModuleFileNameW(handle,buf,1024)
	return not buf.value.lower().endswith('oleacc.dll')
<|MERGE_RESOLUTION|>--- conflicted
+++ resolved
@@ -1,1081 +1,1073 @@
-#IAccessibleHandler.py
-#A part of NonVisual Desktop Access (NVDA)
-#Copyright (C) 2006-2007 NVDA Contributors <http://www.nvda-project.org/>
-#This file is covered by the GNU General Public License.
-#See the file COPYING for more details.
-
-import heapq
-import itertools
-import struct
-import weakref
-from ctypes import *
-from ctypes.wintypes import HANDLE
-from comtypes import IUnknown, IServiceProvider, COMError
-import comtypes.client
-import comtypes.client.lazybind
-import oleacc
-import UIAHandler
-from comInterfaces.Accessibility import *
-from comInterfaces.IAccessible2Lib import *
-from logHandler import log
-import JABHandler
-import eventHandler
-import winUser
-import api
-import NVDAObjects.IAccessible
-import NVDAObjects.window
-import appModuleHandler
-import mouseHandler
-import controlTypes
-import keyboardHandler
-import core
-
-MAX_WINEVENTS=500
-MAX_WINEVENTS_PER_THREAD=10
-
-#Special Mozilla gecko MSAA constant additions
-NAVRELATION_LABEL_FOR=0x1002
-NAVRELATION_LABELLED_BY=0x1003
-NAVRELATION_NODE_CHILD_OF=0x1005
-NAVRELATION_EMBEDS=0x1009
-
-# IAccessible2 relations (not included in the typelib)
-IA2_RELATION_FLOWS_FROM = "flowsFrom"
-IA2_RELATION_FLOWS_TO = "flowsTo"
-
-MENU_EVENTIDS=(winUser.EVENT_SYSTEM_MENUSTART,winUser.EVENT_SYSTEM_MENUEND,winUser.EVENT_SYSTEM_MENUPOPUPSTART,winUser.EVENT_SYSTEM_MENUPOPUPEND)
-
-class OrderedWinEventLimiter(object):
-	"""Collects and limits winEvents based on whether they are focus changes, or just generic (all other ones).
-
-	Only allow a max of L{maxFocusItems}, if more are added then the oldest focus event is removed to make room.
-	Only allow one event for one specific object at a time, though push it further forward in time if a duplicate tries to get added. This is true for both generic and focus events.
- 	"""
-
-	def __init__(self,maxFocusItems=3):
-		"""
-		@param maxFocusItems: the amount of focus changed events allowed to be queued.
-		@type maxFocusItems: integer
-		"""
-		self.maxFocusItems=maxFocusItems
-		self._focusEventCache={}
-		self._genericEventCache={}
-		self._eventHeap=[]
-		self._eventCounter=itertools.count()
-		self._lastMenuEvent=None
-
-	def addEvent(self,eventID,window,objectID,childID,threadID):
-		"""Adds a winEvent to the limiter.
-		@param eventID: the winEvent type
-		@type eventID: integer
-		@param window: the window handle of the winEvent
-		@type window: integer
-		@param objectID: the objectID of the winEvent
-		@type objectID: integer
-		@param childID: the childID of the winEvent
-		@type childID: integer
-		@param threadID: the threadID of the winEvent
-		@type threadID: integer
-		@return: C{True} if the event was added, C{False} if it was discarded.
-		@rtype: bool
-		"""
-		if eventID==winUser.EVENT_OBJECT_FOCUS:
-			if objectID in (winUser.OBJID_SYSMENU,winUser.OBJID_MENU) and childID==0:
-				# This is a focus event on a menu bar itself, which is just silly. Ignore it.
-				return False
-			#We do not need a focus event on an object if we already got a foreground event for it
-			if (winUser.EVENT_SYSTEM_FOREGROUND,window,objectID,childID,threadID) in self._focusEventCache:
-				return False
-			self._focusEventCache[(eventID,window,objectID,childID,threadID)]=next(self._eventCounter)
-			return True
-		elif eventID==winUser.EVENT_SYSTEM_FOREGROUND:
-			self._focusEventCache.pop((winUser.EVENT_OBJECT_FOCUS,window,objectID,childID,threadID),None)
-			self._focusEventCache[(eventID,window,objectID,childID,threadID)]=next(self._eventCounter)
-		elif eventID==winUser.EVENT_OBJECT_SHOW:
-			k=(winUser.EVENT_OBJECT_HIDE,window,objectID,childID,threadID)
-			if k in self._genericEventCache:
-				del self._genericEventCache[k]
-				return True
-		elif eventID==winUser.EVENT_OBJECT_HIDE:
-			k=(winUser.EVENT_OBJECT_SHOW,window,objectID,childID,threadID)
-			if k in self._genericEventCache:
-				del self._genericEventCache[k]
-				return True
-		elif eventID in MENU_EVENTIDS:
-			self._lastMenuEvent=(next(self._eventCounter),eventID,window,objectID,childID,threadID)
-			return True
-		self._genericEventCache[(eventID,window,objectID,childID,threadID)]=next(self._eventCounter)
-		return True
-
-	def flushEvents(self):
-		"""Returns a list of winEvents (tuples of eventID,window,objectID,childID) that have been added, though due to limiting, it will not necessarily be all the winEvents that were originally added. They are definitely garenteed to be in the correct order though.
-		"""
-		if self._lastMenuEvent is not None:
-			heapq.heappush(self._eventHeap,self._lastMenuEvent)
-			self._lastMenuEvent=None
-		g=self._genericEventCache
-		self._genericEventCache={}
-		threadCounters={}
-		for k,v in sorted(g.iteritems(),key=lambda item: item[1],reverse=True):
-			threadCount=threadCounters.get(k[-1],0)
-			if threadCount>MAX_WINEVENTS_PER_THREAD:
-				continue
-			heapq.heappush(self._eventHeap,(v,)+k)
-			threadCounters[k[-1]]=threadCount+1
-		f=self._focusEventCache
-		self._focusEventCache={}
-		for k,v in sorted(f.iteritems(),key=lambda item: item[1])[0-self.maxFocusItems:]:
-			heapq.heappush(self._eventHeap,(v,)+k)
-		e=self._eventHeap
-		self._eventHeap=[]
-		r=[]
-		for count in xrange(len(e)):
-			event=heapq.heappop(e)[1:-1]
-			r.append(event)
-		return r
-
-#The win event limiter for all winEvents
-winEventLimiter=OrderedWinEventLimiter()
-
-#A place to store live IAccessible NVDAObjects, that can be looked up by their window,objectID,childID event params.
-liveNVDAObjectTable=weakref.WeakValueDictionary()
-
-# #3831: Stuff related to deferring of events for foreground changes.
-# See pumpAll for details.
-MAX_FOREGROUND_DEFERS=2
-_deferUntilForegroundWindow = None
-_foregroundDefers = 0
-
-IAccessibleRolesToNVDARoles={
-	oleacc.ROLE_SYSTEM_WINDOW:controlTypes.ROLE_WINDOW,
-	oleacc.ROLE_SYSTEM_CLIENT:controlTypes.ROLE_PANE,
-	oleacc.ROLE_SYSTEM_TITLEBAR:controlTypes.ROLE_TITLEBAR,
-	oleacc.ROLE_SYSTEM_DIALOG:controlTypes.ROLE_DIALOG,
-	oleacc.ROLE_SYSTEM_PANE:controlTypes.ROLE_PANE,
-	oleacc.ROLE_SYSTEM_CHECKBUTTON:controlTypes.ROLE_CHECKBOX,
-	oleacc.ROLE_SYSTEM_RADIOBUTTON:controlTypes.ROLE_RADIOBUTTON,
-	oleacc.ROLE_SYSTEM_STATICTEXT:controlTypes.ROLE_STATICTEXT,
-	oleacc.ROLE_SYSTEM_TEXT:controlTypes.ROLE_EDITABLETEXT,
-	oleacc.ROLE_SYSTEM_PUSHBUTTON:controlTypes.ROLE_BUTTON,
-	oleacc.ROLE_SYSTEM_MENUBAR:controlTypes.ROLE_MENUBAR,
-	oleacc.ROLE_SYSTEM_MENUITEM:controlTypes.ROLE_MENUITEM,
-	oleacc.ROLE_SYSTEM_MENUPOPUP:controlTypes.ROLE_POPUPMENU,
-	oleacc.ROLE_SYSTEM_COMBOBOX:controlTypes.ROLE_COMBOBOX,
-	oleacc.ROLE_SYSTEM_LIST:controlTypes.ROLE_LIST,
-	oleacc.ROLE_SYSTEM_LISTITEM:controlTypes.ROLE_LISTITEM,
-	oleacc.ROLE_SYSTEM_GRAPHIC:controlTypes.ROLE_GRAPHIC,
-	oleacc.ROLE_SYSTEM_HELPBALLOON:controlTypes.ROLE_HELPBALLOON,
-	oleacc.ROLE_SYSTEM_TOOLTIP:controlTypes.ROLE_TOOLTIP,
-	oleacc.ROLE_SYSTEM_LINK:controlTypes.ROLE_LINK,
-	oleacc.ROLE_SYSTEM_OUTLINE:controlTypes.ROLE_TREEVIEW,
-	oleacc.ROLE_SYSTEM_OUTLINEITEM:controlTypes.ROLE_TREEVIEWITEM,
-	oleacc.ROLE_SYSTEM_OUTLINEBUTTON:controlTypes.ROLE_TREEVIEWITEM,
-	oleacc.ROLE_SYSTEM_PAGETAB:controlTypes.ROLE_TAB,
-	oleacc.ROLE_SYSTEM_PAGETABLIST:controlTypes.ROLE_TABCONTROL,
-	oleacc.ROLE_SYSTEM_SLIDER:controlTypes.ROLE_SLIDER,
-	oleacc.ROLE_SYSTEM_PROGRESSBAR:controlTypes.ROLE_PROGRESSBAR,
-	oleacc.ROLE_SYSTEM_SCROLLBAR:controlTypes.ROLE_SCROLLBAR,
-	oleacc.ROLE_SYSTEM_STATUSBAR:controlTypes.ROLE_STATUSBAR,
-	oleacc.ROLE_SYSTEM_TABLE:controlTypes.ROLE_TABLE,
-	oleacc.ROLE_SYSTEM_CELL:controlTypes.ROLE_TABLECELL,
-	oleacc.ROLE_SYSTEM_COLUMN:controlTypes.ROLE_TABLECOLUMN,
-	oleacc.ROLE_SYSTEM_ROW:controlTypes.ROLE_TABLEROW,
-	oleacc.ROLE_SYSTEM_TOOLBAR:controlTypes.ROLE_TOOLBAR,
-	oleacc.ROLE_SYSTEM_COLUMNHEADER:controlTypes.ROLE_TABLECOLUMNHEADER,
-	oleacc.ROLE_SYSTEM_ROWHEADER:controlTypes.ROLE_TABLEROWHEADER,
-	oleacc.ROLE_SYSTEM_SPLITBUTTON:controlTypes.ROLE_SPLITBUTTON,
-	oleacc.ROLE_SYSTEM_BUTTONDROPDOWN:controlTypes.ROLE_DROPDOWNBUTTON,
-	oleacc.ROLE_SYSTEM_SEPARATOR:controlTypes.ROLE_SEPARATOR,
-	oleacc.ROLE_SYSTEM_DOCUMENT:controlTypes.ROLE_DOCUMENT,
-	oleacc.ROLE_SYSTEM_ANIMATION:controlTypes.ROLE_ANIMATION,
-	oleacc.ROLE_SYSTEM_APPLICATION:controlTypes.ROLE_APPLICATION,
-	oleacc.ROLE_SYSTEM_GROUPING:controlTypes.ROLE_GROUPING,
-	oleacc.ROLE_SYSTEM_PROPERTYPAGE:controlTypes.ROLE_PROPERTYPAGE,
-	oleacc.ROLE_SYSTEM_ALERT:controlTypes.ROLE_ALERT,
-	oleacc.ROLE_SYSTEM_BORDER:controlTypes.ROLE_BORDER,
-	oleacc.ROLE_SYSTEM_BUTTONDROPDOWNGRID:controlTypes.ROLE_DROPDOWNBUTTONGRID,
-	oleacc.ROLE_SYSTEM_CARET:controlTypes.ROLE_CARET,
-	oleacc.ROLE_SYSTEM_CHARACTER:controlTypes.ROLE_CHARACTER,
-	oleacc.ROLE_SYSTEM_CHART:controlTypes.ROLE_CHART,
-	oleacc.ROLE_SYSTEM_CURSOR:controlTypes.ROLE_CURSOR,
-	oleacc.ROLE_SYSTEM_DIAGRAM:controlTypes.ROLE_DIAGRAM,
-	oleacc.ROLE_SYSTEM_DIAL:controlTypes.ROLE_DIAL,
-	oleacc.ROLE_SYSTEM_DROPLIST:controlTypes.ROLE_DROPLIST,
-	oleacc.ROLE_SYSTEM_BUTTONMENU:controlTypes.ROLE_MENUBUTTON,
-	oleacc.ROLE_SYSTEM_EQUATION:controlTypes.ROLE_MATH,
-	oleacc.ROLE_SYSTEM_GRIP:controlTypes.ROLE_GRIP,
-	oleacc.ROLE_SYSTEM_HOTKEYFIELD:controlTypes.ROLE_HOTKEYFIELD,
-	oleacc.ROLE_SYSTEM_INDICATOR:controlTypes.ROLE_INDICATOR,
-	oleacc.ROLE_SYSTEM_SPINBUTTON:controlTypes.ROLE_SPINBUTTON,
-	oleacc.ROLE_SYSTEM_SOUND:controlTypes.ROLE_SOUND,
-	oleacc.ROLE_SYSTEM_WHITESPACE:controlTypes.ROLE_WHITESPACE,
-	oleacc.ROLE_SYSTEM_IPADDRESS:controlTypes.ROLE_IPADDRESS,
-	oleacc.ROLE_SYSTEM_OUTLINEBUTTON:controlTypes.ROLE_TREEVIEWBUTTON,
-	oleacc.ROLE_SYSTEM_CLOCK:controlTypes.ROLE_CLOCK,
-	#IAccessible2 roles
-	IA2_ROLE_UNKNOWN:controlTypes.ROLE_UNKNOWN,
-	IA2_ROLE_CANVAS:controlTypes.ROLE_CANVAS,
-	IA2_ROLE_CAPTION:controlTypes.ROLE_CAPTION,
-	IA2_ROLE_CHECK_MENU_ITEM:controlTypes.ROLE_CHECKMENUITEM,
-	IA2_ROLE_COLOR_CHOOSER:controlTypes.ROLE_COLORCHOOSER,
-	IA2_ROLE_DATE_EDITOR:controlTypes.ROLE_DATEEDITOR,
-	IA2_ROLE_DESKTOP_ICON:controlTypes.ROLE_DESKTOPICON,
-	IA2_ROLE_DESKTOP_PANE:controlTypes.ROLE_DESKTOPPANE,
-	IA2_ROLE_DIRECTORY_PANE:controlTypes.ROLE_DIRECTORYPANE,
-	IA2_ROLE_EDITBAR:controlTypes.ROLE_EDITBAR,
-	IA2_ROLE_EMBEDDED_OBJECT:controlTypes.ROLE_EMBEDDEDOBJECT,
-	IA2_ROLE_ENDNOTE:controlTypes.ROLE_ENDNOTE,
-	IA2_ROLE_FILE_CHOOSER:controlTypes.ROLE_FILECHOOSER,
-	IA2_ROLE_FONT_CHOOSER:controlTypes.ROLE_FONTCHOOSER,
-	IA2_ROLE_FOOTER:controlTypes.ROLE_FOOTER,
-	IA2_ROLE_FOOTNOTE:controlTypes.ROLE_FOOTNOTE,
-	IA2_ROLE_FORM:controlTypes.ROLE_FORM,
-	IA2_ROLE_FRAME:controlTypes.ROLE_FRAME,
-	IA2_ROLE_GLASS_PANE:controlTypes.ROLE_GLASSPANE,
-	IA2_ROLE_HEADER:controlTypes.ROLE_HEADER,
-	IA2_ROLE_HEADING:controlTypes.ROLE_HEADING,
-	IA2_ROLE_ICON:controlTypes.ROLE_ICON,
-	IA2_ROLE_IMAGE_MAP:controlTypes.ROLE_IMAGEMAP,
-	IA2_ROLE_INPUT_METHOD_WINDOW:controlTypes.ROLE_INPUTWINDOW,
-	IA2_ROLE_INTERNAL_FRAME:controlTypes.ROLE_INTERNALFRAME,
-	IA2_ROLE_LABEL:controlTypes.ROLE_LABEL,
-	IA2_ROLE_LAYERED_PANE:controlTypes.ROLE_LAYEREDPANE,
-	IA2_ROLE_NOTE:controlTypes.ROLE_NOTE,
-	IA2_ROLE_OPTION_PANE:controlTypes.ROLE_OPTIONPANE,
-	IA2_ROLE_PAGE:controlTypes.ROLE_PAGE,
-	IA2_ROLE_PARAGRAPH:controlTypes.ROLE_PARAGRAPH,
-	IA2_ROLE_RADIO_MENU_ITEM:controlTypes.ROLE_RADIOMENUITEM,
-	IA2_ROLE_REDUNDANT_OBJECT:controlTypes.ROLE_REDUNDANTOBJECT,
-	IA2_ROLE_ROOT_PANE:controlTypes.ROLE_ROOTPANE,
-	IA2_ROLE_RULER:controlTypes.ROLE_RULER,
-	IA2_ROLE_SCROLL_PANE:controlTypes.ROLE_SCROLLPANE,
-	IA2_ROLE_SECTION:controlTypes.ROLE_SECTION,
-	IA2_ROLE_SHAPE:controlTypes.ROLE_SHAPE,
-	IA2_ROLE_SPLIT_PANE:controlTypes.ROLE_SPLITPANE,
-	IA2_ROLE_TEAR_OFF_MENU:controlTypes.ROLE_TEAROFFMENU,
-	IA2_ROLE_TERMINAL:controlTypes.ROLE_TERMINAL,
-	IA2_ROLE_TEXT_FRAME:controlTypes.ROLE_TEXTFRAME,
-	IA2_ROLE_TOGGLE_BUTTON:controlTypes.ROLE_TOGGLEBUTTON,
-	IA2_ROLE_VIEW_PORT:controlTypes.ROLE_VIEWPORT,
-	#some common string roles
-	"frame":controlTypes.ROLE_FRAME,
-	"iframe":controlTypes.ROLE_INTERNALFRAME,
-	"page":controlTypes.ROLE_PAGE,
-	"form":controlTypes.ROLE_FORM,
-	"div":controlTypes.ROLE_SECTION,
-	"li":controlTypes.ROLE_LISTITEM,
-	"ul":controlTypes.ROLE_LIST,
-	"tbody":controlTypes.ROLE_TABLEBODY,
-	"browser":controlTypes.ROLE_WINDOW,
-	"h1":controlTypes.ROLE_HEADING1,
-	"h2":controlTypes.ROLE_HEADING2,
-	"h3":controlTypes.ROLE_HEADING3,
-	"h4":controlTypes.ROLE_HEADING4,
-	"h5":controlTypes.ROLE_HEADING5,
-	"h6":controlTypes.ROLE_HEADING6,
-	"p":controlTypes.ROLE_PARAGRAPH,
-	"hbox":controlTypes.ROLE_BOX,
-	"embed":controlTypes.ROLE_EMBEDDEDOBJECT,
-	"object":controlTypes.ROLE_EMBEDDEDOBJECT,
-	"applet":controlTypes.ROLE_EMBEDDEDOBJECT,
-}
-
-IAccessibleStatesToNVDAStates={
-	oleacc.STATE_SYSTEM_TRAVERSED:controlTypes.STATE_VISITED,
-	oleacc.STATE_SYSTEM_UNAVAILABLE:controlTypes.STATE_UNAVAILABLE,
-	oleacc.STATE_SYSTEM_FOCUSED:controlTypes.STATE_FOCUSED,
-	oleacc.STATE_SYSTEM_SELECTED:controlTypes.STATE_SELECTED,
-	oleacc.STATE_SYSTEM_BUSY:controlTypes.STATE_BUSY,
-	oleacc.STATE_SYSTEM_PRESSED:controlTypes.STATE_PRESSED,
-	oleacc.STATE_SYSTEM_CHECKED:controlTypes.STATE_CHECKED,
-	oleacc.STATE_SYSTEM_MIXED:controlTypes.STATE_HALFCHECKED,
-	oleacc.STATE_SYSTEM_READONLY:controlTypes.STATE_READONLY,
-	oleacc.STATE_SYSTEM_EXPANDED:controlTypes.STATE_EXPANDED,
-	oleacc.STATE_SYSTEM_COLLAPSED:controlTypes.STATE_COLLAPSED,
-	oleacc.STATE_SYSTEM_OFFSCREEN:controlTypes.STATE_OFFSCREEN,
-	oleacc.STATE_SYSTEM_INVISIBLE:controlTypes.STATE_INVISIBLE,
-	oleacc.STATE_SYSTEM_TRAVERSED:controlTypes.STATE_VISITED,
-	oleacc.STATE_SYSTEM_LINKED:controlTypes.STATE_LINKED,
-	oleacc.STATE_SYSTEM_HASPOPUP:controlTypes.STATE_HASPOPUP,
-	oleacc.STATE_SYSTEM_PROTECTED:controlTypes.STATE_PROTECTED,
-	oleacc.STATE_SYSTEM_SELECTABLE:controlTypes.STATE_SELECTABLE,
-	oleacc.STATE_SYSTEM_FOCUSABLE:controlTypes.STATE_FOCUSABLE,
-}
-
-IAccessible2StatesToNVDAStates={
-	IA2_STATE_REQUIRED:controlTypes.STATE_REQUIRED,
-	IA2_STATE_DEFUNCT:controlTypes.STATE_DEFUNCT,
-	#IA2_STATE_STALE:controlTypes.STATE_DEFUNCT,
-	IA2_STATE_INVALID_ENTRY:controlTypes.STATE_INVALID_ENTRY,
-	IA2_STATE_MODAL:controlTypes.STATE_MODAL,
-	IA2_STATE_SUPPORTS_AUTOCOMPLETION:controlTypes.STATE_AUTOCOMPLETE,
-	IA2_STATE_MULTI_LINE:controlTypes.STATE_MULTILINE,
-	IA2_STATE_ICONIFIED:controlTypes.STATE_ICONIFIED,
-	IA2_STATE_EDITABLE:controlTypes.STATE_EDITABLE,
-	IA2_STATE_PINNED:controlTypes.STATE_PINNED,
-}
-
-#A list to store handles received from setWinEventHook, for use with unHookWinEvent  
-winEventHookIDs=[]
-
-def normalizeIAccessible(pacc,childID=0):
-	if not isinstance(pacc,IAccessible):
-		try:
-			pacc=pacc.QueryInterface(IAccessible)
-		except COMError:
-			raise RuntimeError("%s Not an IAccessible"%pacc)
-	# #2558: IAccessible2 doesn't support simple children.
-	# Therefore, it doesn't make sense to use IA2 if the child ID is non-0.
-	if childID==0 and not isinstance(pacc,IAccessible2):
-		try:
-			s=pacc.QueryInterface(IServiceProvider)
-			pacc2=s.QueryService(IAccessible._iid_,IAccessible2)
-			if not pacc2:
-				# QueryService should fail if IA2 is not supported, but some applications such as AIM 7 misbehave and return a null COM pointer.
-				# Treat this as if QueryService failed.
-				raise ValueError
-			pacc=pacc2
-		except:
-			pass
-	return pacc
-
-def accessibleObjectFromEvent(window,objectID,childID):
-	try:
-		pacc,childID=oleacc.AccessibleObjectFromEvent(window,objectID,childID)
-	except Exception as e:
-		log.debugWarning("oleacc.AccessibleObjectFromEvent with window %s, objectID %s and childID %s: %s"%(window,objectID,childID,e))
-		return None
-	return (normalizeIAccessible(pacc,childID),childID)
-
-def accessibleObjectFromPoint(x,y):
-	try:
-		pacc, child = oleacc.AccessibleObjectFromPoint(x, y)
-	except:
-		return None
-	return (normalizeIAccessible(pacc,child),child)
-
-def windowFromAccessibleObject(ia):
-	try:
-		return oleacc.WindowFromAccessibleObject(ia)
-	except:
-		return 0
-
-def accessibleChildren(ia,startIndex,numChildren):
-	# #4091: AccessibleChildren can throw WindowsError (blocked by callee) e.g. Outlook 2010 Email setup and new profiles dialogs
-	try:
-		rawChildren=oleacc.AccessibleChildren(ia,startIndex,numChildren)
-	except (WindowsError,COMError):
-		log.debugWarning("AccessibleChildren failed",exc_info=True)
-		return []
-	children=[]
-	for child in rawChildren:
-		if child is None:
-			# This is a bug in the server.
-			# Filtering these out here makes life easier for the caller.
-			continue
-		elif isinstance(child,comtypes.client.lazybind.Dispatch) or isinstance(child,comtypes.client.dynamic._Dispatch) or isinstance(child,IUnknown):
-			child=(normalizeIAccessible(child),0)
-		elif isinstance(child,int):
-			child=(ia,child)
-		children.append(child)
-	return children
-
-def accFocus(ia):
-	try:
-		res=ia.accFocus
-		if isinstance(res,comtypes.client.lazybind.Dispatch) or isinstance(res,comtypes.client.dynamic._Dispatch) or isinstance(res,IUnknown):
-			new_ia=normalizeIAccessible(res)
-			new_child=0
-		elif res==0:
-			# #3005: Don't call accChild for CHILDID_SELF.
-			new_ia=ia
-			new_child=res
-		elif isinstance(res,int):
-			# accFocus can return a child ID even when there is actually an IAccessible for that child; e.g. Lotus Symphony.
-			try:
-				new_ia=ia.accChild(res)
-			except:
-				new_ia=None
-			if new_ia:
-				new_ia=normalizeIAccessible(new_ia)
-				new_child=0
-			else:
-				new_ia=ia
-				new_child=res
-		else:
-			return None
-		return (new_ia,new_child)
-	except:
-		return None
-
-def accHitTest(ia,x,y):
-	try:
-		res=ia.accHitTest(x,y)
-	except COMError:
-		return None
-	if isinstance(res,comtypes.client.lazybind.Dispatch) or isinstance(res,comtypes.client.dynamic._Dispatch) or isinstance(res,IUnknown):
-		return accHitTest(normalizeIAccessible(res),x,y),0
-	elif isinstance(res,int):
-		return ia,res
-	return None
-
-def accChild(ia,child):
-	try:
-		res=ia.accChild(child)
-		if not res:
-			return (ia,child)
-		elif isinstance(res,comtypes.client.lazybind.Dispatch) or isinstance(res,comtypes.client.dynamic._Dispatch) or isinstance(res,IUnknown):
-			return normalizeIAccessible(res),0
-	except:
-		pass
-	return None
-
-def accParent(ia,child):
-	try:
-		if not child:
-			res=ia.accParent
-			if isinstance(res,comtypes.client.lazybind.Dispatch) or isinstance(res,comtypes.client.dynamic._Dispatch) or isinstance(res,IUnknown):
-				new_ia=normalizeIAccessible(res)
-				new_child=0
-			else:
-				raise ValueError("no IAccessible interface")
-		else:
-			new_ia=ia
-			new_child=0
-		return (new_ia,new_child)
-	except:
-		return None
-
-def accNavigate(ia,child,direction):
-	res=None
-	try:
-		res=ia.accNavigate(direction,child)
-		if isinstance(res,int):
-			new_ia=ia
-			new_child=res
-		elif isinstance(res,comtypes.client.lazybind.Dispatch) or isinstance(res,comtypes.client.dynamic._Dispatch) or isinstance(res,IUnknown):
-			new_ia=normalizeIAccessible(res)
-			new_child=0
-		else:
-			raise RuntimeError
-		return (new_ia,new_child)
-	except:
-		pass
-
-
-winEventIDsToNVDAEventNames={
-winUser.EVENT_SYSTEM_DESKTOPSWITCH:"desktopSwitch",
-winUser.EVENT_SYSTEM_FOREGROUND:"gainFocus",
-winUser.EVENT_SYSTEM_ALERT:"alert",
-winUser.EVENT_SYSTEM_MENUSTART:"menuStart",
-winUser.EVENT_SYSTEM_MENUEND:"menuEnd",
-winUser.EVENT_SYSTEM_MENUPOPUPSTART:"menuStart",
-winUser.EVENT_SYSTEM_MENUPOPUPEND:"menuEnd",
-winUser.EVENT_SYSTEM_SCROLLINGSTART:"scrollingStart",
-# We don't need switchStart.
-winUser.EVENT_SYSTEM_SWITCHEND:"switchEnd",
-winUser.EVENT_OBJECT_FOCUS:"gainFocus",
-winUser.EVENT_OBJECT_SHOW:"show",
-winUser.EVENT_OBJECT_HIDE:"hide",
-winUser.EVENT_OBJECT_DESTROY:"destroy",
-winUser.EVENT_OBJECT_DESCRIPTIONCHANGE:"descriptionChange",
-winUser.EVENT_OBJECT_LOCATIONCHANGE:"locationChange",
-winUser.EVENT_OBJECT_NAMECHANGE:"nameChange",
-winUser.EVENT_OBJECT_REORDER:"reorder",
-winUser.EVENT_OBJECT_SELECTION:"selection",
-winUser.EVENT_OBJECT_SELECTIONADD:"selectionAdd",
-winUser.EVENT_OBJECT_SELECTIONREMOVE:"selectionRemove",
-winUser.EVENT_OBJECT_SELECTIONWITHIN:"selectionWithIn",
-winUser.EVENT_OBJECT_STATECHANGE:"stateChange",
-winUser.EVENT_OBJECT_VALUECHANGE:"valueChange",
-IA2_EVENT_TEXT_CARET_MOVED:"caret",
-IA2_EVENT_DOCUMENT_LOAD_COMPLETE:"documentLoadComplete",
-IA2_EVENT_OBJECT_ATTRIBUTE_CHANGED:"IA2AttributeChange",
-}
-
-def winEventToNVDAEvent(eventID,window,objectID,childID,useCache=True):
-	"""Tries to convert a win event ID to an NVDA event name, and instanciate or fetch an NVDAObject for the win event parameters.
-	@param eventID: the win event ID (type)
-	@type eventID: integer
-	@param window: the win event's window handle
-	@type window: integer
-	@param objectID: the win event's object ID
-	@type objectID: integer
-	@param childID: the win event's childID
-	@type childID: the win event's childID
-	@param useCache: C{True} to use the L{liveNVDAObjectTable} cache when retrieving an NVDAObject, C{False} if the cache should not be used.
-	@type useCache: boolean
-	@returns: the NVDA event name and the NVDAObject the event is for
-	@rtype: tuple of string and L{NVDAObjects.IAccessible.IAccessible}
-	"""
-	NVDAEventName=winEventIDsToNVDAEventNames.get(eventID,None)
-	if not NVDAEventName:
-		return None
-	#Ignore any events with invalid window handles
-	if not window or not winUser.isWindow(window):
-		return None
-	#Make sure this window does not have a ghost window if possible
-	if NVDAObjects.window.GhostWindowFromHungWindow and NVDAObjects.window.GhostWindowFromHungWindow(window):
-		return None
-	#We do not support MSAA object proxied from native UIA
-	if UIAHandler.handler and UIAHandler.handler.isUIAWindow(window):
-		return None
-	obj=None
-	if useCache:
-		#See if we already know an object by this win event info
-		obj=liveNVDAObjectTable.get((window,objectID,childID),None)
-	#If we don't yet have the object, then actually instanciate it.
-	if not obj: 
-		obj=NVDAObjects.IAccessible.getNVDAObjectFromEvent(window,objectID,childID)
-	#At this point if we don't have an object then we can't do any more
-	if not obj:
-		return None
-	#SDM MSAA objects sometimes don't contain enough information to be useful
-	#Sometimes there is a real window that does, so try to get the SDMChild property on the NVDAObject, and if successull use that as obj instead.
-	if 'bosa_sdm' in obj.windowClassName:
-		SDMChild=getattr(obj,'SDMChild',None)
-		if SDMChild: obj=SDMChild
-	return (NVDAEventName,obj)
-
-def winEventCallback(handle,eventID,window,objectID,childID,threadID,timestamp):
-	try:
-		#Ignore all object IDs from alert onwards (sound, nativeom etc) as we don't support them
-		if objectID<=winUser.OBJID_ALERT: 
-			return
-		#Ignore all locationChange events except ones for the caret
-		if eventID==winUser.EVENT_OBJECT_LOCATIONCHANGE and objectID!=winUser.OBJID_CARET:
-			return
-		if eventID==winUser.EVENT_OBJECT_DESTROY:
-			processDestroyWinEvent(window,objectID,childID)
-			return
-		#Change window objIDs to client objIDs for better reporting of objects
-		if (objectID==0) and (childID==0):
-			objectID=winUser.OBJID_CLIENT
-		#Ignore events with invalid window handles
-		isWindow = winUser.isWindow(window) if window else 0
-		if window==0 or (not isWindow and eventID in (winUser.EVENT_SYSTEM_SWITCHSTART,winUser.EVENT_SYSTEM_SWITCHEND,winUser.EVENT_SYSTEM_MENUEND,winUser.EVENT_SYSTEM_MENUPOPUPEND)):
-			window=winUser.getDesktopWindow()
-		elif not isWindow:
-			return
-
-		if childID<0:
-			tempWindow=window
-			while tempWindow and not winUser.getWindowStyle(tempWindow)&winUser.WS_POPUP and winUser.getClassName(tempWindow)=="MozillaWindowClass":
-				tempWindow=winUser.getAncestor(tempWindow,winUser.GA_PARENT)
-			if tempWindow and winUser.getClassName(tempWindow).startswith('Mozilla'):
-				window=tempWindow
-
-		windowClassName=winUser.getClassName(window)
-		# Modern IME candidate list windows fire menu events which confuse us and can't be used properly inconjunction with input composition support
-<<<<<<< HEAD
-		if windowClassName=="Microsoft.IME.UIManager.CandidateWindow.Host":
-			if eventID in MENU_EVENTIDS:
-				return
-			elif eventID==winUser.EVENT_SYSTEM_MENUPOPUPEND:
-				processDestroyWinEvent(window,objectID,childID)
-=======
-		if windowClassName=="Microsoft.IME.UIManager.CandidateWindow.Host" and eventID in MENU_EVENTIDS:
-			return
->>>>>>> dbbaacea
-		#At the moment we can't handle show, hide or reorder events on Mozilla Firefox Location bar,as there are just too many of them
-		#Ignore show, hide and reorder on MozillaDropShadowWindowClass windows.
-		if windowClassName.startswith('Mozilla') and eventID in (winUser.EVENT_OBJECT_SHOW,winUser.EVENT_OBJECT_HIDE,winUser.EVENT_OBJECT_REORDER) and childID<0:
-			#Mozilla Gecko can sometimes fire win events on a catch-all window which isn't really the real window
-			#Move up the ancestry to find the real mozilla Window and use that
-			if winUser.getClassName(window)=='MozillaDropShadowWindowClass':
-				return
-		if eventID==winUser.EVENT_SYSTEM_FOREGROUND:
-			#We never want to see foreground events for the Program Manager or Shell (task bar) 
-			if windowClassName in ("Progman","Shell_TrayWnd"):
-				return
-			# #3831: Event handling can be deferred if Windows takes a while to change the foreground window.
-			# See pumpAll for details.
-			global _deferUntilForegroundWindow,_foregroundDefers
-			_deferUntilForegroundWindow=window
-			_foregroundDefers=0
-		if windowClassName=="MSNHiddenWindowClass":
-			# HACK: Events get fired by this window in Windows Live Messenger 2009 when it starts.
-			# If we send a WM_NULL to this window at this point (which happens in accessibleObjectFromEvent), Messenger will silently exit (#677).
-			# Therefore, completely ignore these events, which is useless to us anyway.
-			return
-		if winEventLimiter.addEvent(eventID,window,objectID,childID,threadID):
-			core.requestPump()
-	except:
-		log.error("winEventCallback", exc_info=True)
-
-def processGenericWinEvent(eventID,window,objectID,childID):
-	"""Converts the win event to an NVDA event,
-	Checks to see if this NVDAObject  equals the current focus.
-	If all goes well, then the event is queued and we return True
-	@param eventID: a win event ID (type)
-	@type eventID: integer
-	@param window: a win event's window handle
-	@type window: integer
-	@param objectID: a win event's object ID
-	@type objectID: integer
-	@param childID: a win event's child ID
-	@type childID: integer
-	@returns: True if the event was processed, False otherwise.
-	@rtype: boolean
-	"""
-	#Notify appModuleHandler of this new window
-	appModuleHandler.update(winUser.getWindowThreadProcessID(window)[0])
-	#Handle particular events for the special MSAA caret object just as if they were for the focus object
-	focus=eventHandler.lastQueuedFocusObject
-	if focus and objectID==winUser.OBJID_CARET and eventID in (winUser.EVENT_OBJECT_LOCATIONCHANGE,winUser.EVENT_OBJECT_SHOW):
-		NVDAEvent=("caret",focus)
-	else:
-		NVDAEvent=winEventToNVDAEvent(eventID,window,objectID,childID)
-		if not NVDAEvent:
-			return False
-	if NVDAEvent[0]=="nameChange" and objectID==winUser.OBJID_CURSOR:
-		mouseHandler.updateMouseShape(NVDAEvent[1].name)
-		return
-	if NVDAEvent[1]==focus:
-		NVDAEvent=(NVDAEvent[0],focus)
-	eventHandler.queueEvent(*NVDAEvent)
-	return True
-
-def processFocusWinEvent(window,objectID,childID,force=False):
-	"""checks to see if the focus win event is not the same as the existing focus, 
-	then converts the win event to an NVDA event (instanciating an NVDA Object) then calls processFocusNVDAEvent. If all is ok it returns True.
-	@type window: integer
-	@param objectID: a win event's object ID
-	@type objectID: integer
-	@param childID: a win event's child ID
-	@type childID: integer
-	@param force: If True, the shouldAllowIAccessibleFocusEvent property of the object is ignored.
-	@type force: boolean
-	@returns: True if the focus is valid and was handled, False otherwise.
-	@rtype: boolean
-	"""
-	windowClassName=winUser.getClassName(window)
-	# Generally, we must ignore focus on child windows of SDM windows as we only want the SDM MSAA events.
-	# However, we don't want to ignore focus if the child ID isn't 0,
-	# as this is a child control and the SDM MSAA events don't handle child controls.
-	if childID==0 and not windowClassName.startswith('bosa_sdm') and winUser.getClassName(winUser.getAncestor(window,winUser.GA_PARENT)).startswith('bosa_sdm'):
-		return False
-	#Notify appModuleHandler of this new foreground window
-	appModuleHandler.update(winUser.getWindowThreadProcessID(window)[0])
-	#If Java access bridge is running, and this is a java window, then pass it to java and forget about it
-	if childID==0 and objectID==winUser.OBJID_CLIENT and JABHandler.isRunning and JABHandler.isJavaWindow(window):
-		JABHandler.event_enterJavaWindow(window)
-		return True
-	#Convert the win event to an NVDA event
-	NVDAEvent=winEventToNVDAEvent(winUser.EVENT_OBJECT_FOCUS,window,objectID,childID,useCache=False)
-	if not NVDAEvent:
-		return False
-	eventName,obj=NVDAEvent
-	if (childID==0 and obj.IAccessibleRole==oleacc.ROLE_SYSTEM_LIST) or (objectID==winUser.OBJID_CLIENT and "SysListView32" in obj.windowClassName):
-		# Some controls incorrectly fire focus on child ID 0, even when there is a child with focus.
-		try:
-			realChildID=obj.IAccessibleObject.accFocus
-		except:
-			realChildID=None
-		if isinstance(realChildID,int) and realChildID>0 and realChildID!=childID:
-			realObj=NVDAObjects.IAccessible.IAccessible(IAccessibleObject=obj.IAccessibleObject,IAccessibleChildID=realChildID,event_windowHandle=window,event_objectID=objectID,event_childID=realChildID)
-			if realObj:
-				obj=realObj
-	return processFocusNVDAEvent(obj,force=force)
-
-def processFocusNVDAEvent(obj,force=False):
-	"""Processes a focus NVDA event.
-	If the focus event is valid, it is queued.
-	@param obj: the NVDAObject the focus event is for
-	@type obj: L{NVDAObjects.NVDAObject}
-	@param force: If True, the shouldAllowIAccessibleFocusEvent property of the object is ignored.
-	@type force: boolean
-	@return: C{True} if the focus event is valid and was queued, C{False} otherwise.
-	@rtype: boolean
-	"""
-	if not force and isinstance(obj,NVDAObjects.IAccessible.IAccessible):
-		focus=eventHandler.lastQueuedFocusObject
-		if isinstance(focus,NVDAObjects.IAccessible.IAccessible) and focus.isDuplicateIAccessibleEvent(obj):
-			return True
-		if not obj.shouldAllowIAccessibleFocusEvent:
-			return False
-	eventHandler.queueEvent('gainFocus',obj)
-	return True
-
-class SecureDesktopNVDAObject(NVDAObjects.window.Desktop):
-
-	def findOverlayClasses(self,clsList):
-		clsList.append(SecureDesktopNVDAObject)
-		return clsList
-
-	def _get_name(self):
-		# Translators: Message to indicate User Account Control (UAC) or other secure desktop screen is active.
-		return _("Secure Desktop")
-
-	def _get_role(self):
-		return controlTypes.ROLE_PANE
-
-	def event_gainFocus(self):
-		super(SecureDesktopNVDAObject, self).event_gainFocus()
-		# After handling the focus, NVDA should sleep while the secure desktop is active.
-		self.sleepMode = self.SLEEP_FULL
-
-def processDesktopSwitchWinEvent(window,objectID,childID):
-	hDesk=windll.user32.OpenInputDesktop(0, False, 0)
-	if hDesk!=0:
-		windll.user32.CloseDesktop(hDesk)
-		core.callLater(200, _correctFocus)
-	else:
-		# Switching to a secure desktop.
-		# We don't receive key up events for any keys down before switching to a secure desktop,
-		# so clear our recorded modifiers.
-		keyboardHandler.currentModifiers.clear()
-		obj=SecureDesktopNVDAObject(windowHandle=window)
-		eventHandler.executeEvent("gainFocus",obj)
-
-def _correctFocus():
-	eventHandler.queueEvent("gainFocus",api.getDesktopObject().objectWithFocus())
-
-def processForegroundWinEvent(window,objectID,childID):
-	"""checks to see if the foreground win event is not the same as the existing focus or any of its parents, 
-	then converts the win event to an NVDA event (instanciating an NVDA Object) and then checks the NVDAObject against the existing focus object. 
-	If all is ok it queues the foreground event to NVDA and returns True.
-	@param window: a win event's window handle
-	@type window: integer
-	@param objectID: a win event's object ID
-	@type objectID: integer
-	@param childID: a win event's child ID
-	@type childID: integer
-	@returns: True if the foreground was processed, False otherwise.
-	@rtype: boolean
-	"""
-	#Ignore foreground events on windows that aren't the current foreground window
-	if window!=winUser.getForegroundWindow():
-		return False
-	# If there is a pending gainFocus, it will handle the foreground object.
-	oldFocus=eventHandler.lastQueuedFocusObject
-	#If this foreground win event's window is an ancestor of the existing focus's window, then ignore it
-	if isinstance(oldFocus,NVDAObjects.window.Window) and winUser.isDescendantWindow(window,oldFocus.windowHandle):
-		return False
-	#If the existing focus has the same win event params as these, then ignore this event
-	if isinstance(oldFocus,NVDAObjects.IAccessible.IAccessible) and window==oldFocus.event_windowHandle and objectID==oldFocus.event_objectID and childID==oldFocus.event_childID:
-		return False
-	#Notify appModuleHandler of this new foreground window
-	appModuleHandler.update(winUser.getWindowThreadProcessID(window)[0])
-	#If Java access bridge is running, and this is a java window, then pass it to java and forget about it
-	if JABHandler.isRunning and JABHandler.isJavaWindow(window):
-		JABHandler.event_enterJavaWindow(window)
-		return True
-	#Convert the win event to an NVDA event
-	NVDAEvent=winEventToNVDAEvent(winUser.EVENT_SYSTEM_FOREGROUND,window,objectID,childID,useCache=False)
-	if not NVDAEvent:
-		return False
-	eventHandler.queueEvent(*NVDAEvent)
-	return True
-
-def processShowWinEvent(window,objectID,childID):
-	# eventHandler.shouldAcceptEvent only accepts show events for a few specific cases.
-	# Narrow this further to only accept events for clients or custom objects.
-	if objectID==winUser.OBJID_CLIENT or objectID>0:
-		NVDAEvent=winEventToNVDAEvent(winUser.EVENT_OBJECT_SHOW,window,objectID,childID)
-		if NVDAEvent:
-			eventHandler.queueEvent(*NVDAEvent)
-
-def processDestroyWinEvent(window,objectID,childID):
-	"""Process a destroy win event.
-	This removes the object associated with the event parameters from L{liveNVDAObjectTable} if such an object exists.
-	"""
-	try:
-		del liveNVDAObjectTable[(window,objectID,childID)]
-	except KeyError:
-		pass
-	#Specific support for input method MSAA candidate lists.
-	#When their window is destroyed we must correct focus to its parent - which could be a composition string
-	# so can't use generic focus correction. (#2695)
-	focus=api.getFocusObject()
-	from NVDAObjects.IAccessible.mscandui import BaseCandidateItem
-	windowClassName=winUser.getClassName(window)
-	if childID==0 and isinstance(focus,BaseCandidateItem) and window==focus.windowHandle and not eventHandler.isPendingEvents("gainFocus"):
-		obj=focus.container
-		if obj:
-			eventHandler.queueEvent("gainFocus",obj)
-
-def processMenuStartWinEvent(eventID, window, objectID, childID, validFocus):
-	"""Process a menuStart win event.
-	@postcondition: Focus will be directed to the menu if appropriate.
-	"""
-	if validFocus:
-		lastFocus=eventHandler.lastQueuedFocusObject
-		if isinstance(lastFocus,NVDAObjects.IAccessible.IAccessible) and lastFocus.IAccessibleRole in (oleacc.ROLE_SYSTEM_MENUPOPUP, oleacc.ROLE_SYSTEM_MENUITEM):
-			# Focus has already been set to a menu or menu item, so we don't need to handle the menuStart.
-			return
-	NVDAEvent = winEventToNVDAEvent(eventID, window, objectID, childID)
-	if not NVDAEvent:
-		return
-	eventName, obj = NVDAEvent
-	if obj.IAccessibleRole != oleacc.ROLE_SYSTEM_MENUPOPUP:
-		# menuStart on anything other than a menu is silly.
-		return
-	processFocusNVDAEvent(obj, force=True)
-
-def processFakeFocusWinEvent(eventID, window, objectID, childID):
-	"""Process a fake focus win event.
-	@postcondition: The focus will be found and an event generated for it if appropriate.
-	"""
-	# A suitable event for faking the focus has been received with no focus event, so we probably need to find the focus and fake it.
-	# However, it is possible that the focus event has simply been delayed, so wait a bit and only do it if the focus hasn't changed yet.
-	core.callLater(50, _fakeFocus, api.getFocusObject())
-
-def _fakeFocus(oldFocus):
-	if oldFocus is not api.getFocusObject():
-		# The focus has changed - no need to fake it.
-		return
-	focus = api.getDesktopObject().objectWithFocus()
-	if not focus:
-		return
-	processFocusNVDAEvent(focus)
-
-#Register internal object event with IAccessible
-cWinEventCallback=WINFUNCTYPE(None,c_int,c_int,c_int,c_int,c_int,c_int,c_int)(winEventCallback)
-
-accPropServices=None
-
-def initialize():
-	global accPropServices
-	try:
-		accPropServices=comtypes.client.CreateObject(CAccPropServices)
-	except (WindowsError,COMError) as e:
-		log.debugWarning("AccPropServices is not available: %s"%e)
-	for eventType in winEventIDsToNVDAEventNames.keys():
-		hookID=winUser.setWinEventHook(eventType,eventType,0,cWinEventCallback,0,0,0)
-		if hookID:
-			winEventHookIDs.append(hookID)
-		else:
-			log.error("initialize: could not register callback for event %s (%s)"%(eventType,winEventIDsToNVDAEventNames[eventType]))
-
-def pumpAll():
-	global _deferUntilForegroundWindow,_foregroundDefers
-	if _deferUntilForegroundWindow:
-		# #3831: Sometimes, a foreground event is fired,
-		# but GetForegroundWindow() takes a short while to return this new foreground.
-		if _foregroundDefers<MAX_FOREGROUND_DEFERS and winUser.getForegroundWindow()!=_deferUntilForegroundWindow:
-			# Wait a core cycle before handling events to give the foreground window time to update.
-			core.requestPump()
-			_foregroundDefers+=1
-			return
-		else:
-			# Either the foreground window is now correct
-			# or we've already had the maximum number of defers.
-			# (Sometimes, foreground events are fired even when the foreground hasn't actually changed.)
-			_deferUntilForegroundWindow=None
-
-	#Receive all the winEvents from the limiter for this cycle
-	winEvents=winEventLimiter.flushEvents()
-	focusWinEvents=[]
-	validFocus=False
-	fakeFocusEvent=None
-	for winEvent in winEvents[0-MAX_WINEVENTS:]:
-		# #4001: Ideally, we'd call shouldAcceptEvent in winEventCallback,
-		# but this causes focus issues when starting applications.
-		if not eventHandler.shouldAcceptEvent(winEventIDsToNVDAEventNames[winEvent[0]], windowHandle=winEvent[1]):
-			continue
-		#We want to only pass on one focus event to NVDA, but we always want to use the most recent possible one 
-		if winEvent[0] in (winUser.EVENT_OBJECT_FOCUS,winUser.EVENT_SYSTEM_FOREGROUND):
-			focusWinEvents.append(winEvent)
-			continue
-		else:
-			for focusWinEvent in reversed(focusWinEvents):
-				procFunc=processForegroundWinEvent if focusWinEvent[0]==winUser.EVENT_SYSTEM_FOREGROUND else processFocusWinEvent
-				if procFunc(*(focusWinEvent[1:])):
-					validFocus=True
-					break
-			focusWinEvents=[]
-			if winEvent[0]==winUser.EVENT_SYSTEM_DESKTOPSWITCH:
-				processDesktopSwitchWinEvent(*winEvent[1:])
-			elif winEvent[0]==winUser.EVENT_OBJECT_SHOW:
-				processShowWinEvent(*winEvent[1:])
-			elif winEvent[0] in MENU_EVENTIDS+(winUser.EVENT_SYSTEM_SWITCHEND,):
-				# If there is no valid focus event, we may need to use this to fake the focus later.
-				fakeFocusEvent=winEvent
-			else:
-				processGenericWinEvent(*winEvent)
-	for focusWinEvent in reversed(focusWinEvents):
-		procFunc=processForegroundWinEvent if focusWinEvent[0]==winUser.EVENT_SYSTEM_FOREGROUND else processFocusWinEvent
-		if procFunc(*(focusWinEvent[1:])):
-			validFocus=True
-			break
-	if fakeFocusEvent:
-		# Try this as a last resort.
-		if fakeFocusEvent[0] in (winUser.EVENT_SYSTEM_MENUSTART, winUser.EVENT_SYSTEM_MENUPOPUPSTART):
-			# menuStart needs to be handled specially and might act even if there was a valid focus event.
-			processMenuStartWinEvent(*fakeFocusEvent, validFocus=validFocus)
-		elif not validFocus:
-			# Other fake focus events only need to be handled if there was no valid focus event.
-			processFakeFocusWinEvent(*fakeFocusEvent)
-
-def terminate():
-	for handle in winEventHookIDs:
-		winUser.unhookWinEvent(handle)
-
-def getIAccIdentity(pacc,childID):
-	IAccIdentityObject=pacc.QueryInterface(IAccIdentity)
-	stringPtr,stringSize=IAccIdentityObject.getIdentityString(childID)
-	try:
-		if accPropServices:
-			try:
-				hwnd,objectID,childID=accPropServices.DecomposeHwndIdentityString(stringPtr,stringSize)
-				return dict(windowHandle=hwnd,objectID=c_int(objectID).value,childID=childID)
-			except COMError:
-				hmenu,childID=accPropServices.DecomposeHmenuIdentityString(stringPtr,stringSize)
-				# hmenu is a wireHMENU, but it seems we can just treat this as a number.
-				# comtypes transparently does this for wireHWND.
-				return dict(menuHandle=cast(hmenu,wintypes.HMENU).value,childID=childID)
-		stringPtr=cast(stringPtr,POINTER(c_char*stringSize))
-		fields=struct.unpack('IIiI',stringPtr.contents.raw)
-		d={}
-		d['childID']=fields[3]
-		if fields[0]&2:
-			d['menuHandle']=fields[2]
-		else:
-			d['objectID']=fields[2]
-			d['windowHandle']=fields[1]
-		return d
-	finally:
-		windll.ole32.CoTaskMemFree(stringPtr)
-
-def findGroupboxObject(obj):
-	prevWindow=winUser.getPreviousWindow(obj.windowHandle)
-	while prevWindow:
-		if winUser.getClassName(prevWindow)=="Button" and winUser.getWindowStyle(prevWindow)&winUser.BS_GROUPBOX and winUser.isWindowVisible(prevWindow):
-			groupObj=NVDAObjects.IAccessible.getNVDAObjectFromEvent(prevWindow,winUser.OBJID_CLIENT,0)
-			try:
-				(left,top,width,height)=obj.location
-				(groupLeft,groupTop,groupWidth,groupHeight)=groupObj.location
-			except:
-				return
-			if groupObj.IAccessibleRole==oleacc.ROLE_SYSTEM_GROUPING and left>=groupLeft and (left+width)<=(groupLeft+groupWidth) and top>=groupTop and (top+height)<=(groupTop+groupHeight):
-				return groupObj
-		prevWindow=winUser.getPreviousWindow(prevWindow)
-
-def getRecursiveTextFromIAccessibleTextObject(obj,startOffset=0,endOffset=-1):
-	if not isinstance(obj,IAccessibleText):
-		try:
-			textObject=obj.QueryInterface(IAccessibleText)
-		except:
-			textObject=None
-	else:
-		textObject=obj
-	if not isinstance(obj,IAccessible):
-		try:
-			accObject=obj.QueryInterface(IAccessible)
-		except:
-			return ""
-	else:
-		accObject=obj
-	try:
-		text=textObject.text(startOffset,endOffset)
-	except:
-		text=None
-	if not text or text.isspace(): 
-		try:
-			name=accObject.accName(0)
-		except:
-			name=None
-		try:
-			value=accObject.accValue(0)
-		except:
-			value=None
-		try:
-			description=accObject.accDescription(0)
-		except:
-			description=None
-		return " ".join([x for x in [name,value,description] if x and not x.isspace()])
-	try:
-		hypertextObject=accObject.QueryInterface(IAccessibleHypertext)
-	except:
-		return text
-	textList=[]
-	for i in xrange(len(text)):
-		t=text[i]
-		if ord(t)==0xFFFC:
-			try:
-				childTextObject=hypertextObject.hyperlink(hypertextObject.hyperlinkIndex(i+startOffset)).QueryInterface(IAccessible)
-				t=" %s "%getRecursiveTextFromIAccessibleTextObject(childTextObject)
-			except:
-				pass
-		textList.append(t)
-	return "".join(textList).replace('  ',' ')
-
-def splitIA2Attribs(attribsString):
-	"""Split an IAccessible2 attributes string into a dict of attribute keys and values.
-	An invalid attributes string does not cause an error, but strange results may be returned.
-	Subattributes are handled. Subattribute keys and values are placed into a dict which becomes the value of the attribute.
-	@param attribsString: The IAccessible2 attributes string to convert.
-	@type attribsString: str
-	@return: A dict of the attribute keys and values, where values are strings or dicts.
-	@rtype: {str: str or {str: str}}
-	"""
-	attribsDict = {}
-	tmp = ""
-	key = ""
-	subkey = ""
-	subattr = {}
-	inEscape = False
-	for char in attribsString:
-		if inEscape:
-			tmp += char
-			inEscape = False
-		elif char == "\\":
-			inEscape = True
-		elif char == ":":
-			# We're about to move on to the value, so save the key and clear tmp.
-			key = tmp
-			tmp = ""
-		elif char == "=":
-			# This is a subattribute.
-			# Save the subattribute key and clear tmp, ready for the value.
-			subkey = tmp
-			tmp = ""
-		elif char == ",":
-			# We're about to move on to a new subattribute.
-			# Add this subattribute key/value pair to the dict.
-			if subkey:
-				subattr[subkey] = tmp
-				subkey = ""
-				tmp = ""
-		elif char == ";":
-			# We're about to move on to a new attribute.
-			if subkey:
-				# Add the last subattribute key/value pair to the dict.
-				subattr[subkey] = tmp
-				subkey = ""
-			if subattr:
-				# This attribute had subattributes.
-				# Add the key/subattribute pair to the dict.
-				attribsDict[key] = subattr
-				subattr = {}
-			elif key:
-				# Add this key/value pair to the dict.
-				attribsDict[key] = tmp
-			key = ""
-			tmp = ""
-		else:
-			tmp += char
-	# If there was no trailing semi-colon, we need to handle the last attribute.
-	if subkey:
-		# Add the last subattribute key/value pair to the dict.
-		subattr[subkey] = tmp
-	if subattr:
-		# This attribute had subattributes.
-		# Add the key/subattribute pair to the dict.
-		attribsDict[key] = subattr
-	elif key:
-		# Add this key/value pair to the dict.
-		attribsDict[key] = tmp
-	return attribsDict
-
-def isMarshalledIAccessible(IAccessibleObject):
-	"""Looks at the location of the first function in the IAccessible object's vtable (IUnknown::AddRef) to see if it was implemented in oleacc.dll (its local) or ole32.dll (its marshalled)."""
-	if not isinstance(IAccessibleObject,IAccessible):
-		raise TypeError("object should be of type IAccessible, not %s"%IAccessibleObject)
-	buf=create_unicode_buffer(1024)
-	addr=POINTER(c_void_p).from_address(super(comtypes._compointer_base,IAccessibleObject).value).contents.value
-	handle=HANDLE()
-	windll.kernel32.GetModuleHandleExW(6,addr,byref(handle))
-	windll.kernel32.GetModuleFileNameW(handle,buf,1024)
-	return not buf.value.lower().endswith('oleacc.dll')
+#IAccessibleHandler.py
+#A part of NonVisual Desktop Access (NVDA)
+#Copyright (C) 2006-2007 NVDA Contributors <http://www.nvda-project.org/>
+#This file is covered by the GNU General Public License.
+#See the file COPYING for more details.
+
+import heapq
+import itertools
+import struct
+import weakref
+from ctypes import *
+from ctypes.wintypes import HANDLE
+from comtypes import IUnknown, IServiceProvider, COMError
+import comtypes.client
+import comtypes.client.lazybind
+import oleacc
+import UIAHandler
+from comInterfaces.Accessibility import *
+from comInterfaces.IAccessible2Lib import *
+from logHandler import log
+import JABHandler
+import eventHandler
+import winUser
+import api
+import NVDAObjects.IAccessible
+import NVDAObjects.window
+import appModuleHandler
+import mouseHandler
+import controlTypes
+import keyboardHandler
+import core
+
+MAX_WINEVENTS=500
+MAX_WINEVENTS_PER_THREAD=10
+
+#Special Mozilla gecko MSAA constant additions
+NAVRELATION_LABEL_FOR=0x1002
+NAVRELATION_LABELLED_BY=0x1003
+NAVRELATION_NODE_CHILD_OF=0x1005
+NAVRELATION_EMBEDS=0x1009
+
+# IAccessible2 relations (not included in the typelib)
+IA2_RELATION_FLOWS_FROM = "flowsFrom"
+IA2_RELATION_FLOWS_TO = "flowsTo"
+
+MENU_EVENTIDS=(winUser.EVENT_SYSTEM_MENUSTART,winUser.EVENT_SYSTEM_MENUEND,winUser.EVENT_SYSTEM_MENUPOPUPSTART,winUser.EVENT_SYSTEM_MENUPOPUPEND)
+
+class OrderedWinEventLimiter(object):
+	"""Collects and limits winEvents based on whether they are focus changes, or just generic (all other ones).
+
+	Only allow a max of L{maxFocusItems}, if more are added then the oldest focus event is removed to make room.
+	Only allow one event for one specific object at a time, though push it further forward in time if a duplicate tries to get added. This is true for both generic and focus events.
+ 	"""
+
+	def __init__(self,maxFocusItems=3):
+		"""
+		@param maxFocusItems: the amount of focus changed events allowed to be queued.
+		@type maxFocusItems: integer
+		"""
+		self.maxFocusItems=maxFocusItems
+		self._focusEventCache={}
+		self._genericEventCache={}
+		self._eventHeap=[]
+		self._eventCounter=itertools.count()
+		self._lastMenuEvent=None
+
+	def addEvent(self,eventID,window,objectID,childID,threadID):
+		"""Adds a winEvent to the limiter.
+		@param eventID: the winEvent type
+		@type eventID: integer
+		@param window: the window handle of the winEvent
+		@type window: integer
+		@param objectID: the objectID of the winEvent
+		@type objectID: integer
+		@param childID: the childID of the winEvent
+		@type childID: integer
+		@param threadID: the threadID of the winEvent
+		@type threadID: integer
+		@return: C{True} if the event was added, C{False} if it was discarded.
+		@rtype: bool
+		"""
+		if eventID==winUser.EVENT_OBJECT_FOCUS:
+			if objectID in (winUser.OBJID_SYSMENU,winUser.OBJID_MENU) and childID==0:
+				# This is a focus event on a menu bar itself, which is just silly. Ignore it.
+				return False
+			#We do not need a focus event on an object if we already got a foreground event for it
+			if (winUser.EVENT_SYSTEM_FOREGROUND,window,objectID,childID,threadID) in self._focusEventCache:
+				return False
+			self._focusEventCache[(eventID,window,objectID,childID,threadID)]=next(self._eventCounter)
+			return True
+		elif eventID==winUser.EVENT_SYSTEM_FOREGROUND:
+			self._focusEventCache.pop((winUser.EVENT_OBJECT_FOCUS,window,objectID,childID,threadID),None)
+			self._focusEventCache[(eventID,window,objectID,childID,threadID)]=next(self._eventCounter)
+		elif eventID==winUser.EVENT_OBJECT_SHOW:
+			k=(winUser.EVENT_OBJECT_HIDE,window,objectID,childID,threadID)
+			if k in self._genericEventCache:
+				del self._genericEventCache[k]
+				return True
+		elif eventID==winUser.EVENT_OBJECT_HIDE:
+			k=(winUser.EVENT_OBJECT_SHOW,window,objectID,childID,threadID)
+			if k in self._genericEventCache:
+				del self._genericEventCache[k]
+				return True
+		elif eventID in MENU_EVENTIDS:
+			self._lastMenuEvent=(next(self._eventCounter),eventID,window,objectID,childID,threadID)
+			return True
+		self._genericEventCache[(eventID,window,objectID,childID,threadID)]=next(self._eventCounter)
+		return True
+
+	def flushEvents(self):
+		"""Returns a list of winEvents (tuples of eventID,window,objectID,childID) that have been added, though due to limiting, it will not necessarily be all the winEvents that were originally added. They are definitely garenteed to be in the correct order though.
+		"""
+		if self._lastMenuEvent is not None:
+			heapq.heappush(self._eventHeap,self._lastMenuEvent)
+			self._lastMenuEvent=None
+		g=self._genericEventCache
+		self._genericEventCache={}
+		threadCounters={}
+		for k,v in sorted(g.iteritems(),key=lambda item: item[1],reverse=True):
+			threadCount=threadCounters.get(k[-1],0)
+			if threadCount>MAX_WINEVENTS_PER_THREAD:
+				continue
+			heapq.heappush(self._eventHeap,(v,)+k)
+			threadCounters[k[-1]]=threadCount+1
+		f=self._focusEventCache
+		self._focusEventCache={}
+		for k,v in sorted(f.iteritems(),key=lambda item: item[1])[0-self.maxFocusItems:]:
+			heapq.heappush(self._eventHeap,(v,)+k)
+		e=self._eventHeap
+		self._eventHeap=[]
+		r=[]
+		for count in xrange(len(e)):
+			event=heapq.heappop(e)[1:-1]
+			r.append(event)
+		return r
+
+#The win event limiter for all winEvents
+winEventLimiter=OrderedWinEventLimiter()
+
+#A place to store live IAccessible NVDAObjects, that can be looked up by their window,objectID,childID event params.
+liveNVDAObjectTable=weakref.WeakValueDictionary()
+
+# #3831: Stuff related to deferring of events for foreground changes.
+# See pumpAll for details.
+MAX_FOREGROUND_DEFERS=2
+_deferUntilForegroundWindow = None
+_foregroundDefers = 0
+
+IAccessibleRolesToNVDARoles={
+	oleacc.ROLE_SYSTEM_WINDOW:controlTypes.ROLE_WINDOW,
+	oleacc.ROLE_SYSTEM_CLIENT:controlTypes.ROLE_PANE,
+	oleacc.ROLE_SYSTEM_TITLEBAR:controlTypes.ROLE_TITLEBAR,
+	oleacc.ROLE_SYSTEM_DIALOG:controlTypes.ROLE_DIALOG,
+	oleacc.ROLE_SYSTEM_PANE:controlTypes.ROLE_PANE,
+	oleacc.ROLE_SYSTEM_CHECKBUTTON:controlTypes.ROLE_CHECKBOX,
+	oleacc.ROLE_SYSTEM_RADIOBUTTON:controlTypes.ROLE_RADIOBUTTON,
+	oleacc.ROLE_SYSTEM_STATICTEXT:controlTypes.ROLE_STATICTEXT,
+	oleacc.ROLE_SYSTEM_TEXT:controlTypes.ROLE_EDITABLETEXT,
+	oleacc.ROLE_SYSTEM_PUSHBUTTON:controlTypes.ROLE_BUTTON,
+	oleacc.ROLE_SYSTEM_MENUBAR:controlTypes.ROLE_MENUBAR,
+	oleacc.ROLE_SYSTEM_MENUITEM:controlTypes.ROLE_MENUITEM,
+	oleacc.ROLE_SYSTEM_MENUPOPUP:controlTypes.ROLE_POPUPMENU,
+	oleacc.ROLE_SYSTEM_COMBOBOX:controlTypes.ROLE_COMBOBOX,
+	oleacc.ROLE_SYSTEM_LIST:controlTypes.ROLE_LIST,
+	oleacc.ROLE_SYSTEM_LISTITEM:controlTypes.ROLE_LISTITEM,
+	oleacc.ROLE_SYSTEM_GRAPHIC:controlTypes.ROLE_GRAPHIC,
+	oleacc.ROLE_SYSTEM_HELPBALLOON:controlTypes.ROLE_HELPBALLOON,
+	oleacc.ROLE_SYSTEM_TOOLTIP:controlTypes.ROLE_TOOLTIP,
+	oleacc.ROLE_SYSTEM_LINK:controlTypes.ROLE_LINK,
+	oleacc.ROLE_SYSTEM_OUTLINE:controlTypes.ROLE_TREEVIEW,
+	oleacc.ROLE_SYSTEM_OUTLINEITEM:controlTypes.ROLE_TREEVIEWITEM,
+	oleacc.ROLE_SYSTEM_OUTLINEBUTTON:controlTypes.ROLE_TREEVIEWITEM,
+	oleacc.ROLE_SYSTEM_PAGETAB:controlTypes.ROLE_TAB,
+	oleacc.ROLE_SYSTEM_PAGETABLIST:controlTypes.ROLE_TABCONTROL,
+	oleacc.ROLE_SYSTEM_SLIDER:controlTypes.ROLE_SLIDER,
+	oleacc.ROLE_SYSTEM_PROGRESSBAR:controlTypes.ROLE_PROGRESSBAR,
+	oleacc.ROLE_SYSTEM_SCROLLBAR:controlTypes.ROLE_SCROLLBAR,
+	oleacc.ROLE_SYSTEM_STATUSBAR:controlTypes.ROLE_STATUSBAR,
+	oleacc.ROLE_SYSTEM_TABLE:controlTypes.ROLE_TABLE,
+	oleacc.ROLE_SYSTEM_CELL:controlTypes.ROLE_TABLECELL,
+	oleacc.ROLE_SYSTEM_COLUMN:controlTypes.ROLE_TABLECOLUMN,
+	oleacc.ROLE_SYSTEM_ROW:controlTypes.ROLE_TABLEROW,
+	oleacc.ROLE_SYSTEM_TOOLBAR:controlTypes.ROLE_TOOLBAR,
+	oleacc.ROLE_SYSTEM_COLUMNHEADER:controlTypes.ROLE_TABLECOLUMNHEADER,
+	oleacc.ROLE_SYSTEM_ROWHEADER:controlTypes.ROLE_TABLEROWHEADER,
+	oleacc.ROLE_SYSTEM_SPLITBUTTON:controlTypes.ROLE_SPLITBUTTON,
+	oleacc.ROLE_SYSTEM_BUTTONDROPDOWN:controlTypes.ROLE_DROPDOWNBUTTON,
+	oleacc.ROLE_SYSTEM_SEPARATOR:controlTypes.ROLE_SEPARATOR,
+	oleacc.ROLE_SYSTEM_DOCUMENT:controlTypes.ROLE_DOCUMENT,
+	oleacc.ROLE_SYSTEM_ANIMATION:controlTypes.ROLE_ANIMATION,
+	oleacc.ROLE_SYSTEM_APPLICATION:controlTypes.ROLE_APPLICATION,
+	oleacc.ROLE_SYSTEM_GROUPING:controlTypes.ROLE_GROUPING,
+	oleacc.ROLE_SYSTEM_PROPERTYPAGE:controlTypes.ROLE_PROPERTYPAGE,
+	oleacc.ROLE_SYSTEM_ALERT:controlTypes.ROLE_ALERT,
+	oleacc.ROLE_SYSTEM_BORDER:controlTypes.ROLE_BORDER,
+	oleacc.ROLE_SYSTEM_BUTTONDROPDOWNGRID:controlTypes.ROLE_DROPDOWNBUTTONGRID,
+	oleacc.ROLE_SYSTEM_CARET:controlTypes.ROLE_CARET,
+	oleacc.ROLE_SYSTEM_CHARACTER:controlTypes.ROLE_CHARACTER,
+	oleacc.ROLE_SYSTEM_CHART:controlTypes.ROLE_CHART,
+	oleacc.ROLE_SYSTEM_CURSOR:controlTypes.ROLE_CURSOR,
+	oleacc.ROLE_SYSTEM_DIAGRAM:controlTypes.ROLE_DIAGRAM,
+	oleacc.ROLE_SYSTEM_DIAL:controlTypes.ROLE_DIAL,
+	oleacc.ROLE_SYSTEM_DROPLIST:controlTypes.ROLE_DROPLIST,
+	oleacc.ROLE_SYSTEM_BUTTONMENU:controlTypes.ROLE_MENUBUTTON,
+	oleacc.ROLE_SYSTEM_EQUATION:controlTypes.ROLE_MATH,
+	oleacc.ROLE_SYSTEM_GRIP:controlTypes.ROLE_GRIP,
+	oleacc.ROLE_SYSTEM_HOTKEYFIELD:controlTypes.ROLE_HOTKEYFIELD,
+	oleacc.ROLE_SYSTEM_INDICATOR:controlTypes.ROLE_INDICATOR,
+	oleacc.ROLE_SYSTEM_SPINBUTTON:controlTypes.ROLE_SPINBUTTON,
+	oleacc.ROLE_SYSTEM_SOUND:controlTypes.ROLE_SOUND,
+	oleacc.ROLE_SYSTEM_WHITESPACE:controlTypes.ROLE_WHITESPACE,
+	oleacc.ROLE_SYSTEM_IPADDRESS:controlTypes.ROLE_IPADDRESS,
+	oleacc.ROLE_SYSTEM_OUTLINEBUTTON:controlTypes.ROLE_TREEVIEWBUTTON,
+	oleacc.ROLE_SYSTEM_CLOCK:controlTypes.ROLE_CLOCK,
+	#IAccessible2 roles
+	IA2_ROLE_UNKNOWN:controlTypes.ROLE_UNKNOWN,
+	IA2_ROLE_CANVAS:controlTypes.ROLE_CANVAS,
+	IA2_ROLE_CAPTION:controlTypes.ROLE_CAPTION,
+	IA2_ROLE_CHECK_MENU_ITEM:controlTypes.ROLE_CHECKMENUITEM,
+	IA2_ROLE_COLOR_CHOOSER:controlTypes.ROLE_COLORCHOOSER,
+	IA2_ROLE_DATE_EDITOR:controlTypes.ROLE_DATEEDITOR,
+	IA2_ROLE_DESKTOP_ICON:controlTypes.ROLE_DESKTOPICON,
+	IA2_ROLE_DESKTOP_PANE:controlTypes.ROLE_DESKTOPPANE,
+	IA2_ROLE_DIRECTORY_PANE:controlTypes.ROLE_DIRECTORYPANE,
+	IA2_ROLE_EDITBAR:controlTypes.ROLE_EDITBAR,
+	IA2_ROLE_EMBEDDED_OBJECT:controlTypes.ROLE_EMBEDDEDOBJECT,
+	IA2_ROLE_ENDNOTE:controlTypes.ROLE_ENDNOTE,
+	IA2_ROLE_FILE_CHOOSER:controlTypes.ROLE_FILECHOOSER,
+	IA2_ROLE_FONT_CHOOSER:controlTypes.ROLE_FONTCHOOSER,
+	IA2_ROLE_FOOTER:controlTypes.ROLE_FOOTER,
+	IA2_ROLE_FOOTNOTE:controlTypes.ROLE_FOOTNOTE,
+	IA2_ROLE_FORM:controlTypes.ROLE_FORM,
+	IA2_ROLE_FRAME:controlTypes.ROLE_FRAME,
+	IA2_ROLE_GLASS_PANE:controlTypes.ROLE_GLASSPANE,
+	IA2_ROLE_HEADER:controlTypes.ROLE_HEADER,
+	IA2_ROLE_HEADING:controlTypes.ROLE_HEADING,
+	IA2_ROLE_ICON:controlTypes.ROLE_ICON,
+	IA2_ROLE_IMAGE_MAP:controlTypes.ROLE_IMAGEMAP,
+	IA2_ROLE_INPUT_METHOD_WINDOW:controlTypes.ROLE_INPUTWINDOW,
+	IA2_ROLE_INTERNAL_FRAME:controlTypes.ROLE_INTERNALFRAME,
+	IA2_ROLE_LABEL:controlTypes.ROLE_LABEL,
+	IA2_ROLE_LAYERED_PANE:controlTypes.ROLE_LAYEREDPANE,
+	IA2_ROLE_NOTE:controlTypes.ROLE_NOTE,
+	IA2_ROLE_OPTION_PANE:controlTypes.ROLE_OPTIONPANE,
+	IA2_ROLE_PAGE:controlTypes.ROLE_PAGE,
+	IA2_ROLE_PARAGRAPH:controlTypes.ROLE_PARAGRAPH,
+	IA2_ROLE_RADIO_MENU_ITEM:controlTypes.ROLE_RADIOMENUITEM,
+	IA2_ROLE_REDUNDANT_OBJECT:controlTypes.ROLE_REDUNDANTOBJECT,
+	IA2_ROLE_ROOT_PANE:controlTypes.ROLE_ROOTPANE,
+	IA2_ROLE_RULER:controlTypes.ROLE_RULER,
+	IA2_ROLE_SCROLL_PANE:controlTypes.ROLE_SCROLLPANE,
+	IA2_ROLE_SECTION:controlTypes.ROLE_SECTION,
+	IA2_ROLE_SHAPE:controlTypes.ROLE_SHAPE,
+	IA2_ROLE_SPLIT_PANE:controlTypes.ROLE_SPLITPANE,
+	IA2_ROLE_TEAR_OFF_MENU:controlTypes.ROLE_TEAROFFMENU,
+	IA2_ROLE_TERMINAL:controlTypes.ROLE_TERMINAL,
+	IA2_ROLE_TEXT_FRAME:controlTypes.ROLE_TEXTFRAME,
+	IA2_ROLE_TOGGLE_BUTTON:controlTypes.ROLE_TOGGLEBUTTON,
+	IA2_ROLE_VIEW_PORT:controlTypes.ROLE_VIEWPORT,
+	#some common string roles
+	"frame":controlTypes.ROLE_FRAME,
+	"iframe":controlTypes.ROLE_INTERNALFRAME,
+	"page":controlTypes.ROLE_PAGE,
+	"form":controlTypes.ROLE_FORM,
+	"div":controlTypes.ROLE_SECTION,
+	"li":controlTypes.ROLE_LISTITEM,
+	"ul":controlTypes.ROLE_LIST,
+	"tbody":controlTypes.ROLE_TABLEBODY,
+	"browser":controlTypes.ROLE_WINDOW,
+	"h1":controlTypes.ROLE_HEADING1,
+	"h2":controlTypes.ROLE_HEADING2,
+	"h3":controlTypes.ROLE_HEADING3,
+	"h4":controlTypes.ROLE_HEADING4,
+	"h5":controlTypes.ROLE_HEADING5,
+	"h6":controlTypes.ROLE_HEADING6,
+	"p":controlTypes.ROLE_PARAGRAPH,
+	"hbox":controlTypes.ROLE_BOX,
+	"embed":controlTypes.ROLE_EMBEDDEDOBJECT,
+	"object":controlTypes.ROLE_EMBEDDEDOBJECT,
+	"applet":controlTypes.ROLE_EMBEDDEDOBJECT,
+}
+
+IAccessibleStatesToNVDAStates={
+	oleacc.STATE_SYSTEM_TRAVERSED:controlTypes.STATE_VISITED,
+	oleacc.STATE_SYSTEM_UNAVAILABLE:controlTypes.STATE_UNAVAILABLE,
+	oleacc.STATE_SYSTEM_FOCUSED:controlTypes.STATE_FOCUSED,
+	oleacc.STATE_SYSTEM_SELECTED:controlTypes.STATE_SELECTED,
+	oleacc.STATE_SYSTEM_BUSY:controlTypes.STATE_BUSY,
+	oleacc.STATE_SYSTEM_PRESSED:controlTypes.STATE_PRESSED,
+	oleacc.STATE_SYSTEM_CHECKED:controlTypes.STATE_CHECKED,
+	oleacc.STATE_SYSTEM_MIXED:controlTypes.STATE_HALFCHECKED,
+	oleacc.STATE_SYSTEM_READONLY:controlTypes.STATE_READONLY,
+	oleacc.STATE_SYSTEM_EXPANDED:controlTypes.STATE_EXPANDED,
+	oleacc.STATE_SYSTEM_COLLAPSED:controlTypes.STATE_COLLAPSED,
+	oleacc.STATE_SYSTEM_OFFSCREEN:controlTypes.STATE_OFFSCREEN,
+	oleacc.STATE_SYSTEM_INVISIBLE:controlTypes.STATE_INVISIBLE,
+	oleacc.STATE_SYSTEM_TRAVERSED:controlTypes.STATE_VISITED,
+	oleacc.STATE_SYSTEM_LINKED:controlTypes.STATE_LINKED,
+	oleacc.STATE_SYSTEM_HASPOPUP:controlTypes.STATE_HASPOPUP,
+	oleacc.STATE_SYSTEM_PROTECTED:controlTypes.STATE_PROTECTED,
+	oleacc.STATE_SYSTEM_SELECTABLE:controlTypes.STATE_SELECTABLE,
+	oleacc.STATE_SYSTEM_FOCUSABLE:controlTypes.STATE_FOCUSABLE,
+}
+
+IAccessible2StatesToNVDAStates={
+	IA2_STATE_REQUIRED:controlTypes.STATE_REQUIRED,
+	IA2_STATE_DEFUNCT:controlTypes.STATE_DEFUNCT,
+	#IA2_STATE_STALE:controlTypes.STATE_DEFUNCT,
+	IA2_STATE_INVALID_ENTRY:controlTypes.STATE_INVALID_ENTRY,
+	IA2_STATE_MODAL:controlTypes.STATE_MODAL,
+	IA2_STATE_SUPPORTS_AUTOCOMPLETION:controlTypes.STATE_AUTOCOMPLETE,
+	IA2_STATE_MULTI_LINE:controlTypes.STATE_MULTILINE,
+	IA2_STATE_ICONIFIED:controlTypes.STATE_ICONIFIED,
+	IA2_STATE_EDITABLE:controlTypes.STATE_EDITABLE,
+	IA2_STATE_PINNED:controlTypes.STATE_PINNED,
+}
+
+#A list to store handles received from setWinEventHook, for use with unHookWinEvent  
+winEventHookIDs=[]
+
+def normalizeIAccessible(pacc,childID=0):
+	if not isinstance(pacc,IAccessible):
+		try:
+			pacc=pacc.QueryInterface(IAccessible)
+		except COMError:
+			raise RuntimeError("%s Not an IAccessible"%pacc)
+	# #2558: IAccessible2 doesn't support simple children.
+	# Therefore, it doesn't make sense to use IA2 if the child ID is non-0.
+	if childID==0 and not isinstance(pacc,IAccessible2):
+		try:
+			s=pacc.QueryInterface(IServiceProvider)
+			pacc2=s.QueryService(IAccessible._iid_,IAccessible2)
+			if not pacc2:
+				# QueryService should fail if IA2 is not supported, but some applications such as AIM 7 misbehave and return a null COM pointer.
+				# Treat this as if QueryService failed.
+				raise ValueError
+			pacc=pacc2
+		except:
+			pass
+	return pacc
+
+def accessibleObjectFromEvent(window,objectID,childID):
+	try:
+		pacc,childID=oleacc.AccessibleObjectFromEvent(window,objectID,childID)
+	except Exception as e:
+		log.debugWarning("oleacc.AccessibleObjectFromEvent with window %s, objectID %s and childID %s: %s"%(window,objectID,childID,e))
+		return None
+	return (normalizeIAccessible(pacc,childID),childID)
+
+def accessibleObjectFromPoint(x,y):
+	try:
+		pacc, child = oleacc.AccessibleObjectFromPoint(x, y)
+	except:
+		return None
+	return (normalizeIAccessible(pacc,child),child)
+
+def windowFromAccessibleObject(ia):
+	try:
+		return oleacc.WindowFromAccessibleObject(ia)
+	except:
+		return 0
+
+def accessibleChildren(ia,startIndex,numChildren):
+	# #4091: AccessibleChildren can throw WindowsError (blocked by callee) e.g. Outlook 2010 Email setup and new profiles dialogs
+	try:
+		rawChildren=oleacc.AccessibleChildren(ia,startIndex,numChildren)
+	except (WindowsError,COMError):
+		log.debugWarning("AccessibleChildren failed",exc_info=True)
+		return []
+	children=[]
+	for child in rawChildren:
+		if child is None:
+			# This is a bug in the server.
+			# Filtering these out here makes life easier for the caller.
+			continue
+		elif isinstance(child,comtypes.client.lazybind.Dispatch) or isinstance(child,comtypes.client.dynamic._Dispatch) or isinstance(child,IUnknown):
+			child=(normalizeIAccessible(child),0)
+		elif isinstance(child,int):
+			child=(ia,child)
+		children.append(child)
+	return children
+
+def accFocus(ia):
+	try:
+		res=ia.accFocus
+		if isinstance(res,comtypes.client.lazybind.Dispatch) or isinstance(res,comtypes.client.dynamic._Dispatch) or isinstance(res,IUnknown):
+			new_ia=normalizeIAccessible(res)
+			new_child=0
+		elif res==0:
+			# #3005: Don't call accChild for CHILDID_SELF.
+			new_ia=ia
+			new_child=res
+		elif isinstance(res,int):
+			# accFocus can return a child ID even when there is actually an IAccessible for that child; e.g. Lotus Symphony.
+			try:
+				new_ia=ia.accChild(res)
+			except:
+				new_ia=None
+			if new_ia:
+				new_ia=normalizeIAccessible(new_ia)
+				new_child=0
+			else:
+				new_ia=ia
+				new_child=res
+		else:
+			return None
+		return (new_ia,new_child)
+	except:
+		return None
+
+def accHitTest(ia,x,y):
+	try:
+		res=ia.accHitTest(x,y)
+	except COMError:
+		return None
+	if isinstance(res,comtypes.client.lazybind.Dispatch) or isinstance(res,comtypes.client.dynamic._Dispatch) or isinstance(res,IUnknown):
+		return accHitTest(normalizeIAccessible(res),x,y),0
+	elif isinstance(res,int):
+		return ia,res
+	return None
+
+def accChild(ia,child):
+	try:
+		res=ia.accChild(child)
+		if not res:
+			return (ia,child)
+		elif isinstance(res,comtypes.client.lazybind.Dispatch) or isinstance(res,comtypes.client.dynamic._Dispatch) or isinstance(res,IUnknown):
+			return normalizeIAccessible(res),0
+	except:
+		pass
+	return None
+
+def accParent(ia,child):
+	try:
+		if not child:
+			res=ia.accParent
+			if isinstance(res,comtypes.client.lazybind.Dispatch) or isinstance(res,comtypes.client.dynamic._Dispatch) or isinstance(res,IUnknown):
+				new_ia=normalizeIAccessible(res)
+				new_child=0
+			else:
+				raise ValueError("no IAccessible interface")
+		else:
+			new_ia=ia
+			new_child=0
+		return (new_ia,new_child)
+	except:
+		return None
+
+def accNavigate(ia,child,direction):
+	res=None
+	try:
+		res=ia.accNavigate(direction,child)
+		if isinstance(res,int):
+			new_ia=ia
+			new_child=res
+		elif isinstance(res,comtypes.client.lazybind.Dispatch) or isinstance(res,comtypes.client.dynamic._Dispatch) or isinstance(res,IUnknown):
+			new_ia=normalizeIAccessible(res)
+			new_child=0
+		else:
+			raise RuntimeError
+		return (new_ia,new_child)
+	except:
+		pass
+
+
+winEventIDsToNVDAEventNames={
+winUser.EVENT_SYSTEM_DESKTOPSWITCH:"desktopSwitch",
+winUser.EVENT_SYSTEM_FOREGROUND:"gainFocus",
+winUser.EVENT_SYSTEM_ALERT:"alert",
+winUser.EVENT_SYSTEM_MENUSTART:"menuStart",
+winUser.EVENT_SYSTEM_MENUEND:"menuEnd",
+winUser.EVENT_SYSTEM_MENUPOPUPSTART:"menuStart",
+winUser.EVENT_SYSTEM_MENUPOPUPEND:"menuEnd",
+winUser.EVENT_SYSTEM_SCROLLINGSTART:"scrollingStart",
+# We don't need switchStart.
+winUser.EVENT_SYSTEM_SWITCHEND:"switchEnd",
+winUser.EVENT_OBJECT_FOCUS:"gainFocus",
+winUser.EVENT_OBJECT_SHOW:"show",
+winUser.EVENT_OBJECT_HIDE:"hide",
+winUser.EVENT_OBJECT_DESTROY:"destroy",
+winUser.EVENT_OBJECT_DESCRIPTIONCHANGE:"descriptionChange",
+winUser.EVENT_OBJECT_LOCATIONCHANGE:"locationChange",
+winUser.EVENT_OBJECT_NAMECHANGE:"nameChange",
+winUser.EVENT_OBJECT_REORDER:"reorder",
+winUser.EVENT_OBJECT_SELECTION:"selection",
+winUser.EVENT_OBJECT_SELECTIONADD:"selectionAdd",
+winUser.EVENT_OBJECT_SELECTIONREMOVE:"selectionRemove",
+winUser.EVENT_OBJECT_SELECTIONWITHIN:"selectionWithIn",
+winUser.EVENT_OBJECT_STATECHANGE:"stateChange",
+winUser.EVENT_OBJECT_VALUECHANGE:"valueChange",
+IA2_EVENT_TEXT_CARET_MOVED:"caret",
+IA2_EVENT_DOCUMENT_LOAD_COMPLETE:"documentLoadComplete",
+IA2_EVENT_OBJECT_ATTRIBUTE_CHANGED:"IA2AttributeChange",
+}
+
+def winEventToNVDAEvent(eventID,window,objectID,childID,useCache=True):
+	"""Tries to convert a win event ID to an NVDA event name, and instanciate or fetch an NVDAObject for the win event parameters.
+	@param eventID: the win event ID (type)
+	@type eventID: integer
+	@param window: the win event's window handle
+	@type window: integer
+	@param objectID: the win event's object ID
+	@type objectID: integer
+	@param childID: the win event's childID
+	@type childID: the win event's childID
+	@param useCache: C{True} to use the L{liveNVDAObjectTable} cache when retrieving an NVDAObject, C{False} if the cache should not be used.
+	@type useCache: boolean
+	@returns: the NVDA event name and the NVDAObject the event is for
+	@rtype: tuple of string and L{NVDAObjects.IAccessible.IAccessible}
+	"""
+	NVDAEventName=winEventIDsToNVDAEventNames.get(eventID,None)
+	if not NVDAEventName:
+		return None
+	#Ignore any events with invalid window handles
+	if not window or not winUser.isWindow(window):
+		return None
+	#Make sure this window does not have a ghost window if possible
+	if NVDAObjects.window.GhostWindowFromHungWindow and NVDAObjects.window.GhostWindowFromHungWindow(window):
+		return None
+	#We do not support MSAA object proxied from native UIA
+	if UIAHandler.handler and UIAHandler.handler.isUIAWindow(window):
+		return None
+	obj=None
+	if useCache:
+		#See if we already know an object by this win event info
+		obj=liveNVDAObjectTable.get((window,objectID,childID),None)
+	#If we don't yet have the object, then actually instanciate it.
+	if not obj: 
+		obj=NVDAObjects.IAccessible.getNVDAObjectFromEvent(window,objectID,childID)
+	#At this point if we don't have an object then we can't do any more
+	if not obj:
+		return None
+	#SDM MSAA objects sometimes don't contain enough information to be useful
+	#Sometimes there is a real window that does, so try to get the SDMChild property on the NVDAObject, and if successull use that as obj instead.
+	if 'bosa_sdm' in obj.windowClassName:
+		SDMChild=getattr(obj,'SDMChild',None)
+		if SDMChild: obj=SDMChild
+	return (NVDAEventName,obj)
+
+def winEventCallback(handle,eventID,window,objectID,childID,threadID,timestamp):
+	try:
+		#Ignore all object IDs from alert onwards (sound, nativeom etc) as we don't support them
+		if objectID<=winUser.OBJID_ALERT: 
+			return
+		#Ignore all locationChange events except ones for the caret
+		if eventID==winUser.EVENT_OBJECT_LOCATIONCHANGE and objectID!=winUser.OBJID_CARET:
+			return
+		if eventID==winUser.EVENT_OBJECT_DESTROY:
+			processDestroyWinEvent(window,objectID,childID)
+			return
+		#Change window objIDs to client objIDs for better reporting of objects
+		if (objectID==0) and (childID==0):
+			objectID=winUser.OBJID_CLIENT
+		#Ignore events with invalid window handles
+		isWindow = winUser.isWindow(window) if window else 0
+		if window==0 or (not isWindow and eventID in (winUser.EVENT_SYSTEM_SWITCHSTART,winUser.EVENT_SYSTEM_SWITCHEND,winUser.EVENT_SYSTEM_MENUEND,winUser.EVENT_SYSTEM_MENUPOPUPEND)):
+			window=winUser.getDesktopWindow()
+		elif not isWindow:
+			return
+
+		if childID<0:
+			tempWindow=window
+			while tempWindow and not winUser.getWindowStyle(tempWindow)&winUser.WS_POPUP and winUser.getClassName(tempWindow)=="MozillaWindowClass":
+				tempWindow=winUser.getAncestor(tempWindow,winUser.GA_PARENT)
+			if tempWindow and winUser.getClassName(tempWindow).startswith('Mozilla'):
+				window=tempWindow
+
+		windowClassName=winUser.getClassName(window)
+		# Modern IME candidate list windows fire menu events which confuse us and can't be used properly inconjunction with input composition support
+		if windowClassName=="Microsoft.IME.UIManager.CandidateWindow.Host" and eventID in MENU_EVENTIDS:
+			return
+		#At the moment we can't handle show, hide or reorder events on Mozilla Firefox Location bar,as there are just too many of them
+		#Ignore show, hide and reorder on MozillaDropShadowWindowClass windows.
+		if windowClassName.startswith('Mozilla') and eventID in (winUser.EVENT_OBJECT_SHOW,winUser.EVENT_OBJECT_HIDE,winUser.EVENT_OBJECT_REORDER) and childID<0:
+			#Mozilla Gecko can sometimes fire win events on a catch-all window which isn't really the real window
+			#Move up the ancestry to find the real mozilla Window and use that
+			if winUser.getClassName(window)=='MozillaDropShadowWindowClass':
+				return
+		if eventID==winUser.EVENT_SYSTEM_FOREGROUND:
+			#We never want to see foreground events for the Program Manager or Shell (task bar) 
+			if windowClassName in ("Progman","Shell_TrayWnd"):
+				return
+			# #3831: Event handling can be deferred if Windows takes a while to change the foreground window.
+			# See pumpAll for details.
+			global _deferUntilForegroundWindow,_foregroundDefers
+			_deferUntilForegroundWindow=window
+			_foregroundDefers=0
+		if windowClassName=="MSNHiddenWindowClass":
+			# HACK: Events get fired by this window in Windows Live Messenger 2009 when it starts.
+			# If we send a WM_NULL to this window at this point (which happens in accessibleObjectFromEvent), Messenger will silently exit (#677).
+			# Therefore, completely ignore these events, which is useless to us anyway.
+			return
+		if winEventLimiter.addEvent(eventID,window,objectID,childID,threadID):
+			core.requestPump()
+	except:
+		log.error("winEventCallback", exc_info=True)
+
+def processGenericWinEvent(eventID,window,objectID,childID):
+	"""Converts the win event to an NVDA event,
+	Checks to see if this NVDAObject  equals the current focus.
+	If all goes well, then the event is queued and we return True
+	@param eventID: a win event ID (type)
+	@type eventID: integer
+	@param window: a win event's window handle
+	@type window: integer
+	@param objectID: a win event's object ID
+	@type objectID: integer
+	@param childID: a win event's child ID
+	@type childID: integer
+	@returns: True if the event was processed, False otherwise.
+	@rtype: boolean
+	"""
+	#Notify appModuleHandler of this new window
+	appModuleHandler.update(winUser.getWindowThreadProcessID(window)[0])
+	#Handle particular events for the special MSAA caret object just as if they were for the focus object
+	focus=eventHandler.lastQueuedFocusObject
+	if focus and objectID==winUser.OBJID_CARET and eventID in (winUser.EVENT_OBJECT_LOCATIONCHANGE,winUser.EVENT_OBJECT_SHOW):
+		NVDAEvent=("caret",focus)
+	else:
+		NVDAEvent=winEventToNVDAEvent(eventID,window,objectID,childID)
+		if not NVDAEvent:
+			return False
+	if NVDAEvent[0]=="nameChange" and objectID==winUser.OBJID_CURSOR:
+		mouseHandler.updateMouseShape(NVDAEvent[1].name)
+		return
+	if NVDAEvent[1]==focus:
+		NVDAEvent=(NVDAEvent[0],focus)
+	eventHandler.queueEvent(*NVDAEvent)
+	return True
+
+def processFocusWinEvent(window,objectID,childID,force=False):
+	"""checks to see if the focus win event is not the same as the existing focus, 
+	then converts the win event to an NVDA event (instanciating an NVDA Object) then calls processFocusNVDAEvent. If all is ok it returns True.
+	@type window: integer
+	@param objectID: a win event's object ID
+	@type objectID: integer
+	@param childID: a win event's child ID
+	@type childID: integer
+	@param force: If True, the shouldAllowIAccessibleFocusEvent property of the object is ignored.
+	@type force: boolean
+	@returns: True if the focus is valid and was handled, False otherwise.
+	@rtype: boolean
+	"""
+	windowClassName=winUser.getClassName(window)
+	# Generally, we must ignore focus on child windows of SDM windows as we only want the SDM MSAA events.
+	# However, we don't want to ignore focus if the child ID isn't 0,
+	# as this is a child control and the SDM MSAA events don't handle child controls.
+	if childID==0 and not windowClassName.startswith('bosa_sdm') and winUser.getClassName(winUser.getAncestor(window,winUser.GA_PARENT)).startswith('bosa_sdm'):
+		return False
+	#Notify appModuleHandler of this new foreground window
+	appModuleHandler.update(winUser.getWindowThreadProcessID(window)[0])
+	#If Java access bridge is running, and this is a java window, then pass it to java and forget about it
+	if childID==0 and objectID==winUser.OBJID_CLIENT and JABHandler.isRunning and JABHandler.isJavaWindow(window):
+		JABHandler.event_enterJavaWindow(window)
+		return True
+	#Convert the win event to an NVDA event
+	NVDAEvent=winEventToNVDAEvent(winUser.EVENT_OBJECT_FOCUS,window,objectID,childID,useCache=False)
+	if not NVDAEvent:
+		return False
+	eventName,obj=NVDAEvent
+	if (childID==0 and obj.IAccessibleRole==oleacc.ROLE_SYSTEM_LIST) or (objectID==winUser.OBJID_CLIENT and "SysListView32" in obj.windowClassName):
+		# Some controls incorrectly fire focus on child ID 0, even when there is a child with focus.
+		try:
+			realChildID=obj.IAccessibleObject.accFocus
+		except:
+			realChildID=None
+		if isinstance(realChildID,int) and realChildID>0 and realChildID!=childID:
+			realObj=NVDAObjects.IAccessible.IAccessible(IAccessibleObject=obj.IAccessibleObject,IAccessibleChildID=realChildID,event_windowHandle=window,event_objectID=objectID,event_childID=realChildID)
+			if realObj:
+				obj=realObj
+	return processFocusNVDAEvent(obj,force=force)
+
+def processFocusNVDAEvent(obj,force=False):
+	"""Processes a focus NVDA event.
+	If the focus event is valid, it is queued.
+	@param obj: the NVDAObject the focus event is for
+	@type obj: L{NVDAObjects.NVDAObject}
+	@param force: If True, the shouldAllowIAccessibleFocusEvent property of the object is ignored.
+	@type force: boolean
+	@return: C{True} if the focus event is valid and was queued, C{False} otherwise.
+	@rtype: boolean
+	"""
+	if not force and isinstance(obj,NVDAObjects.IAccessible.IAccessible):
+		focus=eventHandler.lastQueuedFocusObject
+		if isinstance(focus,NVDAObjects.IAccessible.IAccessible) and focus.isDuplicateIAccessibleEvent(obj):
+			return True
+		if not obj.shouldAllowIAccessibleFocusEvent:
+			return False
+	eventHandler.queueEvent('gainFocus',obj)
+	return True
+
+class SecureDesktopNVDAObject(NVDAObjects.window.Desktop):
+
+	def findOverlayClasses(self,clsList):
+		clsList.append(SecureDesktopNVDAObject)
+		return clsList
+
+	def _get_name(self):
+		# Translators: Message to indicate User Account Control (UAC) or other secure desktop screen is active.
+		return _("Secure Desktop")
+
+	def _get_role(self):
+		return controlTypes.ROLE_PANE
+
+	def event_gainFocus(self):
+		super(SecureDesktopNVDAObject, self).event_gainFocus()
+		# After handling the focus, NVDA should sleep while the secure desktop is active.
+		self.sleepMode = self.SLEEP_FULL
+
+def processDesktopSwitchWinEvent(window,objectID,childID):
+	hDesk=windll.user32.OpenInputDesktop(0, False, 0)
+	if hDesk!=0:
+		windll.user32.CloseDesktop(hDesk)
+		core.callLater(200, _correctFocus)
+	else:
+		# Switching to a secure desktop.
+		# We don't receive key up events for any keys down before switching to a secure desktop,
+		# so clear our recorded modifiers.
+		keyboardHandler.currentModifiers.clear()
+		obj=SecureDesktopNVDAObject(windowHandle=window)
+		eventHandler.executeEvent("gainFocus",obj)
+
+def _correctFocus():
+	eventHandler.queueEvent("gainFocus",api.getDesktopObject().objectWithFocus())
+
+def processForegroundWinEvent(window,objectID,childID):
+	"""checks to see if the foreground win event is not the same as the existing focus or any of its parents, 
+	then converts the win event to an NVDA event (instanciating an NVDA Object) and then checks the NVDAObject against the existing focus object. 
+	If all is ok it queues the foreground event to NVDA and returns True.
+	@param window: a win event's window handle
+	@type window: integer
+	@param objectID: a win event's object ID
+	@type objectID: integer
+	@param childID: a win event's child ID
+	@type childID: integer
+	@returns: True if the foreground was processed, False otherwise.
+	@rtype: boolean
+	"""
+	#Ignore foreground events on windows that aren't the current foreground window
+	if window!=winUser.getForegroundWindow():
+		return False
+	# If there is a pending gainFocus, it will handle the foreground object.
+	oldFocus=eventHandler.lastQueuedFocusObject
+	#If this foreground win event's window is an ancestor of the existing focus's window, then ignore it
+	if isinstance(oldFocus,NVDAObjects.window.Window) and winUser.isDescendantWindow(window,oldFocus.windowHandle):
+		return False
+	#If the existing focus has the same win event params as these, then ignore this event
+	if isinstance(oldFocus,NVDAObjects.IAccessible.IAccessible) and window==oldFocus.event_windowHandle and objectID==oldFocus.event_objectID and childID==oldFocus.event_childID:
+		return False
+	#Notify appModuleHandler of this new foreground window
+	appModuleHandler.update(winUser.getWindowThreadProcessID(window)[0])
+	#If Java access bridge is running, and this is a java window, then pass it to java and forget about it
+	if JABHandler.isRunning and JABHandler.isJavaWindow(window):
+		JABHandler.event_enterJavaWindow(window)
+		return True
+	#Convert the win event to an NVDA event
+	NVDAEvent=winEventToNVDAEvent(winUser.EVENT_SYSTEM_FOREGROUND,window,objectID,childID,useCache=False)
+	if not NVDAEvent:
+		return False
+	eventHandler.queueEvent(*NVDAEvent)
+	return True
+
+def processShowWinEvent(window,objectID,childID):
+	# eventHandler.shouldAcceptEvent only accepts show events for a few specific cases.
+	# Narrow this further to only accept events for clients or custom objects.
+	if objectID==winUser.OBJID_CLIENT or objectID>0:
+		NVDAEvent=winEventToNVDAEvent(winUser.EVENT_OBJECT_SHOW,window,objectID,childID)
+		if NVDAEvent:
+			eventHandler.queueEvent(*NVDAEvent)
+
+def processDestroyWinEvent(window,objectID,childID):
+	"""Process a destroy win event.
+	This removes the object associated with the event parameters from L{liveNVDAObjectTable} if such an object exists.
+	"""
+	try:
+		del liveNVDAObjectTable[(window,objectID,childID)]
+	except KeyError:
+		pass
+	#Specific support for input method MSAA candidate lists.
+	#When their window is destroyed we must correct focus to its parent - which could be a composition string
+	# so can't use generic focus correction. (#2695)
+	focus=api.getFocusObject()
+	from NVDAObjects.IAccessible.mscandui import BaseCandidateItem
+	windowClassName=winUser.getClassName(window)
+	if childID==0 and isinstance(focus,BaseCandidateItem) and window==focus.windowHandle and not eventHandler.isPendingEvents("gainFocus"):
+		obj=focus.container
+		if obj:
+			eventHandler.queueEvent("gainFocus",obj)
+
+def processMenuStartWinEvent(eventID, window, objectID, childID, validFocus):
+	"""Process a menuStart win event.
+	@postcondition: Focus will be directed to the menu if appropriate.
+	"""
+	if validFocus:
+		lastFocus=eventHandler.lastQueuedFocusObject
+		if isinstance(lastFocus,NVDAObjects.IAccessible.IAccessible) and lastFocus.IAccessibleRole in (oleacc.ROLE_SYSTEM_MENUPOPUP, oleacc.ROLE_SYSTEM_MENUITEM):
+			# Focus has already been set to a menu or menu item, so we don't need to handle the menuStart.
+			return
+	NVDAEvent = winEventToNVDAEvent(eventID, window, objectID, childID)
+	if not NVDAEvent:
+		return
+	eventName, obj = NVDAEvent
+	if obj.IAccessibleRole != oleacc.ROLE_SYSTEM_MENUPOPUP:
+		# menuStart on anything other than a menu is silly.
+		return
+	processFocusNVDAEvent(obj, force=True)
+
+def processFakeFocusWinEvent(eventID, window, objectID, childID):
+	"""Process a fake focus win event.
+	@postcondition: The focus will be found and an event generated for it if appropriate.
+	"""
+	# A suitable event for faking the focus has been received with no focus event, so we probably need to find the focus and fake it.
+	# However, it is possible that the focus event has simply been delayed, so wait a bit and only do it if the focus hasn't changed yet.
+	core.callLater(50, _fakeFocus, api.getFocusObject())
+
+def _fakeFocus(oldFocus):
+	if oldFocus is not api.getFocusObject():
+		# The focus has changed - no need to fake it.
+		return
+	focus = api.getDesktopObject().objectWithFocus()
+	if not focus:
+		return
+	processFocusNVDAEvent(focus)
+
+#Register internal object event with IAccessible
+cWinEventCallback=WINFUNCTYPE(None,c_int,c_int,c_int,c_int,c_int,c_int,c_int)(winEventCallback)
+
+accPropServices=None
+
+def initialize():
+	global accPropServices
+	try:
+		accPropServices=comtypes.client.CreateObject(CAccPropServices)
+	except (WindowsError,COMError) as e:
+		log.debugWarning("AccPropServices is not available: %s"%e)
+	for eventType in winEventIDsToNVDAEventNames.keys():
+		hookID=winUser.setWinEventHook(eventType,eventType,0,cWinEventCallback,0,0,0)
+		if hookID:
+			winEventHookIDs.append(hookID)
+		else:
+			log.error("initialize: could not register callback for event %s (%s)"%(eventType,winEventIDsToNVDAEventNames[eventType]))
+
+def pumpAll():
+	global _deferUntilForegroundWindow,_foregroundDefers
+	if _deferUntilForegroundWindow:
+		# #3831: Sometimes, a foreground event is fired,
+		# but GetForegroundWindow() takes a short while to return this new foreground.
+		if _foregroundDefers<MAX_FOREGROUND_DEFERS and winUser.getForegroundWindow()!=_deferUntilForegroundWindow:
+			# Wait a core cycle before handling events to give the foreground window time to update.
+			core.requestPump()
+			_foregroundDefers+=1
+			return
+		else:
+			# Either the foreground window is now correct
+			# or we've already had the maximum number of defers.
+			# (Sometimes, foreground events are fired even when the foreground hasn't actually changed.)
+			_deferUntilForegroundWindow=None
+
+	#Receive all the winEvents from the limiter for this cycle
+	winEvents=winEventLimiter.flushEvents()
+	focusWinEvents=[]
+	validFocus=False
+	fakeFocusEvent=None
+	for winEvent in winEvents[0-MAX_WINEVENTS:]:
+		# #4001: Ideally, we'd call shouldAcceptEvent in winEventCallback,
+		# but this causes focus issues when starting applications.
+		if not eventHandler.shouldAcceptEvent(winEventIDsToNVDAEventNames[winEvent[0]], windowHandle=winEvent[1]):
+			continue
+		#We want to only pass on one focus event to NVDA, but we always want to use the most recent possible one 
+		if winEvent[0] in (winUser.EVENT_OBJECT_FOCUS,winUser.EVENT_SYSTEM_FOREGROUND):
+			focusWinEvents.append(winEvent)
+			continue
+		else:
+			for focusWinEvent in reversed(focusWinEvents):
+				procFunc=processForegroundWinEvent if focusWinEvent[0]==winUser.EVENT_SYSTEM_FOREGROUND else processFocusWinEvent
+				if procFunc(*(focusWinEvent[1:])):
+					validFocus=True
+					break
+			focusWinEvents=[]
+			if winEvent[0]==winUser.EVENT_SYSTEM_DESKTOPSWITCH:
+				processDesktopSwitchWinEvent(*winEvent[1:])
+			elif winEvent[0]==winUser.EVENT_OBJECT_SHOW:
+				processShowWinEvent(*winEvent[1:])
+			elif winEvent[0] in MENU_EVENTIDS+(winUser.EVENT_SYSTEM_SWITCHEND,):
+				# If there is no valid focus event, we may need to use this to fake the focus later.
+				fakeFocusEvent=winEvent
+			else:
+				processGenericWinEvent(*winEvent)
+	for focusWinEvent in reversed(focusWinEvents):
+		procFunc=processForegroundWinEvent if focusWinEvent[0]==winUser.EVENT_SYSTEM_FOREGROUND else processFocusWinEvent
+		if procFunc(*(focusWinEvent[1:])):
+			validFocus=True
+			break
+	if fakeFocusEvent:
+		# Try this as a last resort.
+		if fakeFocusEvent[0] in (winUser.EVENT_SYSTEM_MENUSTART, winUser.EVENT_SYSTEM_MENUPOPUPSTART):
+			# menuStart needs to be handled specially and might act even if there was a valid focus event.
+			processMenuStartWinEvent(*fakeFocusEvent, validFocus=validFocus)
+		elif not validFocus:
+			# Other fake focus events only need to be handled if there was no valid focus event.
+			processFakeFocusWinEvent(*fakeFocusEvent)
+
+def terminate():
+	for handle in winEventHookIDs:
+		winUser.unhookWinEvent(handle)
+
+def getIAccIdentity(pacc,childID):
+	IAccIdentityObject=pacc.QueryInterface(IAccIdentity)
+	stringPtr,stringSize=IAccIdentityObject.getIdentityString(childID)
+	try:
+		if accPropServices:
+			try:
+				hwnd,objectID,childID=accPropServices.DecomposeHwndIdentityString(stringPtr,stringSize)
+				return dict(windowHandle=hwnd,objectID=c_int(objectID).value,childID=childID)
+			except COMError:
+				hmenu,childID=accPropServices.DecomposeHmenuIdentityString(stringPtr,stringSize)
+				# hmenu is a wireHMENU, but it seems we can just treat this as a number.
+				# comtypes transparently does this for wireHWND.
+				return dict(menuHandle=cast(hmenu,wintypes.HMENU).value,childID=childID)
+		stringPtr=cast(stringPtr,POINTER(c_char*stringSize))
+		fields=struct.unpack('IIiI',stringPtr.contents.raw)
+		d={}
+		d['childID']=fields[3]
+		if fields[0]&2:
+			d['menuHandle']=fields[2]
+		else:
+			d['objectID']=fields[2]
+			d['windowHandle']=fields[1]
+		return d
+	finally:
+		windll.ole32.CoTaskMemFree(stringPtr)
+
+def findGroupboxObject(obj):
+	prevWindow=winUser.getPreviousWindow(obj.windowHandle)
+	while prevWindow:
+		if winUser.getClassName(prevWindow)=="Button" and winUser.getWindowStyle(prevWindow)&winUser.BS_GROUPBOX and winUser.isWindowVisible(prevWindow):
+			groupObj=NVDAObjects.IAccessible.getNVDAObjectFromEvent(prevWindow,winUser.OBJID_CLIENT,0)
+			try:
+				(left,top,width,height)=obj.location
+				(groupLeft,groupTop,groupWidth,groupHeight)=groupObj.location
+			except:
+				return
+			if groupObj.IAccessibleRole==oleacc.ROLE_SYSTEM_GROUPING and left>=groupLeft and (left+width)<=(groupLeft+groupWidth) and top>=groupTop and (top+height)<=(groupTop+groupHeight):
+				return groupObj
+		prevWindow=winUser.getPreviousWindow(prevWindow)
+
+def getRecursiveTextFromIAccessibleTextObject(obj,startOffset=0,endOffset=-1):
+	if not isinstance(obj,IAccessibleText):
+		try:
+			textObject=obj.QueryInterface(IAccessibleText)
+		except:
+			textObject=None
+	else:
+		textObject=obj
+	if not isinstance(obj,IAccessible):
+		try:
+			accObject=obj.QueryInterface(IAccessible)
+		except:
+			return ""
+	else:
+		accObject=obj
+	try:
+		text=textObject.text(startOffset,endOffset)
+	except:
+		text=None
+	if not text or text.isspace(): 
+		try:
+			name=accObject.accName(0)
+		except:
+			name=None
+		try:
+			value=accObject.accValue(0)
+		except:
+			value=None
+		try:
+			description=accObject.accDescription(0)
+		except:
+			description=None
+		return " ".join([x for x in [name,value,description] if x and not x.isspace()])
+	try:
+		hypertextObject=accObject.QueryInterface(IAccessibleHypertext)
+	except:
+		return text
+	textList=[]
+	for i in xrange(len(text)):
+		t=text[i]
+		if ord(t)==0xFFFC:
+			try:
+				childTextObject=hypertextObject.hyperlink(hypertextObject.hyperlinkIndex(i+startOffset)).QueryInterface(IAccessible)
+				t=" %s "%getRecursiveTextFromIAccessibleTextObject(childTextObject)
+			except:
+				pass
+		textList.append(t)
+	return "".join(textList).replace('  ',' ')
+
+def splitIA2Attribs(attribsString):
+	"""Split an IAccessible2 attributes string into a dict of attribute keys and values.
+	An invalid attributes string does not cause an error, but strange results may be returned.
+	Subattributes are handled. Subattribute keys and values are placed into a dict which becomes the value of the attribute.
+	@param attribsString: The IAccessible2 attributes string to convert.
+	@type attribsString: str
+	@return: A dict of the attribute keys and values, where values are strings or dicts.
+	@rtype: {str: str or {str: str}}
+	"""
+	attribsDict = {}
+	tmp = ""
+	key = ""
+	subkey = ""
+	subattr = {}
+	inEscape = False
+	for char in attribsString:
+		if inEscape:
+			tmp += char
+			inEscape = False
+		elif char == "\\":
+			inEscape = True
+		elif char == ":":
+			# We're about to move on to the value, so save the key and clear tmp.
+			key = tmp
+			tmp = ""
+		elif char == "=":
+			# This is a subattribute.
+			# Save the subattribute key and clear tmp, ready for the value.
+			subkey = tmp
+			tmp = ""
+		elif char == ",":
+			# We're about to move on to a new subattribute.
+			# Add this subattribute key/value pair to the dict.
+			if subkey:
+				subattr[subkey] = tmp
+				subkey = ""
+				tmp = ""
+		elif char == ";":
+			# We're about to move on to a new attribute.
+			if subkey:
+				# Add the last subattribute key/value pair to the dict.
+				subattr[subkey] = tmp
+				subkey = ""
+			if subattr:
+				# This attribute had subattributes.
+				# Add the key/subattribute pair to the dict.
+				attribsDict[key] = subattr
+				subattr = {}
+			elif key:
+				# Add this key/value pair to the dict.
+				attribsDict[key] = tmp
+			key = ""
+			tmp = ""
+		else:
+			tmp += char
+	# If there was no trailing semi-colon, we need to handle the last attribute.
+	if subkey:
+		# Add the last subattribute key/value pair to the dict.
+		subattr[subkey] = tmp
+	if subattr:
+		# This attribute had subattributes.
+		# Add the key/subattribute pair to the dict.
+		attribsDict[key] = subattr
+	elif key:
+		# Add this key/value pair to the dict.
+		attribsDict[key] = tmp
+	return attribsDict
+
+def isMarshalledIAccessible(IAccessibleObject):
+	"""Looks at the location of the first function in the IAccessible object's vtable (IUnknown::AddRef) to see if it was implemented in oleacc.dll (its local) or ole32.dll (its marshalled)."""
+	if not isinstance(IAccessibleObject,IAccessible):
+		raise TypeError("object should be of type IAccessible, not %s"%IAccessibleObject)
+	buf=create_unicode_buffer(1024)
+	addr=POINTER(c_void_p).from_address(super(comtypes._compointer_base,IAccessibleObject).value).contents.value
+	handle=HANDLE()
+	windll.kernel32.GetModuleHandleExW(6,addr,byref(handle))
+	windll.kernel32.GetModuleFileNameW(handle,buf,1024)
+	return not buf.value.lower().endswith('oleacc.dll')