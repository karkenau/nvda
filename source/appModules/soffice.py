#appModules/soffice.py
#A part of NonVisual Desktop Access (NVDA)
#This file is covered by the GNU General Public License.
#See the file COPYING for more details.
<<<<<<< HEAD
#Copyright (C) 2009-2018 NV Access Limited, Babbage B.V.
=======
#Copyright (C) 2006-2019 NV Access Limited, Bill Dengler
>>>>>>> e51645d0

from comtypes import COMError
import IAccessibleHandler
import appModuleHandler
import controlTypes
import textInfos
import colors
from compoundDocuments import CompoundDocument
from NVDAObjects.JAB import JAB, JABTextInfo
from NVDAObjects.IAccessible import IAccessible, IA2TextTextInfo
from NVDAObjects.behaviors import EditableText
from logHandler import log

def gridCoordStringToNumbers(coordString):
	if not coordString or len(coordString)<2 or ' ' in coordString or coordString[0].isdigit() or not coordString[-1].isdigit(): 
		raise ValueError("bad coord string: %r"%coordString) 
	rowNum=0
	colNum=0
	coordStringRowStartIndex=None
	for index,ch in enumerate(reversed(coordString)):
		if not ch.isdigit():
			coordStringRowStartIndex=len(coordString)-index
			break
	rowNum=int(coordString[coordStringRowStartIndex:])
	for index,ch in enumerate(reversed(coordString[0:coordStringRowStartIndex])):
		colNum+=((ord(ch.upper())-ord('A')+1)*(26**index))
	return rowNum,colNum

class JAB_OOTable(JAB):

	def _get_rowCount(self):
		return 0

	def _get_columnCount(self):
		return 0

class JAB_OOTableCell(JAB):

	role=controlTypes.ROLE_TABLECELL

	def _get_name(self):
		name=super(JAB_OOTableCell,self).name
		if name and name.startswith('Cell') and name[-2].isdigit():
			return None
		return name

	def _get_cellCoordsText(self):
		name=super(JAB_OOTableCell,self).name
		if name and name.startswith('Cell') and name[-2].isdigit():
			return name[5:-1]

	def _get_value(self):
		value=super(JAB_OOTableCell,self).value
		if not value and issubclass(self.TextInfo,JABTextInfo):
			value=self.makeTextInfo(textInfos.POSITION_ALL).text
		return value

	def _get_states(self):
		states=super(JAB_OOTableCell,self).states
		states.discard(controlTypes.STATE_EDITABLE)
		return states

	def _get_rowNumber(self):
		try:
			return gridCoordStringToNumbers(self.cellCoordsText)[0]
		except ValueError:
			return 0

	def _get_columnNumber(self):
		try:
			return gridCoordStringToNumbers(self.cellCoordsText)[1]
		except ValueError:
			return 0

class SymphonyTextInfo(IA2TextTextInfo):
	useUniscribe=False

	def _getFormatFieldAndOffsets(self,offset,formatConfig,calculateOffsets=True):
		obj = self.obj
		try:
			startOffset,endOffset,attribsString=obj.IAccessibleTextObject.attributes(offset)
		except COMError:
			log.debugWarning("could not get attributes",exc_info=True)
			return textInfos.FormatField(),(self._startOffset,self._endOffset)
		formatField=textInfos.FormatField()
		if not attribsString and offset>0:
			try:
				attribsString=obj.IAccessibleTextObject.attributes(offset-1)[2]
			except COMError:
				pass
		if attribsString:
			formatField.update(IAccessibleHandler.splitIA2Attribs(attribsString))

		try:
			escapement = int(formatField["CharEscapement"])
			if escapement < 0:
				textPos = "sub"
			elif escapement > 0:
				textPos = "super"
			else:
				textPos = "baseline"
			formatField["text-position"] = textPos
		except KeyError:
			pass
		try:
			formatField["font-name"] = formatField["CharFontName"]
		except KeyError:
			pass
		try:
			formatField["font-size"] = "%spt" % formatField["CharHeight"]
		except KeyError:
			pass
		try:
			formatField["italic"] = formatField["CharPosture"] == "2"
		except KeyError:
			pass
		try:
			formatField["strikethrough"] = formatField["CharStrikeout"] == "1"
		except KeyError:
			pass
		try:
			underline = formatField["CharUnderline"]
			if underline == "10":
				# Symphony doesn't provide for semantic communication of spelling errors, so we have to rely on the WAVE underline type.
				formatField["invalid-spelling"] = True
			else:
				formatField["underline"] = underline != "0"
		except KeyError:
			pass
		try:
			formatField["bold"] = float(formatField["CharWeight"]) > 100
		except KeyError:
			pass
		try:
			color=formatField.pop('CharColor')
		except KeyError:
			color=None
		if color:
			formatField['color']=colors.RGB.fromString(color) 
		try:
			backgroundColor=formatField.pop('CharBackColor')
		except KeyError:
			backgroundColor=None
		if backgroundColor:
			formatField['background-color']=colors.RGB.fromString(backgroundColor)

		# optimisation: Assume a hyperlink occupies a full attribute run.
		try:
			if obj.IAccessibleTextObject.QueryInterface(IAccessibleHandler.IAccessibleHypertext).hyperlinkIndex(offset) != -1:
				formatField["link"] = True
		except COMError:
			pass

		if offset == 0:
			# Only include the list item prefix on the first line of the paragraph.
			numbering = formatField.get("Numbering")
			if numbering:
				formatField["line-prefix"] = numbering.get("NumberingPrefix") or numbering.get("BulletChar")

		if obj.hasFocus:
			# Symphony exposes some information for the caret position as attributes on the document object.
			# optimisation: Use the tree interceptor to get the document.
			try:
				docAttribs = obj.treeInterceptor.rootNVDAObject.IA2Attributes
			except AttributeError:
				# No tree interceptor, so we can't efficiently fetch this info.
				pass
			else:
				try:
					formatField["page-number"] = docAttribs["page-number"]
				except KeyError:
					pass
				try:
					formatField["line-number"] = docAttribs["line-number"]
				except KeyError:
					pass

		return formatField,(startOffset,endOffset)

	def _getWordOffsets(self, offset):
		# #8065: At least in LibreOffice, the word offsets returned by IA2TextTextInfo do not match reality.
		# As long as uniscribe is disabled, The LibreOffice implementation much more closely matches
		# the OffsetsTextInfo implementation to fetch word offsets
		return super(IA2TextTextInfo, self)._getWordOffsets(offset)

	def _getLineOffsets(self, offset):
		start, end = super(SymphonyTextInfo, self)._getLineOffsets(offset)
		if offset == 0 and start == 0 and end == 0:
			# HACK: Symphony doesn't expose any characters at all on empty lines, but this means we don't ever fetch the list item prefix in this case.
			# Fake a character so that the list item prefix will be spoken on empty lines.
			return (0, 1)
		return start, end

	def _getStoryLength(self):
		# HACK: Account for the character faked in _getLineOffsets() so that move() will work.
		return max(super(SymphonyTextInfo, self)._getStoryLength(), 1)

class SymphonyText(IAccessible, EditableText):
	TextInfo = SymphonyTextInfo

	def _get_positionInfo(self):
		level = self.IA2Attributes.get("heading-level")
		if level:
			return {"level": int(level)}
		return super(SymphonyText, self).positionInfo

class SymphonyTableCell(IAccessible):
	"""Silences particular states, and redundant column/row numbers"""

	TextInfo=SymphonyTextInfo

	def _get_cellCoordsText(self):
		return super(SymphonyTableCell,self).name

	name=None

	def _get_states(self):
		states=super(SymphonyTableCell,self).states
		states.discard(controlTypes.STATE_MULTILINE)
		states.discard(controlTypes.STATE_EDITABLE)
		if controlTypes.STATE_SELECTED not in states and {controlTypes.STATE_FOCUSED, controlTypes.STATE_SELECTABLE}.issubset(states):
			# #8988: Cells in Libre Office do not have the selected state when a single cell is selected (i.e. has focus).
			# Since #8898, the negative selected state is announced for table cells with the selectable state.
			states.add(controlTypes.STATE_SELECTED)
 		if self.IA2Attributes.get('Formula'):
			# #860: Recent versions of Calc expose has formula state via IAccessible 2.
			states.add(controlTypes.STATE_HASFORMULA)
		return states

class SymphonyTable(IAccessible):

	def getSelectedItemsCount(self,maxCount=2):
		# #8988: Neither accSelection nor IAccessibleTable2 is implemented on the LibreOffice tables.
		# Returning 1 will suppress redundant selected announcements,
		# while having the drawback of never announcing selected for selected cells.
		return 1

class SymphonyParagraph(SymphonyText):
	"""Removes redundant information that can be retreaved in other ways."""
	value=None
	description=None

class AppModule(appModuleHandler.AppModule):

	def chooseNVDAObjectOverlayClasses(self, obj, clsList):
		role=obj.role
		windowClassName=obj.windowClassName
		if isinstance(obj, IAccessible) and windowClassName in ("SALTMPSUBFRAME", "SALSUBFRAME", "SALFRAME"):
			if role==controlTypes.ROLE_TABLECELL:
				clsList.insert(0, SymphonyTableCell)
			elif role==controlTypes.ROLE_TABLE:
				clsList.insert(0, SymphonyTable)
			elif hasattr(obj, "IAccessibleTextObject"):
				clsList.insert(0, SymphonyText)
			if role==controlTypes.ROLE_PARAGRAPH:
				clsList.insert(0, SymphonyParagraph)
		if isinstance(obj, JAB) and windowClassName == "SALFRAME":
			if role in (controlTypes.ROLE_PANEL,controlTypes.ROLE_LABEL):
				parent=obj.parent
				if parent and parent.role==controlTypes.ROLE_TABLE:
					clsList.insert(0,JAB_OOTableCell)
			elif role==controlTypes.ROLE_TABLE:
				clsList.insert(0,JAB_OOTable)

	def event_NVDAObject_init(self, obj):
		windowClass = obj.windowClassName
		if isinstance(obj, JAB) and windowClass == "SALFRAME":
			# OpenOffice.org has some strange role mappings due to its use of JAB.
			if obj.role == controlTypes.ROLE_CANVAS:
				obj.role = controlTypes.ROLE_DOCUMENT

		if windowClass in ("SALTMPSUBFRAME", "SALFRAME") and obj.role in (controlTypes.ROLE_DOCUMENT,controlTypes.ROLE_TEXTFRAME) and obj.description:
			# This is a word processor document.
			obj.description = None
			obj.treeInterceptorClass = CompoundDocument
<|MERGE_RESOLUTION|>--- conflicted
+++ resolved
@@ -1,284 +1,280 @@
-#appModules/soffice.py
-#A part of NonVisual Desktop Access (NVDA)
-#This file is covered by the GNU General Public License.
-#See the file COPYING for more details.
-<<<<<<< HEAD
-#Copyright (C) 2009-2018 NV Access Limited, Babbage B.V.
-=======
-#Copyright (C) 2006-2019 NV Access Limited, Bill Dengler
->>>>>>> e51645d0
-
-from comtypes import COMError
-import IAccessibleHandler
-import appModuleHandler
-import controlTypes
-import textInfos
-import colors
-from compoundDocuments import CompoundDocument
-from NVDAObjects.JAB import JAB, JABTextInfo
-from NVDAObjects.IAccessible import IAccessible, IA2TextTextInfo
-from NVDAObjects.behaviors import EditableText
-from logHandler import log
-
-def gridCoordStringToNumbers(coordString):
-	if not coordString or len(coordString)<2 or ' ' in coordString or coordString[0].isdigit() or not coordString[-1].isdigit(): 
-		raise ValueError("bad coord string: %r"%coordString) 
-	rowNum=0
-	colNum=0
-	coordStringRowStartIndex=None
-	for index,ch in enumerate(reversed(coordString)):
-		if not ch.isdigit():
-			coordStringRowStartIndex=len(coordString)-index
-			break
-	rowNum=int(coordString[coordStringRowStartIndex:])
-	for index,ch in enumerate(reversed(coordString[0:coordStringRowStartIndex])):
-		colNum+=((ord(ch.upper())-ord('A')+1)*(26**index))
-	return rowNum,colNum
-
-class JAB_OOTable(JAB):
-
-	def _get_rowCount(self):
-		return 0
-
-	def _get_columnCount(self):
-		return 0
-
-class JAB_OOTableCell(JAB):
-
-	role=controlTypes.ROLE_TABLECELL
-
-	def _get_name(self):
-		name=super(JAB_OOTableCell,self).name
-		if name and name.startswith('Cell') and name[-2].isdigit():
-			return None
-		return name
-
-	def _get_cellCoordsText(self):
-		name=super(JAB_OOTableCell,self).name
-		if name and name.startswith('Cell') and name[-2].isdigit():
-			return name[5:-1]
-
-	def _get_value(self):
-		value=super(JAB_OOTableCell,self).value
-		if not value and issubclass(self.TextInfo,JABTextInfo):
-			value=self.makeTextInfo(textInfos.POSITION_ALL).text
-		return value
-
-	def _get_states(self):
-		states=super(JAB_OOTableCell,self).states
-		states.discard(controlTypes.STATE_EDITABLE)
-		return states
-
-	def _get_rowNumber(self):
-		try:
-			return gridCoordStringToNumbers(self.cellCoordsText)[0]
-		except ValueError:
-			return 0
-
-	def _get_columnNumber(self):
-		try:
-			return gridCoordStringToNumbers(self.cellCoordsText)[1]
-		except ValueError:
-			return 0
-
-class SymphonyTextInfo(IA2TextTextInfo):
-	useUniscribe=False
-
-	def _getFormatFieldAndOffsets(self,offset,formatConfig,calculateOffsets=True):
-		obj = self.obj
-		try:
-			startOffset,endOffset,attribsString=obj.IAccessibleTextObject.attributes(offset)
-		except COMError:
-			log.debugWarning("could not get attributes",exc_info=True)
-			return textInfos.FormatField(),(self._startOffset,self._endOffset)
-		formatField=textInfos.FormatField()
-		if not attribsString and offset>0:
-			try:
-				attribsString=obj.IAccessibleTextObject.attributes(offset-1)[2]
-			except COMError:
-				pass
-		if attribsString:
-			formatField.update(IAccessibleHandler.splitIA2Attribs(attribsString))
-
-		try:
-			escapement = int(formatField["CharEscapement"])
-			if escapement < 0:
-				textPos = "sub"
-			elif escapement > 0:
-				textPos = "super"
-			else:
-				textPos = "baseline"
-			formatField["text-position"] = textPos
-		except KeyError:
-			pass
-		try:
-			formatField["font-name"] = formatField["CharFontName"]
-		except KeyError:
-			pass
-		try:
-			formatField["font-size"] = "%spt" % formatField["CharHeight"]
-		except KeyError:
-			pass
-		try:
-			formatField["italic"] = formatField["CharPosture"] == "2"
-		except KeyError:
-			pass
-		try:
-			formatField["strikethrough"] = formatField["CharStrikeout"] == "1"
-		except KeyError:
-			pass
-		try:
-			underline = formatField["CharUnderline"]
-			if underline == "10":
-				# Symphony doesn't provide for semantic communication of spelling errors, so we have to rely on the WAVE underline type.
-				formatField["invalid-spelling"] = True
-			else:
-				formatField["underline"] = underline != "0"
-		except KeyError:
-			pass
-		try:
-			formatField["bold"] = float(formatField["CharWeight"]) > 100
-		except KeyError:
-			pass
-		try:
-			color=formatField.pop('CharColor')
-		except KeyError:
-			color=None
-		if color:
-			formatField['color']=colors.RGB.fromString(color) 
-		try:
-			backgroundColor=formatField.pop('CharBackColor')
-		except KeyError:
-			backgroundColor=None
-		if backgroundColor:
-			formatField['background-color']=colors.RGB.fromString(backgroundColor)
-
-		# optimisation: Assume a hyperlink occupies a full attribute run.
-		try:
-			if obj.IAccessibleTextObject.QueryInterface(IAccessibleHandler.IAccessibleHypertext).hyperlinkIndex(offset) != -1:
-				formatField["link"] = True
-		except COMError:
-			pass
-
-		if offset == 0:
-			# Only include the list item prefix on the first line of the paragraph.
-			numbering = formatField.get("Numbering")
-			if numbering:
-				formatField["line-prefix"] = numbering.get("NumberingPrefix") or numbering.get("BulletChar")
-
-		if obj.hasFocus:
-			# Symphony exposes some information for the caret position as attributes on the document object.
-			# optimisation: Use the tree interceptor to get the document.
-			try:
-				docAttribs = obj.treeInterceptor.rootNVDAObject.IA2Attributes
-			except AttributeError:
-				# No tree interceptor, so we can't efficiently fetch this info.
-				pass
-			else:
-				try:
-					formatField["page-number"] = docAttribs["page-number"]
-				except KeyError:
-					pass
-				try:
-					formatField["line-number"] = docAttribs["line-number"]
-				except KeyError:
-					pass
-
-		return formatField,(startOffset,endOffset)
-
-	def _getWordOffsets(self, offset):
-		# #8065: At least in LibreOffice, the word offsets returned by IA2TextTextInfo do not match reality.
-		# As long as uniscribe is disabled, The LibreOffice implementation much more closely matches
-		# the OffsetsTextInfo implementation to fetch word offsets
-		return super(IA2TextTextInfo, self)._getWordOffsets(offset)
-
-	def _getLineOffsets(self, offset):
-		start, end = super(SymphonyTextInfo, self)._getLineOffsets(offset)
-		if offset == 0 and start == 0 and end == 0:
-			# HACK: Symphony doesn't expose any characters at all on empty lines, but this means we don't ever fetch the list item prefix in this case.
-			# Fake a character so that the list item prefix will be spoken on empty lines.
-			return (0, 1)
-		return start, end
-
-	def _getStoryLength(self):
-		# HACK: Account for the character faked in _getLineOffsets() so that move() will work.
-		return max(super(SymphonyTextInfo, self)._getStoryLength(), 1)
-
-class SymphonyText(IAccessible, EditableText):
-	TextInfo = SymphonyTextInfo
-
-	def _get_positionInfo(self):
-		level = self.IA2Attributes.get("heading-level")
-		if level:
-			return {"level": int(level)}
-		return super(SymphonyText, self).positionInfo
-
-class SymphonyTableCell(IAccessible):
-	"""Silences particular states, and redundant column/row numbers"""
-
-	TextInfo=SymphonyTextInfo
-
-	def _get_cellCoordsText(self):
-		return super(SymphonyTableCell,self).name
-
-	name=None
-
-	def _get_states(self):
-		states=super(SymphonyTableCell,self).states
-		states.discard(controlTypes.STATE_MULTILINE)
-		states.discard(controlTypes.STATE_EDITABLE)
-		if controlTypes.STATE_SELECTED not in states and {controlTypes.STATE_FOCUSED, controlTypes.STATE_SELECTABLE}.issubset(states):
-			# #8988: Cells in Libre Office do not have the selected state when a single cell is selected (i.e. has focus).
-			# Since #8898, the negative selected state is announced for table cells with the selectable state.
-			states.add(controlTypes.STATE_SELECTED)
- 		if self.IA2Attributes.get('Formula'):
-			# #860: Recent versions of Calc expose has formula state via IAccessible 2.
-			states.add(controlTypes.STATE_HASFORMULA)
-		return states
-
-class SymphonyTable(IAccessible):
-
-	def getSelectedItemsCount(self,maxCount=2):
-		# #8988: Neither accSelection nor IAccessibleTable2 is implemented on the LibreOffice tables.
-		# Returning 1 will suppress redundant selected announcements,
-		# while having the drawback of never announcing selected for selected cells.
-		return 1
-
-class SymphonyParagraph(SymphonyText):
-	"""Removes redundant information that can be retreaved in other ways."""
-	value=None
-	description=None
-
-class AppModule(appModuleHandler.AppModule):
-
-	def chooseNVDAObjectOverlayClasses(self, obj, clsList):
-		role=obj.role
-		windowClassName=obj.windowClassName
-		if isinstance(obj, IAccessible) and windowClassName in ("SALTMPSUBFRAME", "SALSUBFRAME", "SALFRAME"):
-			if role==controlTypes.ROLE_TABLECELL:
-				clsList.insert(0, SymphonyTableCell)
-			elif role==controlTypes.ROLE_TABLE:
-				clsList.insert(0, SymphonyTable)
-			elif hasattr(obj, "IAccessibleTextObject"):
-				clsList.insert(0, SymphonyText)
-			if role==controlTypes.ROLE_PARAGRAPH:
-				clsList.insert(0, SymphonyParagraph)
-		if isinstance(obj, JAB) and windowClassName == "SALFRAME":
-			if role in (controlTypes.ROLE_PANEL,controlTypes.ROLE_LABEL):
-				parent=obj.parent
-				if parent and parent.role==controlTypes.ROLE_TABLE:
-					clsList.insert(0,JAB_OOTableCell)
-			elif role==controlTypes.ROLE_TABLE:
-				clsList.insert(0,JAB_OOTable)
-
-	def event_NVDAObject_init(self, obj):
-		windowClass = obj.windowClassName
-		if isinstance(obj, JAB) and windowClass == "SALFRAME":
-			# OpenOffice.org has some strange role mappings due to its use of JAB.
-			if obj.role == controlTypes.ROLE_CANVAS:
-				obj.role = controlTypes.ROLE_DOCUMENT
-
-		if windowClass in ("SALTMPSUBFRAME", "SALFRAME") and obj.role in (controlTypes.ROLE_DOCUMENT,controlTypes.ROLE_TEXTFRAME) and obj.description:
-			# This is a word processor document.
-			obj.description = None
-			obj.treeInterceptorClass = CompoundDocument
+#appModules/soffice.py
+#A part of NonVisual Desktop Access (NVDA)
+#This file is covered by the GNU General Public License.
+#See the file COPYING for more details.
+#Copyright (C) 2006-2019 NV Access Limited, Bill Dengler, Babbage B.V.
+
+from comtypes import COMError
+import IAccessibleHandler
+import appModuleHandler
+import controlTypes
+import textInfos
+import colors
+from compoundDocuments import CompoundDocument
+from NVDAObjects.JAB import JAB, JABTextInfo
+from NVDAObjects.IAccessible import IAccessible, IA2TextTextInfo
+from NVDAObjects.behaviors import EditableText
+from logHandler import log
+
+def gridCoordStringToNumbers(coordString):
+	if not coordString or len(coordString)<2 or ' ' in coordString or coordString[0].isdigit() or not coordString[-1].isdigit(): 
+		raise ValueError("bad coord string: %r"%coordString) 
+	rowNum=0
+	colNum=0
+	coordStringRowStartIndex=None
+	for index,ch in enumerate(reversed(coordString)):
+		if not ch.isdigit():
+			coordStringRowStartIndex=len(coordString)-index
+			break
+	rowNum=int(coordString[coordStringRowStartIndex:])
+	for index,ch in enumerate(reversed(coordString[0:coordStringRowStartIndex])):
+		colNum+=((ord(ch.upper())-ord('A')+1)*(26**index))
+	return rowNum,colNum
+
+class JAB_OOTable(JAB):
+
+	def _get_rowCount(self):
+		return 0
+
+	def _get_columnCount(self):
+		return 0
+
+class JAB_OOTableCell(JAB):
+
+	role=controlTypes.ROLE_TABLECELL
+
+	def _get_name(self):
+		name=super(JAB_OOTableCell,self).name
+		if name and name.startswith('Cell') and name[-2].isdigit():
+			return None
+		return name
+
+	def _get_cellCoordsText(self):
+		name=super(JAB_OOTableCell,self).name
+		if name and name.startswith('Cell') and name[-2].isdigit():
+			return name[5:-1]
+
+	def _get_value(self):
+		value=super(JAB_OOTableCell,self).value
+		if not value and issubclass(self.TextInfo,JABTextInfo):
+			value=self.makeTextInfo(textInfos.POSITION_ALL).text
+		return value
+
+	def _get_states(self):
+		states=super(JAB_OOTableCell,self).states
+		states.discard(controlTypes.STATE_EDITABLE)
+		return states
+
+	def _get_rowNumber(self):
+		try:
+			return gridCoordStringToNumbers(self.cellCoordsText)[0]
+		except ValueError:
+			return 0
+
+	def _get_columnNumber(self):
+		try:
+			return gridCoordStringToNumbers(self.cellCoordsText)[1]
+		except ValueError:
+			return 0
+
+class SymphonyTextInfo(IA2TextTextInfo):
+	useUniscribe=False
+
+	def _getFormatFieldAndOffsets(self,offset,formatConfig,calculateOffsets=True):
+		obj = self.obj
+		try:
+			startOffset,endOffset,attribsString=obj.IAccessibleTextObject.attributes(offset)
+		except COMError:
+			log.debugWarning("could not get attributes",exc_info=True)
+			return textInfos.FormatField(),(self._startOffset,self._endOffset)
+		formatField=textInfos.FormatField()
+		if not attribsString and offset>0:
+			try:
+				attribsString=obj.IAccessibleTextObject.attributes(offset-1)[2]
+			except COMError:
+				pass
+		if attribsString:
+			formatField.update(IAccessibleHandler.splitIA2Attribs(attribsString))
+
+		try:
+			escapement = int(formatField["CharEscapement"])
+			if escapement < 0:
+				textPos = "sub"
+			elif escapement > 0:
+				textPos = "super"
+			else:
+				textPos = "baseline"
+			formatField["text-position"] = textPos
+		except KeyError:
+			pass
+		try:
+			formatField["font-name"] = formatField["CharFontName"]
+		except KeyError:
+			pass
+		try:
+			formatField["font-size"] = "%spt" % formatField["CharHeight"]
+		except KeyError:
+			pass
+		try:
+			formatField["italic"] = formatField["CharPosture"] == "2"
+		except KeyError:
+			pass
+		try:
+			formatField["strikethrough"] = formatField["CharStrikeout"] == "1"
+		except KeyError:
+			pass
+		try:
+			underline = formatField["CharUnderline"]
+			if underline == "10":
+				# Symphony doesn't provide for semantic communication of spelling errors, so we have to rely on the WAVE underline type.
+				formatField["invalid-spelling"] = True
+			else:
+				formatField["underline"] = underline != "0"
+		except KeyError:
+			pass
+		try:
+			formatField["bold"] = float(formatField["CharWeight"]) > 100
+		except KeyError:
+			pass
+		try:
+			color=formatField.pop('CharColor')
+		except KeyError:
+			color=None
+		if color:
+			formatField['color']=colors.RGB.fromString(color) 
+		try:
+			backgroundColor=formatField.pop('CharBackColor')
+		except KeyError:
+			backgroundColor=None
+		if backgroundColor:
+			formatField['background-color']=colors.RGB.fromString(backgroundColor)
+
+		# optimisation: Assume a hyperlink occupies a full attribute run.
+		try:
+			if obj.IAccessibleTextObject.QueryInterface(IAccessibleHandler.IAccessibleHypertext).hyperlinkIndex(offset) != -1:
+				formatField["link"] = True
+		except COMError:
+			pass
+
+		if offset == 0:
+			# Only include the list item prefix on the first line of the paragraph.
+			numbering = formatField.get("Numbering")
+			if numbering:
+				formatField["line-prefix"] = numbering.get("NumberingPrefix") or numbering.get("BulletChar")
+
+		if obj.hasFocus:
+			# Symphony exposes some information for the caret position as attributes on the document object.
+			# optimisation: Use the tree interceptor to get the document.
+			try:
+				docAttribs = obj.treeInterceptor.rootNVDAObject.IA2Attributes
+			except AttributeError:
+				# No tree interceptor, so we can't efficiently fetch this info.
+				pass
+			else:
+				try:
+					formatField["page-number"] = docAttribs["page-number"]
+				except KeyError:
+					pass
+				try:
+					formatField["line-number"] = docAttribs["line-number"]
+				except KeyError:
+					pass
+
+		return formatField,(startOffset,endOffset)
+
+	def _getWordOffsets(self, offset):
+		# #8065: At least in LibreOffice, the word offsets returned by IA2TextTextInfo do not match reality.
+		# As long as uniscribe is disabled, The LibreOffice implementation much more closely matches
+		# the OffsetsTextInfo implementation to fetch word offsets
+		return super(IA2TextTextInfo, self)._getWordOffsets(offset)
+
+	def _getLineOffsets(self, offset):
+		start, end = super(SymphonyTextInfo, self)._getLineOffsets(offset)
+		if offset == 0 and start == 0 and end == 0:
+			# HACK: Symphony doesn't expose any characters at all on empty lines, but this means we don't ever fetch the list item prefix in this case.
+			# Fake a character so that the list item prefix will be spoken on empty lines.
+			return (0, 1)
+		return start, end
+
+	def _getStoryLength(self):
+		# HACK: Account for the character faked in _getLineOffsets() so that move() will work.
+		return max(super(SymphonyTextInfo, self)._getStoryLength(), 1)
+
+class SymphonyText(IAccessible, EditableText):
+	TextInfo = SymphonyTextInfo
+
+	def _get_positionInfo(self):
+		level = self.IA2Attributes.get("heading-level")
+		if level:
+			return {"level": int(level)}
+		return super(SymphonyText, self).positionInfo
+
+class SymphonyTableCell(IAccessible):
+	"""Silences particular states, and redundant column/row numbers"""
+
+	TextInfo=SymphonyTextInfo
+
+	def _get_cellCoordsText(self):
+		return super(SymphonyTableCell,self).name
+
+	name=None
+
+	def _get_states(self):
+		states=super(SymphonyTableCell,self).states
+		states.discard(controlTypes.STATE_MULTILINE)
+		states.discard(controlTypes.STATE_EDITABLE)
+		if controlTypes.STATE_SELECTED not in states and {controlTypes.STATE_FOCUSED, controlTypes.STATE_SELECTABLE}.issubset(states):
+			# #8988: Cells in Libre Office do not have the selected state when a single cell is selected (i.e. has focus).
+			# Since #8898, the negative selected state is announced for table cells with the selectable state.
+			states.add(controlTypes.STATE_SELECTED)
+ 		if self.IA2Attributes.get('Formula'):
+			# #860: Recent versions of Calc expose has formula state via IAccessible 2.
+			states.add(controlTypes.STATE_HASFORMULA)
+		return states
+
+class SymphonyTable(IAccessible):
+
+	def getSelectedItemsCount(self,maxCount=2):
+		# #8988: Neither accSelection nor IAccessibleTable2 is implemented on the LibreOffice tables.
+		# Returning 1 will suppress redundant selected announcements,
+		# while having the drawback of never announcing selected for selected cells.
+		return 1
+
+class SymphonyParagraph(SymphonyText):
+	"""Removes redundant information that can be retreaved in other ways."""
+	value=None
+	description=None
+
+class AppModule(appModuleHandler.AppModule):
+
+	def chooseNVDAObjectOverlayClasses(self, obj, clsList):
+		role=obj.role
+		windowClassName=obj.windowClassName
+		if isinstance(obj, IAccessible) and windowClassName in ("SALTMPSUBFRAME", "SALSUBFRAME", "SALFRAME"):
+			if role==controlTypes.ROLE_TABLECELL:
+				clsList.insert(0, SymphonyTableCell)
+			elif role==controlTypes.ROLE_TABLE:
+				clsList.insert(0, SymphonyTable)
+			elif hasattr(obj, "IAccessibleTextObject"):
+				clsList.insert(0, SymphonyText)
+			if role==controlTypes.ROLE_PARAGRAPH:
+				clsList.insert(0, SymphonyParagraph)
+		if isinstance(obj, JAB) and windowClassName == "SALFRAME":
+			if role in (controlTypes.ROLE_PANEL,controlTypes.ROLE_LABEL):
+				parent=obj.parent
+				if parent and parent.role==controlTypes.ROLE_TABLE:
+					clsList.insert(0,JAB_OOTableCell)
+			elif role==controlTypes.ROLE_TABLE:
+				clsList.insert(0,JAB_OOTable)
+
+	def event_NVDAObject_init(self, obj):
+		windowClass = obj.windowClassName
+		if isinstance(obj, JAB) and windowClass == "SALFRAME":
+			# OpenOffice.org has some strange role mappings due to its use of JAB.
+			if obj.role == controlTypes.ROLE_CANVAS:
+				obj.role = controlTypes.ROLE_DOCUMENT
+
+		if windowClass in ("SALTMPSUBFRAME", "SALFRAME") and obj.role in (controlTypes.ROLE_DOCUMENT,controlTypes.ROLE_TEXTFRAME) and obj.description:
+			# This is a word processor document.
+			obj.description = None
+			obj.treeInterceptorClass = CompoundDocument