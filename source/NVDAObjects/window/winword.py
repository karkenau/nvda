#appModules/winword.py
#A part of NonVisual Desktop Access (NVDA)
#Copyright (C) 2006-2016 NV Access Limited, Manish Agrawal, Derek Riemer
#This file is covered by the GNU General Public License.
#See the file COPYING for more details.

import ctypes
import time
from comtypes import COMError, GUID, BSTR
import comtypes.client
import comtypes.automation
import uuid
import operator
import locale
import collections
import colorsys
import sayAllHandler
import eventHandler
import braille
import scriptHandler
import languageHandler
import ui
import NVDAHelper
import XMLFormatting
from logHandler import log
import winUser
import oleacc
import globalVars
import speech
import config
import textInfos
import textInfos.offsets
import colors
import controlTypes
import treeInterceptorHandler
import browseMode
import review
from cursorManager import CursorManager, ReviewCursorManager
from tableUtils import HeaderCellInfo, HeaderCellTracker
from . import Window
from ..behaviors import EditableTextWithoutAutoSelectDetection
 
#Word constants

#wdLineSpacing rules
wdLineSpaceSingle=0
wdLineSpace1pt5=1
wdLineSpaceDouble=2
wdLineSpaceAtLeast=3
wdLineSpaceExactly=4
wdLineSpaceMultiple=5

# wdMeasurementUnits
wdInches=0
wdCentimeters=1
wdMillimeters=2
wdPoints=3
wdPicas=4

wdCollapseEnd=0
wdCollapseStart=1
#Indexing
wdActiveEndAdjustedPageNumber=1
wdActiveEndPageNumber=3
wdNumberOfPagesInDocument=4
wdHorizontalPositionRelativeToPage=5
wdFirstCharacterLineNumber=10
wdWithInTable=12
wdStartOfRangeRowNumber=13
wdMaximumNumberOfRows=15
wdStartOfRangeColumnNumber=16
wdMaximumNumberOfColumns=18
#Horizontal alignment
wdAlignParagraphLeft=0
wdAlignParagraphCenter=1
wdAlignParagraphRight=2
wdAlignParagraphJustify=3
#Units
wdCharacter=1
wdWord=2
wdSentence=3
wdParagraph=4
wdLine=5
wdStory=6
wdColumn=9
wdRow=10
wdWindow=11
wdCell=12
wdCharFormat=13
wdParaFormat=14
wdTable=15
#GoTo - direction
wdGoToAbsolute=1
wdGoToRelative=2
wdGoToNext=2
wdGoToPrevious=3
#GoTo - units
wdGoToBookmark=-1
wdGoToSection=0
wdGoToPage=1
wdGoToTable=2
wdGoToLine=3
wdGoToFootnote=4
wdGoToEndnote=5
wdGoToComment=6
wdGoToField=7
wdGoToGraphic=8
wdGoToObject=9
wdGoToEquation=10
wdGoToHeading=11
wdGoToPercent=12
wdGoToSpellingError=13
wdGoToGrammaticalError=14
wdGoToProofreadingError=15

wdCommentsStory=4
wdEndnotesStory=3
wdEvenPagesFooterStory=8
wdEvenPagesHeaderStory=6
wdFirstPageFooterStory=11
wdFirstPageHeaderStory=10
wdFootnotesStory=2
wdMainTextStory=1
wdPrimaryFooterStory=9
wdPrimaryHeaderStory=7
wdTextFrameStory=5

wdFieldFormTextInput=70
wdFieldFormCheckBox=71
wdFieldFormDropDown=83
wdContentControlRichText=0
wdContentControlText=1
wdContentControlPicture=2
wdContentControlComboBox=3
wdContentControlDropdownList=4
wdContentControlBuildingBlockGallery=5
wdContentControlDate=6
wdContentControlGroup=7
wdContentControlCheckBox=8
wdNoRevision=0
wdRevisionInsert=1
wdRevisionDelete=2
wdRevisionProperty=3
wdRevisionParagraphNumber=4
wdRevisionDisplayField=5
wdRevisionReconcile=6
wdRevisionConflict=7
wdRevisionStyle=8
wdRevisionReplace=9
wdRevisionParagraphProperty=10
wdRevisionTableProperty=11
wdRevisionSectionProperty=12
wdRevisionStyleDefinition=13
wdRevisionMovedFrom=14
wdRevisionMovedTo=15
wdRevisionCellInsertion=16
wdRevisionCellDeletion=17
wdRevisionCellMerge=18

# MsoThemeColorSchemeIndex 
msoThemeAccent1=5
msoThemeAccent2=6
msoThemeAccent3=7
msoThemeAccent4=8
msoThemeAccent5=9
msoThemeAccent6=10
msoThemeDark1=1
msoThemeDark2=3
msoThemeFollowedHyperlink=12
msoThemeHyperlink=11
msoThemeLight1=2
msoThemeLight2=4

# WdThemeColorIndex 
wdNotThemeColor=-1
wdThemeColorAccent1=4
wdThemeColorAccent2=5
wdThemeColorAccent3=6
wdThemeColorAccent4=7
wdThemeColorAccent5=8
wdThemeColorAccent6=9
wdThemeColorBackground1=12
wdThemeColorBackground2=14
wdThemeColorHyperlink=10
wdThemeColorHyperlinkFollowed=11
wdThemeColorMainDark1=0
wdThemeColorMainDark2=2
wdThemeColorMainLight1=1
wdThemeColorMainLight2=3
wdThemeColorText1=13
wdThemeColorText2=15

# Mapping from http://www.wordarticles.com/Articles/Colours/2007.php#UIConsiderations
WdThemeColorIndexToMsoThemeColorSchemeIndex={
	wdThemeColorMainDark1:msoThemeDark1,
	wdThemeColorMainLight1:msoThemeLight1,
	wdThemeColorMainDark2:msoThemeDark2,
	wdThemeColorMainLight2:msoThemeLight2,
	wdThemeColorAccent1:msoThemeAccent1,
	wdThemeColorAccent2:msoThemeAccent2,
	wdThemeColorAccent3:msoThemeAccent3,
	wdThemeColorAccent4:msoThemeAccent4,
	wdThemeColorAccent5:msoThemeAccent5,
	wdThemeColorAccent6:msoThemeAccent6,
	wdThemeColorHyperlink:msoThemeHyperlink,
	wdThemeColorHyperlinkFollowed:msoThemeFollowedHyperlink,
	wdThemeColorBackground1:msoThemeLight1,
	wdThemeColorText1:msoThemeDark1,
	wdThemeColorBackground2:msoThemeLight2,
	wdThemeColorText2:msoThemeDark2,
}

wdRevisionTypeLabels={
	# Translators: a Microsoft Word revision type (inserted content) 
	wdRevisionInsert:_("insertion"),
	# Translators: a Microsoft Word revision type (deleted content) 
	wdRevisionDelete:_("deletion"),
	# Translators: a Microsoft Word revision type (changed content property, e.g. font, color)
	wdRevisionProperty:_("property"),
	# Translators: a Microsoft Word revision type (changed paragraph number)
	wdRevisionParagraphNumber:_("paragraph number"),
	# Translators: a Microsoft Word revision type (display field)
	wdRevisionDisplayField:_("display field"),
	# Translators: a Microsoft Word revision type (reconcile) 
	wdRevisionReconcile:_("reconcile"),
	# Translators: a Microsoft Word revision type (conflicting revision)
	wdRevisionConflict:_("conflict"),
	# Translators: a Microsoft Word revision type (style change)
	wdRevisionStyle:_("style"),
	# Translators: a Microsoft Word revision type (replaced content) 
	wdRevisionReplace:_("replace"),
	# Translators: a Microsoft Word revision type (changed paragraph property, e.g. alignment)
	wdRevisionParagraphProperty:_("paragraph property"),
	# Translators: a Microsoft Word revision type (table)
	wdRevisionTableProperty:_("table property"),
	# Translators: a Microsoft Word revision type (section property) 
	wdRevisionSectionProperty:_("section property"),
	# Translators: a Microsoft Word revision type (style definition)
	wdRevisionStyleDefinition:_("style definition"),
	# Translators: a Microsoft Word revision type (moved from)
	wdRevisionMovedFrom:_("moved from"),
	# Translators: a Microsoft Word revision type (moved to)
	wdRevisionMovedTo:_("moved to"),
	# Translators: a Microsoft Word revision type (inserted table cell)
	wdRevisionCellInsertion:_("cell insertion"),
	# Translators: a Microsoft Word revision type (deleted table cell)
	wdRevisionCellDeletion:_("cell deletion"),
	# Translators: a Microsoft Word revision type (merged table cells)
	wdRevisionCellMerge:_("cell merge"),
}

storyTypeLocalizedLabels={
	wdCommentsStory:_("Comments"),
	wdEndnotesStory:_("Endnotes"),
	wdEvenPagesFooterStory:_("Even pages footer"),
	wdEvenPagesHeaderStory:_("Even pages header"),
	wdFirstPageFooterStory:_("First page footer"),
	wdFirstPageHeaderStory:_("First page header"),
	wdFootnotesStory:_("Footnotes"),
	wdPrimaryFooterStory:_("Primary footer"),
	wdPrimaryHeaderStory:_("Primary header"),
	wdTextFrameStory:_("Text frame"),
}

wdFieldTypesToNVDARoles={
	wdFieldFormTextInput:controlTypes.ROLE_EDITABLETEXT,
	wdFieldFormCheckBox:controlTypes.ROLE_CHECKBOX,
	wdFieldFormDropDown:controlTypes.ROLE_COMBOBOX,
}

wdContentControlTypesToNVDARoles={
	wdContentControlRichText:controlTypes.ROLE_EDITABLETEXT,
	wdContentControlText:controlTypes.ROLE_EDITABLETEXT,
	wdContentControlPicture:controlTypes.ROLE_GRAPHIC,
	wdContentControlComboBox:controlTypes.ROLE_COMBOBOX,
	wdContentControlDropdownList:controlTypes.ROLE_COMBOBOX,
	wdContentControlDate:controlTypes.ROLE_EDITABLETEXT,
	wdContentControlGroup:controlTypes.ROLE_GROUPING,
	wdContentControlCheckBox:controlTypes.ROLE_CHECKBOX,
}

winwordWindowIid=GUID('{00020962-0000-0000-C000-000000000046}')

wm_winword_expandToLine=ctypes.windll.user32.RegisterWindowMessageW(u"wm_winword_expandToLine")

NVDAUnitsToWordUnits={
	textInfos.UNIT_CHARACTER:wdCharacter,
	textInfos.UNIT_WORD:wdWord,
	textInfos.UNIT_LINE:wdLine,
	textInfos.UNIT_SENTENCE:wdSentence,
	textInfos.UNIT_PARAGRAPH:wdParagraph,
	textInfos.UNIT_TABLE:wdTable,
	textInfos.UNIT_CELL:wdCell,
	textInfos.UNIT_ROW:wdRow,
	textInfos.UNIT_COLUMN:wdColumn,
	textInfos.UNIT_STORY:wdStory,
	textInfos.UNIT_READINGCHUNK:wdSentence,
}

formatConfigFlagsMap={
	"reportFontName":1,
	"reportFontSize":2,
	"reportFontAttributes":4,
	"reportColor":8,
	"reportAlignment":16,
	"reportStyle":32,
	"reportSpellingErrors":64,
	"reportPage":128,
	"reportLineNumber":256,
	"reportTables":512,
	"reportLists":1024,
	"reportLinks":2048,
	"reportComments":4096,
	"reportHeadings":8192,
	"autoLanguageSwitching":16384,	
	"reportRevisions":32768,
	"reportParagraphIndentation":65536,
	"reportLineSpacing":262144,
}
formatConfigFlag_includeLayoutTables=131072

class WordDocumentHeadingQuickNavItem(browseMode.TextInfoQuickNavItem):

	def __init__(self,nodeType,document,textInfo,level):
		self.level=level
		super(WordDocumentHeadingQuickNavItem,self).__init__(nodeType,document,textInfo)

	def isChild(self,parent):
		if not isinstance(parent,WordDocumentHeadingQuickNavItem):
			return False
		return self.level>parent.level

class WordDocumentCollectionQuickNavItem(browseMode.TextInfoQuickNavItem):
	"""
	A QuickNavItem representing an item that MS Word stores as a collection (e.g. link, table etc).
	"""

	def rangeFromCollectionItem(self,item):
		"""
		Fetches a Microsoft Word range object from a Microsoft Word item in a collection. E.g. a HyperLink object.
		@param item: an item from a collection (E.g. a HyperLink object).
		"""
		return item.range

	def __init__(self,itemType,document,collectionItem):
		"""
		See L{TextInfoQuickNavItem} for itemType and document argument definitions.
		@param collectionItem: an item from an MS Word collection  e.g. HyperLink object.
		"""
		self.collectionItem=collectionItem
		self.rangeObj=self.rangeFromCollectionItem(collectionItem)
		textInfo=BrowseModeWordDocumentTextInfo(document,None,_rangeObj=self.rangeObj)
		super(WordDocumentCollectionQuickNavItem,self).__init__(itemType,document,textInfo)

class WordDocumentCommentQuickNavItem(WordDocumentCollectionQuickNavItem):
	@property
	def label(self):
		author=self.collectionItem.author
		date=self.collectionItem.date
		text=self.collectionItem.range.text
		return _(u"comment: {text} by {author} on {date}").format(author=author,text=text,date=date)

	def rangeFromCollectionItem(self,item):
		return item.scope

class WordDocumentRevisionQuickNavItem(WordDocumentCollectionQuickNavItem):
	@property
	def label(self):
		revisionType=wdRevisionTypeLabels.get(self.collectionItem.type)
		author=self.collectionItem.author or ""
		date=self.collectionItem.date
		description=self.collectionItem.formatDescription or ""
		text=(self.collectionItem.range.text or "")[:100]
		return _(u"{revisionType} {description}: {text} by {author} on {date}").format(revisionType=revisionType,author=author,text=text,date=date,description=description)

class WinWordCollectionQuicknavIterator(object):
	"""
	Allows iterating over an MS Word collection (e.g. HyperLinks) emitting L{QuickNavItem} objects.
	"""

	quickNavItemClass=WordDocumentCollectionQuickNavItem #: the QuickNavItem class that should be instanciated and emitted. 

	def __init__(self,itemType,document,direction,rangeObj,includeCurrent):
		"""
		See L{QuickNavItemIterator} for itemType, document and direction definitions.
		@param rangeObj: a Microsoft Word range object where the collection should be fetched from.
		@ param includeCurrent: if true then any item at the initial position will be also emitted rather than just further ones. 
		"""
		self.document=document
		self.itemType=itemType
		self.direction=direction if direction else "next"
		self.rangeObj=rangeObj
		self.includeCurrent=includeCurrent

	def collectionFromRange(self,rangeObj):
		"""
		Fetches a Microsoft Word collection object from a Microsoft Word range object. E.g. HyperLinks from a range.
		@param rangeObj: a Microsoft Word range object.
		@return: a Microsoft Word collection object.
		"""
		raise NotImplementedError

	def filter(self,item):
		"""
		Only allows certain items fom a collection to be emitted. E.g. a table who's borders are enabled.
		@param item: an item from a Microsoft Word collection (e.g. HyperLink object).
		@return True if this item should be allowd, false otherwise.
		@rtype: bool
		"""
		return True

	def iterate(self):
		"""
		returns a generator that emits L{QuickNavItem} objects for this collection.
		"""
		if self.direction=="next":
			self.rangeObj.moveEnd(wdStory,1)
		elif self.direction=="previous":
			self.rangeObj.collapse(wdCollapseStart)
			self.rangeObj.moveStart(wdStory,-1)
		items=self.collectionFromRange(self.rangeObj)
		itemCount=items.count
		isFirst=True
		for index in xrange(1,itemCount+1):
			if self.direction=="previous":
				index=itemCount-(index-1)
			collectionItem=items[index]
			item=self.quickNavItemClass(self.itemType,self.document,collectionItem)
			itemRange=item.rangeObj
			# Skip over the item we're already on.
			if not self.includeCurrent and isFirst and ((self.direction=="next" and itemRange.start<=self.rangeObj.start) or (self.direction=="previous" and itemRange.end>self.rangeObj.end)):
				continue
			if not self.filter(collectionItem):
				continue
			yield item
			isFirst=False

class LinkWinWordCollectionQuicknavIterator(WinWordCollectionQuicknavIterator):
	def collectionFromRange(self,rangeObj):
		return rangeObj.hyperlinks

class CommentWinWordCollectionQuicknavIterator(WinWordCollectionQuicknavIterator):
	quickNavItemClass=WordDocumentCommentQuickNavItem
	def collectionFromRange(self,rangeObj):
		return rangeObj.comments

class RevisionWinWordCollectionQuicknavIterator(WinWordCollectionQuicknavIterator):
	quickNavItemClass=WordDocumentRevisionQuickNavItem
	def collectionFromRange(self,rangeObj):
		return rangeObj.revisions

class GraphicWinWordCollectionQuicknavIterator(WinWordCollectionQuicknavIterator):
	def collectionFromRange(self,rangeObj):
		return rangeObj.inlineShapes
	def filter(self,item):
		return 2<item.type<5

class TableWinWordCollectionQuicknavIterator(WinWordCollectionQuicknavIterator):
	def collectionFromRange(self,rangeObj):
		return rangeObj.tables
	def filter(self,item):
		return item.borders.enable

class WordDocumentTextInfo(textInfos.TextInfo):

	# #4852: temporary fix.
	# force mouse reading chunk to sentense to make it what it used to be in 2014.4.
	# We need to however fix line so it does not accidentially scroll.
	def _get_unit_mouseChunk(self):
		unit=super(WordDocumentTextInfo,self).unit_mouseChunk
		if unit==textInfos.UNIT_LINE:
			unit=textInfos.UNIT_SENTENCE
		return unit

	def copyToClipboard(self):
		self._rangeObj.copy()
		return True

	def find(self,text,caseSensitive=False,reverse=False):
		f=self._rangeObj.find
		f.text=text
		f.matchCase=caseSensitive
		f.forward=not reverse
		return f.execute()

	shouldIncludeLayoutTables=True #: layout tables should always be included (no matter the user's browse mode setting).

	def activate(self):
		import mathPres
		mathMl=mathPres.getMathMlFromTextInfo(self)
		if mathMl:
			return mathPres.interactWithMathMl(mathMl)
		# Handle activating links.
		# It is necessary to expand to word to get a link as the link's first character is never actually in the link!
		tempRange=self._rangeObj.duplicate
		tempRange.expand(wdWord)
		links=tempRange.hyperlinks
		if links.count>0:
			links[1].follow()
			return

	def _expandToLineAtCaret(self):
		lineStart=ctypes.c_int()
		lineEnd=ctypes.c_int()
		res=NVDAHelper.localLib.nvdaInProcUtils_winword_expandToLine(self.obj.appModule.helperLocalBindingHandle,self.obj.documentWindowHandle,self._rangeObj.start,ctypes.byref(lineStart),ctypes.byref(lineEnd))
		if res!=0 or lineStart.value==lineEnd.value or lineStart.value==-1 or lineEnd.value==-1: 
			log.debugWarning("winword_expandToLine failed")
			self._rangeObj.expand(wdParagraph)
			return
		self._rangeObj.setRange(lineStart.value,lineEnd.value)

	def __init__(self,obj,position,_rangeObj=None):
		super(WordDocumentTextInfo,self).__init__(obj,position)
		if _rangeObj:
			self._rangeObj=_rangeObj.Duplicate
			return
		if isinstance(position,textInfos.Point):
			try:
				self._rangeObj=self.obj.WinwordDocumentObject.activeWindow.RangeFromPoint(position.x,position.y)
			except COMError:
				raise NotImplementedError
		elif position==textInfos.POSITION_SELECTION:
			self._rangeObj=self.obj.WinwordSelectionObject.range
		elif position==textInfos.POSITION_CARET:
			self._rangeObj=self.obj.WinwordSelectionObject.range
			self._rangeObj.Collapse()
		elif position==textInfos.POSITION_ALL:
			self._rangeObj=self.obj.WinwordSelectionObject.range
			self._rangeObj.Expand(wdStory)
		elif position==textInfos.POSITION_FIRST:
			self._rangeObj=self.obj.WinwordSelectionObject.range
			self._rangeObj.SetRange(0,0)
		elif position==textInfos.POSITION_LAST:
			self._rangeObj=self.obj.WinwordSelectionObject.range
			self._rangeObj.endOf(wdStory)
			self._rangeObj.move(wdCharacter,-1)
		elif isinstance(position,textInfos.offsets.Offsets):
			self._rangeObj=self.obj.WinwordSelectionObject.range
			self._rangeObj.SetRange(position.startOffset,position.endOffset)
		else:
			raise NotImplementedError("position: %s"%position)

	def getTextWithFields(self,formatConfig=None):
		if self.isCollapsed: return []
		if self.obj.ignoreFormatting:
			return [self.text]
		extraDetail=formatConfig.get('extraDetail',False) if formatConfig else False
		if not formatConfig:
			formatConfig=config.conf['documentFormatting']
		formatConfig['autoLanguageSwitching']=config.conf['speech'].get('autoLanguageSwitching',False)
		startOffset=self._rangeObj.start
		endOffset=self._rangeObj.end
		text=BSTR()
		formatConfigFlags=sum(y for x,y in formatConfigFlagsMap.iteritems() if formatConfig.get(x,False))
		if self.shouldIncludeLayoutTables:
			formatConfigFlags+=formatConfigFlag_includeLayoutTables
		if self.obj.ignoreEditorRevisions:
			formatConfigFlags&=~formatConfigFlagsMap['reportRevisions']
		res=NVDAHelper.localLib.nvdaInProcUtils_winword_getTextInRange(self.obj.appModule.helperLocalBindingHandle,self.obj.documentWindowHandle,startOffset,endOffset,formatConfigFlags,ctypes.byref(text))
		if res or not text:
			log.debugWarning("winword_getTextInRange failed with %d"%res)
			return [self.text]
		commandList=XMLFormatting.XMLTextParser().parse(text.value)
		for index,item in enumerate(commandList):
			if isinstance(item,textInfos.FieldCommand):
				field=item.field
				if isinstance(field,textInfos.ControlField):
					item.field=self._normalizeControlField(field)
				elif isinstance(field,textInfos.FormatField):
					item.field=self._normalizeFormatField(field,extraDetail=extraDetail)
			elif index>0 and isinstance(item,basestring) and item.isspace():
				 #2047: don't expose language for whitespace as its incorrect for east-asian languages 
				lastItem=commandList[index-1]
				if isinstance(lastItem,textInfos.FieldCommand) and isinstance(lastItem.field,textInfos.FormatField):
					try:
						del lastItem.field['language']
					except KeyError:
						pass
		return commandList

	def _normalizeControlField(self,field):
		role=field.pop('role',None)
		if role=="heading":
			role=controlTypes.ROLE_HEADING
		elif role=="table":
			role=controlTypes.ROLE_TABLE
			field['table-rowcount']=int(field.get('table-rowcount',0))
			field['table-columncount']=int(field.get('table-columncount',0))
		elif role=="tableCell":
			role=controlTypes.ROLE_TABLECELL
			field['table-rownumber']=int(field.get('table-rownumber',0))
			field['table-columnnumber']=int(field.get('table-columnnumber',0))
		elif role=="footnote":
			role=controlTypes.ROLE_FOOTNOTE
		elif role=="endnote":
			role=controlTypes.ROLE_ENDNOTE
		elif role=="graphic":
			role=controlTypes.ROLE_GRAPHIC
		elif role=="object":
			progid=field.get("progid")
			if progid and progid.startswith("Equation.DSMT"):
				# MathType.
				role=controlTypes.ROLE_MATH
			else:
				role=controlTypes.ROLE_EMBEDDEDOBJECT
		else:
			fieldType=int(field.pop('wdFieldType',-1))
			if fieldType!=-1:
				role=wdFieldTypesToNVDARoles.get(fieldType,controlTypes.ROLE_UNKNOWN)
				if fieldType==wdFieldFormCheckBox and int(field.get('wdFieldResult','0'))>0:
					field['states']=set([controlTypes.STATE_CHECKED])
				elif fieldType==wdFieldFormDropDown:
					field['value']=field.get('wdFieldResult',None)
			fieldStatusText=field.pop('wdFieldStatusText',None)
			if fieldStatusText:
				field['name']=fieldStatusText
				field['alwaysReportName']=True
			else:
				fieldType=int(field.get('wdContentControlType',-1))
				if fieldType!=-1:
					role=wdContentControlTypesToNVDARoles.get(fieldType,controlTypes.ROLE_UNKNOWN)
					if role==controlTypes.ROLE_CHECKBOX:
						fieldChecked=bool(int(field.get('wdContentControlChecked','0')))
						if fieldChecked:
							field['states']=set([controlTypes.STATE_CHECKED])
					fieldTitle=field.get('wdContentControlTitle',None)
					if fieldTitle:
						field['name']=fieldTitle
						field['alwaysReportName']=True
		if role is not None: field['role']=role
		if role==controlTypes.ROLE_TABLE and field.get('longdescription'):
			field['states']=set([controlTypes.STATE_HASLONGDESC])
		storyType=int(field.pop('wdStoryType',0))
		if storyType:
			name=storyTypeLocalizedLabels.get(storyType,None)
			if name:
				field['name']=name
				field['alwaysReportName']=True
				field['role']=controlTypes.ROLE_FRAME
		# Hack support for lazy fetching of row and column header text values
		class ControlField(textInfos.ControlField): 
			def get(d,name,default=None):
				if name=="table-rowheadertext":
					try:
						cell=self._rangeObj.cells[1]
					except IndexError:
						log.debugWarning("no cells for table row, possibly on end of cell mark")
						return super(ControlField,d).get(name,default)
					return self.obj.fetchAssociatedHeaderCellText(cell,False)
				elif name=="table-columnheadertext":
					try:
						cell=self._rangeObj.cells[1]
					except IndexError:
						log.debugWarning("no cells for table row, possibly on end of cell mark")
						return super(ControlField,d).get(name,default)
					return self.obj.fetchAssociatedHeaderCellText(cell,True)
				else:
					return super(ControlField,d).get(name,default)
		newField=ControlField()
		newField.update(field)
		return newField

	def _normalizeFormatField(self,field,extraDetail=False):
		_startOffset=int(field.pop('_startOffset'))
		_endOffset=int(field.pop('_endOffset'))
		lineSpacingRule=field.pop('wdLineSpacingRule',None)
		lineSpacingVal=field.pop('wdLineSpacing',None)
		if lineSpacingRule is not None:
			lineSpacingRule=int(lineSpacingRule)
			if lineSpacingRule==wdLineSpaceSingle:
				# Translators: single line spacing
				field['line-spacing']=pgettext('line spacing value',"single")
			elif lineSpacingRule==wdLineSpaceDouble:
				# Translators: double line spacing
				field['line-spacing']=pgettext('line spacing value',"double")
			elif lineSpacingRule==wdLineSpace1pt5:
				# Translators:  line spacing of 1.5 lines
				field['line-spacing']=pgettext('line spacing value',"1.5 lines")
			elif lineSpacingRule==wdLineSpaceExactly:
				# Translators: exact (minimum) line spacing
				field['line-spacing']=pgettext('line spacing value',"exact")
			elif lineSpacingRule==wdLineSpaceAtLeast:
				# Translators: line spacing of at least x point
				field['line-spacing']=pgettext('line spacing value',"at least %.1f pt")%float(lineSpacingVal)
			elif lineSpacingRule==wdLineSpaceMultiple:
				# Translators: line spacing of x lines
				field['line-spacing']=pgettext('line spacing value',"%.1f lines")%(float(lineSpacingVal)/12.0)
		revisionType=int(field.pop('wdRevisionType',0))
		if revisionType==wdRevisionInsert:
			field['revision-insertion']=True
		elif revisionType==wdRevisionDelete:
			field['revision-deletion']=True
		elif revisionType:
			revisionLabel=wdRevisionTypeLabels.get(revisionType,None)
			if revisionLabel:
				field['revision']=revisionLabel
		color=field.pop('color',None)
		if color is not None:
<<<<<<< HEAD
			field['color']=colors.RGB.fromCOLORREF(int(color))
=======
			field['color']=self.obj.winwordColorToNVDAColor(int(color))
>>>>>>> 66da7637
		try:
			languageId = int(field.pop('wdLanguageId',0))
			if languageId:
				field['language']=self._getLanguageFromLcid(languageId)
		except:
			log.debugWarning("language error",exc_info=True)
			pass
		for x in ("first-line-indent","left-indent","right-indent","hanging-indent"):
			v=field.get(x)
			if not v: continue
			v=float(v)
			if abs(v)<0.001:
				v=None
			else:
				v=self.obj.getLocalizedMeasurementTextForPointSize(v)
			field[x]=v
		return field

	def _getLanguageFromLcid(self, lcid):
		"""
		gets a normalized locale from a lcid
		"""
		lang = locale.windows_locale[lcid]
		if lang:
			return languageHandler.normalizeLanguage(lang)

	def expand(self,unit):
		if unit==textInfos.UNIT_LINE: 
			try:
				if self._rangeObj.tables.count>0 and self._rangeObj.cells.count==0:
					unit=textInfos.UNIT_CHARACTER
			except COMError:
				pass
		if unit==textInfos.UNIT_LINE:
			self._expandToLineAtCaret()
		elif unit==textInfos.UNIT_CHARACTER:
			self._rangeObj.moveEnd(wdCharacter,1)
		elif unit in NVDAUnitsToWordUnits:
			self._rangeObj.Expand(NVDAUnitsToWordUnits[unit])
		else:
			raise NotImplementedError("unit: %s"%unit)

	def compareEndPoints(self,other,which):
		if which=="startToStart":
			diff=self._rangeObj.Start-other._rangeObj.Start
		elif which=="startToEnd":
			diff=self._rangeObj.Start-other._rangeObj.End
		elif which=="endToStart":
			diff=self._rangeObj.End-other._rangeObj.Start
		elif which=="endToEnd":
			diff=self._rangeObj.End-other._rangeObj.End
		else:
			raise ValueError("bad argument - which: %s"%which)
		if diff<0:
			diff=-1
		elif diff>0:
			diff=1
		return diff

	def setEndPoint(self,other,which):
		if which=="startToStart":
			self._rangeObj.Start=other._rangeObj.Start
		elif which=="startToEnd":
			self._rangeObj.Start=other._rangeObj.End
		elif which=="endToStart":
			self._rangeObj.End=other._rangeObj.Start
		elif which=="endToEnd":
			self._rangeObj.End=other._rangeObj.End
		else:
			raise ValueError("bad argument - which: %s"%which)

	def _get_isCollapsed(self):
		if self._rangeObj.Start==self._rangeObj.End:
			return True
		else:
			return False

	def collapse(self,end=False):
		if end:
			oldEndOffset=self._rangeObj.end
		self._rangeObj.collapse(wdCollapseEnd if end else wdCollapseStart)
		if end and self._rangeObj.end<oldEndOffset:
			raise RuntimeError

	def copy(self):
		return WordDocumentTextInfo(self.obj,None,_rangeObj=self._rangeObj)

	def _get_text(self):
		text=self._rangeObj.text
		if not text:
			text=""
		return text

	def _move(self,unit,direction,endPoint=None,_rangeObj=None):
		if not _rangeObj:
			_rangeObj=self._rangeObj
		if unit in NVDAUnitsToWordUnits:
			unit=NVDAUnitsToWordUnits[unit]
		else:
			raise NotImplementedError("unit: %s"%unit)
		if endPoint=="start":
			moveFunc=_rangeObj.MoveStart
		elif endPoint=="end":
			moveFunc=_rangeObj.MoveEnd
		else:
			moveFunc=_rangeObj.Move
		res=moveFunc(unit,direction)
		#units higher than character and word expand to contain the last text plus the insertion point offset in the document
		#However move from a character before will incorrectly move to this offset which makes move/expand contridictory to each other
		#Make sure that move fails if it lands on the final offset but the unit is bigger than character/word
		if direction>0 and endPoint!="end" and unit not in (wdCharacter,wdWord)  and (_rangeObj.start+1)==self.obj.WinwordDocumentObject.characters.count:
			return 0
		return res

	def move(self,unit,direction,endPoint=None):
		if unit!=textInfos.UNIT_LINE:
			return self._move(unit,direction,endPoint)
		if direction==0 or direction>1 or direction<-1:
			raise NotImplementedError("moving by line is only supported   collapsed and with a count of 1 or -1")
		oldOffset=self._rangeObj.end if endPoint=="end" else self._rangeObj.start
		newOffset=ctypes.c_long()
		# Try moving by line making use of the selection temporarily
		res=NVDAHelper.localLib.nvdaInProcUtils_winword_moveByLine(self.obj.appModule.helperLocalBindingHandle,self.obj.documentWindowHandle,oldOffset,1 if direction<0 else 0,ctypes.byref(newOffset))
		if res==0:
			res=direction
		newOffset=newOffset.value
		if direction<0 and not endPoint and newOffset==oldOffset:
			# Moving backwards by line seemed to not move.
			# Therefore fallback to moving back a character, expanding to line and collapsing to start instead.
			self.move(textInfos.UNIT_CHARACTER,-1)
			self.expand(unit)
			self.collapse()
		elif direction>0 and not endPoint and newOffset<oldOffset:
			# Moving forward by line seems to have wrapped back before the original position
			# This can happen in some tables with merged rows.
			# Try moving forward by cell, but if that fails, jump past the entire table.
			res=self.move(textInfos.UNIT_CELL,direction,endPoint)
			if res==0:
				self.expand(textInfos.UNIT_TABLE)
				self.collapse(end=True)
		else:
			# the move by line using the selection succeeded. Therefore update this TextInfo's position.
			if not endPoint:
				self._rangeObj.setRange(newOffset,newOffset)
			elif endPoint=="start":
				self._rangeObj.start=newOffset
			elif endPoint=="end":
				self._rangeObj.end=newOffset
		return res

	def _get_bookmark(self):
		return textInfos.offsets.Offsets(self._rangeObj.Start,self._rangeObj.End)

	def updateCaret(self):
		self.obj.WinwordWindowObject.ScrollIntoView(self._rangeObj)
		self.obj.WinwordSelectionObject.SetRange(self._rangeObj.Start,self._rangeObj.Start)

	def updateSelection(self):
		self.obj.WinwordWindowObject.ScrollIntoView(self._rangeObj)
		self.obj.WinwordSelectionObject.SetRange(self._rangeObj.Start,self._rangeObj.End)

	def getMathMl(self, field):
		try:
			import mathType
		except:
			raise LookupError("MathType not installed")
		range = self._rangeObj.Duplicate
		range.Start = int(field["shapeoffset"])
		obj = range.InlineShapes[0].OLEFormat
		try:
			return mathType.getMathMl(obj)
		except:
			raise LookupError("Couldn't get MathML from MathType")

class WordDocumentTextInfoForTreeInterceptor(WordDocumentTextInfo):

	def _get_shouldIncludeLayoutTables(self):
		return config.conf['documentFormatting']['includeLayoutTables']

class BrowseModeWordDocumentTextInfo(browseMode.BrowseModeDocumentTextInfo,treeInterceptorHandler.RootProxyTextInfo):

	def __init__(self,obj,position,_rangeObj=None):
		if isinstance(position,WordDocument):
			position=textInfos.POSITION_CARET
		super(BrowseModeWordDocumentTextInfo,self).__init__(obj,position,_rangeObj=_rangeObj)

	InnerTextInfoClass=WordDocumentTextInfoForTreeInterceptor

	def _get_focusableNVDAObjectAtStart(self):
		return self.obj.rootNVDAObject

class WordDocumentTreeInterceptor(browseMode.BrowseModeDocumentTreeInterceptor):

	TextInfo=BrowseModeWordDocumentTextInfo

	def _activateLongDesc(self,controlField):
		longDesc=controlField.get('longdescription')
		# Translators: the title of the message dialog desplaying an MS Word table description.
		ui.browseableMessage(longDesc,_("Table description"))

	def _get_isAlive(self):
		return winUser.isWindow(self.rootNVDAObject.windowHandle)

	def __contains__(self,obj):
		return obj==self.rootNVDAObject

	def _get_ElementsListDialog(self):
		return ElementsListDialog

	def _iterHeadings(self,nodeType,direction,rangeObj,includeCurrent):
		neededLevel=int(nodeType[7:]) if len(nodeType)>7 else 0
		isFirst=True
		while True:
			if not isFirst or includeCurrent:
				level=rangeObj.paragraphs[1].outlineLevel
				if level and 0<level<10 and (not neededLevel or neededLevel==level):
					rangeObj.expand(wdParagraph)
					yield WordDocumentHeadingQuickNavItem(nodeType,self,BrowseModeWordDocumentTextInfo(self,None,_rangeObj=rangeObj),level)
			isFirst=False
			if direction=="next":
				newRangeObj=rangeObj.gotoNext(wdGoToHeading)
				if not newRangeObj or newRangeObj.start<=rangeObj.start:
					break
			elif direction=="previous":
				newRangeObj=rangeObj.gotoPrevious(wdGoToHeading)
				if not newRangeObj or newRangeObj.start>=rangeObj.start:
					break
			rangeObj=newRangeObj

	def _iterNodesByType(self,nodeType,direction="next",pos=None):
		if pos:
			rangeObj=pos.innerTextInfo._rangeObj 
		else:
			rangeObj=self.rootNVDAObject.WinwordDocumentObject.range(0,0)
		includeCurrent=False if pos else True
		if nodeType=="link":
			return LinkWinWordCollectionQuicknavIterator(nodeType,self,direction,rangeObj,includeCurrent).iterate()
		elif nodeType=="annotation":
			comments=CommentWinWordCollectionQuicknavIterator(nodeType,self,direction,rangeObj,includeCurrent).iterate()
			revisions=RevisionWinWordCollectionQuicknavIterator(nodeType,self,direction,rangeObj,includeCurrent).iterate()
			return browseMode.mergeQuickNavItemIterators([comments,revisions],direction)
		elif nodeType in ("table","container"):
			 return TableWinWordCollectionQuicknavIterator(nodeType,self,direction,rangeObj,includeCurrent).iterate()
		elif nodeType=="graphic":
			 return GraphicWinWordCollectionQuicknavIterator(nodeType,self,direction,rangeObj,includeCurrent).iterate()
		elif nodeType.startswith('heading'):
			return self._iterHeadings(nodeType,direction,rangeObj,includeCurrent)
		else:
			raise NotImplementedError

	def _activatePosition(self, info=None):
		if not info:
			info=self.makeTextInfo(textInfos.POSITION_CARET)
		info.activate()

	def script_nextRow(self,gesture):
		self.rootNVDAObject._moveInTable(row=True,forward=True)
		braille.handler.handleCaretMove(self)

	def script_previousRow(self,gesture):
		self.rootNVDAObject._moveInTable(row=True,forward=False)
		braille.handler.handleCaretMove(self)

	def script_nextColumn(self,gesture):
		self.rootNVDAObject._moveInTable(row=False,forward=True)
		braille.handler.handleCaretMove(self)

	def script_previousColumn(self,gesture):
		self.rootNVDAObject._moveInTable(row=False,forward=False)
		braille.handler.handleCaretMove(self)

	__gestures={
		"kb:tab":"trapNonCommandGesture",
		"kb:shift+tab":"trapNonCommandGesture",
		"kb:control+alt+upArrow": "previousRow",
		"kb:control+alt+downArrow": "nextRow",
		"kb:control+alt+leftArrow": "previousColumn",
		"kb:control+alt+rightArrow": "nextColumn",
		# We want to fall back to MS Word's real page up and page down, rather than browseMode's faked 25 lines
		"kb:pageUp":None,
		"kb:pageDown":None,
		"kb:shift+pageUp":None,
		"kb:shift+pageDown":None,
	}

class WordDocument(EditableTextWithoutAutoSelectDetection, Window):

	treeInterceptorClass=WordDocumentTreeInterceptor
	shouldCreateTreeInterceptor=False
	TextInfo=WordDocumentTextInfo

	def winwordColorToNVDAColor(self,val):
		if val>0:
			# normal RGB value
			return colors.RGB.fromCOLORREF(val).name
		elif (val&0xffffffff)==0xff000000:
			# Translators: the default (automatic) color in Microsoft Word
			return _("default color")
		elif ((val>>28)&0xf)==0xd and ((val>>16)&0xff)==0x00:
			# An MS word color index Plus intencity
			# Made up of MS Word Theme Color index, hsv value ratio (MS Word darker percentage) and hsv saturation ratio (MS Word lighter percentage)
			# Info: http://www.wordarticles.com/Articles/Colours/2007.php#UIConsiderations
			saturationRatio=(val&0xff)/255.0
			valueRatio=((val>>8)&0xff)/255.0
			themeColorIndex=(val>>24)&0x0f
			# Convert the MS Word theme color index to an MS Office color scheme index
			schemeColorIndex=WdThemeColorIndexToMsoThemeColorSchemeIndex[themeColorIndex]
			# Lookup the  rgb value for the MS Office scheme color index based on the current theme
			colorref=self.WinwordDocumentObject.documentTheme.themeColorScheme(schemeColorIndex).rgb
			# Convert the rgb value to hsv and apply the saturation and value ratios
			rgb=tuple(x/255.0 for x in colors.RGB.fromCOLORREF(colorref))
			hsv=colorsys.rgb_to_hsv(*rgb)
			hsv=(hsv[0],hsv[1]*saturationRatio,hsv[2]*valueRatio)
			rgb=colorsys.hsv_to_rgb(*hsv)
			name=colors.RGB(rgb[0]*255,rgb[1]*255,rgb[2]*255).name
			return name
		else:
			raise ValueError("Unknown color format %x %x %x %x"%((val>>24)&0xff,(val>>16)&0xff,(val>>8)&0xff,val&0xff))

	def _get_ignoreEditorRevisions(self):
		try:
			ignore=not self.WinwordWindowObject.view.showRevisionsAndComments
		except COMError:
			log.debugWarning("showRevisionsAndComments",exc_info=True)
			ignore=False
		self.ignoreEditorRevisions=ignore
		return ignore

	#: True if formatting should be ignored (text only) such as for spellCheck error field
	ignoreFormatting=False

	def __init__(self,*args,**kwargs):
		super(WordDocument,self).__init__(*args,**kwargs)

	def event_caret(self):
		curSelectionPos=self.makeTextInfo(textInfos.POSITION_SELECTION)
		lastSelectionPos=getattr(self,'_lastSelectionPos',None)
		self._lastSelectionPos=curSelectionPos
		if lastSelectionPos:
			if curSelectionPos._rangeObj.isEqual(lastSelectionPos._rangeObj):
				return
		super(WordDocument,self).event_caret()

	def _get_role(self):
		return controlTypes.ROLE_EDITABLETEXT

	def _get_states(self):
		states=super(WordDocument,self).states
		states.add(controlTypes.STATE_MULTILINE)
		return states

	def populateHeaderCellTrackerFromHeaderRows(self,headerCellTracker,table):
		rows=table.rows
		numHeaderRows=0
		for rowIndex in xrange(rows.count): 
			try:
				row=rows.item(rowIndex+1)
			except COMError:
				break
			try:
				headingFormat=row.headingFormat
			except (COMError,AttributeError,NameError):
				headingFormat=0
			if headingFormat==-1: # is a header row
				numHeaderRows+=1
			else:
				break
		if numHeaderRows>0:
			headerCellTracker.addHeaderCellInfo(rowNumber=1,columnNumber=1,rowSpan=numHeaderRows,isColumnHeader=True,isRowHeader=False)

	def populateHeaderCellTrackerFromBookmarks(self,headerCellTracker,bookmarks):
		for x in bookmarks: 
			name=x.name
			lowerName=name.lower()
			isColumnHeader=isRowHeader=False
			if lowerName.startswith('title'):
				isColumnHeader=isRowHeader=True
			elif lowerName.startswith('columntitle'):
				isColumnHeader=True
			elif lowerName.startswith('rowtitle'):
				isRowHeader=True
			else:
				continue
			try:
				headerCell=x.range.cells.item(1)
			except COMError:
				continue
			headerCellTracker.addHeaderCellInfo(rowNumber=headerCell.rowIndex,columnNumber=headerCell.columnIndex,name=name,isColumnHeader=isColumnHeader,isRowHeader=isRowHeader)

	_curHeaderCellTrackerTable=None
	_curHeaderCellTracker=None
	def getHeaderCellTrackerForTable(self,table):
		tableRange=table.range
		if not self._curHeaderCellTrackerTable or not tableRange.isEqual(self._curHeaderCellTrackerTable.range):
			self._curHeaderCellTracker=HeaderCellTracker()
			self.populateHeaderCellTrackerFromBookmarks(self._curHeaderCellTracker,tableRange.bookmarks)
			self.populateHeaderCellTrackerFromHeaderRows(self._curHeaderCellTracker,table)
			self._curHeaderCellTrackerTable=table
		return self._curHeaderCellTracker

	def setAsHeaderCell(self,cell,isColumnHeader=False,isRowHeader=False):
		rowNumber=cell.rowIndex
		columnNumber=cell.columnIndex
		headerCellTracker=self.getHeaderCellTrackerForTable(cell.range.tables[1])
		oldInfo=headerCellTracker.getHeaderCellInfoAt(rowNumber,columnNumber)
		if oldInfo:
			if isColumnHeader and not oldInfo.isColumnHeader:
				oldInfo.isColumnHeader=True
			elif isRowHeader and not oldInfo.isRowHeader:
				oldInfo.isRowHeader=True
			else:
				return False
			isColumnHeader=oldInfo.isColumnHeader
			isRowHeader=oldInfo.isRowHeader
		if isColumnHeader and isRowHeader:
			name="Title_"
		elif isRowHeader:
			name="RowTitle_"
		elif isColumnHeader:
			name="ColumnTitle_"
		else:
			raise ValueError("One or both of isColumnHeader or isRowHeader must be True")
		name+=uuid.uuid4().hex
		if oldInfo:
			self.WinwordDocumentObject.bookmarks[oldInfo.name].delete()
			oldInfo.name=name
		else:
			headerCellTracker.addHeaderCellInfo(rowNumber=rowNumber,columnNumber=columnNumber,name=name,isColumnHeader=isColumnHeader,isRowHeader=isRowHeader)
		self.WinwordDocumentObject.bookmarks.add(name,cell.range)
		return True

	def forgetHeaderCell(self,cell,isColumnHeader=False,isRowHeader=False):
		rowNumber=cell.rowIndex
		columnNumber=cell.columnIndex
		if not isColumnHeader and not isRowHeader: 
			return False
		headerCellTracker=self.getHeaderCellTrackerForTable(cell.range.tables[1])
		info=headerCellTracker.getHeaderCellInfoAt(rowNumber,columnNumber)
		if not info or not hasattr(info,'name'):
			return False
		if isColumnHeader and info.isColumnHeader:
			info.isColumnHeader=False
		elif isRowHeader and info.isRowHeader:
			info.isRowHeader=False
		else:
			return False
		headerCellTracker.removeHeaderCellInfo(info)
		self.WinwordDocumentObject.bookmarks(info.name).delete()
		if info.isColumnHeader or info.isRowHeader:
			self.setAsHeaderCell(cell,isColumnHeader=info.isColumnHeader,isRowHeader=info.isRowHeader)
		return True

	def fetchAssociatedHeaderCellText(self,cell,columnHeader=False):
		table=cell.range.tables[1]
		rowNumber=cell.rowIndex
		columnNumber=cell.columnIndex
		headerCellTracker=self.getHeaderCellTrackerForTable(table)
		for info in headerCellTracker.iterPossibleHeaderCellInfosFor(rowNumber,columnNumber,columnHeader=columnHeader):
			textList=[]
			if columnHeader:
				for headerRowNumber in xrange(info.rowNumber,info.rowNumber+info.rowSpan): 
					tempColumnNumber=columnNumber
					while tempColumnNumber>=1:
						try:
							headerCell=table.cell(headerRowNumber,tempColumnNumber)
						except COMError:
							tempColumnNumber-=1
							continue
						break
					textList.append(headerCell.range.text)
			else:
				for headerColumnNumber in xrange(info.columnNumber,info.columnNumber+info.colSpan): 
					tempRowNumber=rowNumber
					while tempRowNumber>=1:
						try:
							headerCell=table.cell(tempRowNumber,headerColumnNumber)
						except COMError:
							tempRowNumber-=1
							continue
						break
					textList.append(headerCell.range.text)
			text=" ".join(textList)
			if text:
				return text

	def script_setColumnHeader(self,gesture):
		scriptCount=scriptHandler.getLastScriptRepeatCount()
		if not config.conf['documentFormatting']['reportTableHeaders']:
			# Translators: a message reported in the SetColumnHeader script for Microsoft Word.
			ui.message(_("Cannot set headers. Please enable reporting of table headers in Document Formatting Settings"))
			return
		try:
			cell=self.WinwordSelectionObject.cells[1]
		except COMError:
			# Translators: a message when trying to perform an action on a cell when not in one in Microsoft word
			ui.message(_("Not in a table cell"))
			return
		if scriptCount==0:
			if self.setAsHeaderCell(cell,isColumnHeader=True,isRowHeader=False):
				# Translators: a message reported in the SetColumnHeader script for Microsoft Word.
				ui.message(_("Set row {rowNumber} column {columnNumber} as start of column headers").format(rowNumber=cell.rowIndex,columnNumber=cell.columnIndex))
			else:
				# Translators: a message reported in the SetColumnHeader script for Microsoft Word.
				ui.message(_("Already set row {rowNumber} column {columnNumber} as start of column headers").format(rowNumber=cell.rowIndex,columnNumber=cell.columnIndex))
		elif scriptCount==1:
			if self.forgetHeaderCell(cell,isColumnHeader=True,isRowHeader=False):
				# Translators: a message reported in the SetColumnHeader script for Microsoft Word.
				ui.message(_("Removed row {rowNumber} column {columnNumber}  from column headers").format(rowNumber=cell.rowIndex,columnNumber=cell.columnIndex))
			else:
				# Translators: a message reported in the SetColumnHeader script for Microsoft Word.
				ui.message(_("Cannot find row {rowNumber} column {columnNumber}  in column headers").format(rowNumber=cell.rowIndex,columnNumber=cell.columnIndex))
	script_setColumnHeader.__doc__=_("Pressing once will set this cell as the first column header for any cells lower and to the right of it within this table. Pressing twice will forget the current column header for this cell.")

	def script_setRowHeader(self,gesture):
		scriptCount=scriptHandler.getLastScriptRepeatCount()
		if not config.conf['documentFormatting']['reportTableHeaders']:
			# Translators: a message reported in the SetRowHeader script for Microsoft Word.
			ui.message(_("Cannot set headers. Please enable reporting of table headers in Document Formatting Settings"))
			return
		try:
			cell=self.WinwordSelectionObject.cells[1]
		except COMError:
			# Translators: a message when trying to perform an action on a cell when not in one in Microsoft word
			ui.message(_("Not in a table cell"))
			return
		if scriptCount==0:
			if self.setAsHeaderCell(cell,isColumnHeader=False,isRowHeader=True):
				# Translators: a message reported in the SetRowHeader script for Microsoft Word.
				ui.message(_("Set row {rowNumber} column {columnNumber} as start of row headers").format(rowNumber=cell.rowIndex,columnNumber=cell.columnIndex))
			else:
				# Translators: a message reported in the SetRowHeader script for Microsoft Word.
				ui.message(_("Already set row {rowNumber} column {columnNumber} as start of row headers").format(rowNumber=cell.rowIndex,columnNumber=cell.columnIndex))
		elif scriptCount==1:
			if self.forgetHeaderCell(cell,isColumnHeader=False,isRowHeader=True):
				# Translators: a message reported in the SetRowHeader script for Microsoft Word.
				ui.message(_("Removed row {rowNumber} column {columnNumber}  from row headers").format(rowNumber=cell.rowIndex,columnNumber=cell.columnIndex))
			else:
				# Translators: a message reported in the SetRowHeader script for Microsoft Word.
				ui.message(_("Cannot find row {rowNumber} column {columnNumber}  in row headers").format(rowNumber=cell.rowIndex,columnNumber=cell.columnIndex))
	script_setRowHeader.__doc__=_("Pressing once will set this cell as the first row header for any cells lower and to the right of it within this table. Pressing twice will forget the current row header for this cell.")

	def script_reportCurrentHeaders(self,gesture):
		cell=self.WinwordSelectionObject.cells[1]
		rowText=self.fetchAssociatedHeaderCellText(cell,False)
		columnText=self.fetchAssociatedHeaderCellText(cell,True)
		ui.message("Row %s, column %s"%(rowText or "empty",columnText or "empty"))

	def _get_WinwordVersion(self):
		if not hasattr(self,'_WinwordVersion'):
			self._WinwordVersion=float(self.WinwordApplicationObject.version)
		return self._WinwordVersion

	def _get_documentWindowHandle(self):
		return self.windowHandle

	def _get_WinwordWindowObject(self):
		if not getattr(self,'_WinwordWindowObject',None): 
			try:
				pDispatch=oleacc.AccessibleObjectFromWindow(self.documentWindowHandle,winUser.OBJID_NATIVEOM,interface=comtypes.automation.IDispatch)
			except (COMError, WindowsError):
				log.debugWarning("Could not get MS Word object model from window %s with class %s"%(self.documentWindowHandle,winUser.getClassName(self.documentWindowHandle)),exc_info=True)
				return None
			self._WinwordWindowObject=comtypes.client.dynamic.Dispatch(pDispatch)
		return self._WinwordWindowObject

	def _get_WinwordDocumentObject(self):
		if not getattr(self,'_WinwordDocumentObject',None): 
			windowObject=self.WinwordWindowObject
			if not windowObject: return None
			self._WinwordDocumentObject=windowObject.document
		return self._WinwordDocumentObject

	def _get_WinwordApplicationObject(self):
		if not getattr(self,'_WinwordApplicationObject',None): 
			self._WinwordApplicationObject=self.WinwordWindowObject.application
		return self._WinwordApplicationObject

	def _get_WinwordSelectionObject(self):
		if not getattr(self,'_WinwordSelectionObject',None):
			windowObject=self.WinwordWindowObject
			if not windowObject: return None
			self._WinwordSelectionObject=windowObject.selection
		return self._WinwordSelectionObject

	def _WaitForValueChangeForAction(self,action,fetcher,timeout=0.15):
		oldVal=fetcher()
		action()
		startTime=curTime=time.time()
		curVal=fetcher()
		while curVal==oldVal and (curTime-startTime)<timeout:
			time.sleep(0.01)
			curVal=fetcher()
			curTime=time.time()
		return curVal

	def script_toggleBold(self,gesture):
		val=self._WaitForValueChangeForAction(lambda: gesture.send(),lambda: self.WinwordSelectionObject.font.bold)
		if val:
			# Translators: a message when toggling formatting in Microsoft word
			ui.message(_("Bold on"))
		else:
			# Translators: a message when toggling formatting in Microsoft word
			ui.message(_("Bold off"))

	def script_toggleItalic(self,gesture):
		val=self._WaitForValueChangeForAction(lambda: gesture.send(),lambda: self.WinwordSelectionObject.font.italic)
		if val:
			# Translators: a message when toggling formatting in Microsoft word
			ui.message(_("Italic on"))
		else:
			# Translators: a message when toggling formatting in Microsoft word
			ui.message(_("Italic off"))

	def script_toggleUnderline(self,gesture):
		val=self._WaitForValueChangeForAction(lambda: gesture.send(),lambda: self.WinwordSelectionObject.font.underline)
		if val:
			# Translators: a message when toggling formatting in Microsoft word
			ui.message(_("Underline on"))
		else:
			# Translators: a message when toggling formatting in Microsoft word
			ui.message(_("Underline off"))

	def script_toggleAlignment(self,gesture):
		val=self._WaitForValueChangeForAction(lambda: gesture.send(),lambda: self.WinwordSelectionObject.paragraphFormat.alignment)
		alignmentMessages={
			# Translators: a an alignment in Microsoft Word 
			wdAlignParagraphLeft:_("Left aligned"),
			# Translators: a an alignment in Microsoft Word 
			wdAlignParagraphCenter:_("centered"),
			# Translators: a an alignment in Microsoft Word 
			wdAlignParagraphRight:_("Right aligned"),
			# Translators: a an alignment in Microsoft Word 
			wdAlignParagraphJustify:_("Justified"),
		}
		msg=alignmentMessages.get(val)
		if msg:
			ui.message(msg)

	def script_toggleSuperscriptSubscript(self,gesture):
		val=self._WaitForValueChangeForAction(lambda: gesture.send(),lambda: (self.WinwordSelectionObject.font.superscript,self.WinwordSelectionObject.font.subscript))
		if val[0]:
			# Translators: a message when toggling formatting in Microsoft word
			ui.message(_("Superscript"))
		elif val[1]:
			# Translators: a message when toggling formatting in Microsoft word
			ui.message(_("Subscript"))
		else:
			# Translators: a message when toggling formatting in Microsoft word
			ui.message(_("Baseline"))

	def script_moveParagraphDown(self,gesture):
		oldBookmark=self.makeTextInfo(textInfos.POSITION_CARET).bookmark
		gesture.send()
		if self._hasCaretMoved(oldBookmark)[0]:
			info=self.makeTextInfo(textInfos.POSITION_SELECTION)
			info.collapse()
			info.move(textInfos.UNIT_PARAGRAPH,-1,endPoint="start")
			lastParaText=info.text.strip()
			if lastParaText:
				# Translators: a message reported when a paragraph is moved below another paragraph
				ui.message(_("Moved below %s")%lastParaText)
			else:
				# Translators: a message reported when a paragraph is moved below a blank paragraph 
				ui.message(_("Moved below blank paragraph"))

	def script_moveParagraphUp(self,gesture):
		oldBookmark=self.makeTextInfo(textInfos.POSITION_CARET).bookmark
		gesture.send()
		if self._hasCaretMoved(oldBookmark)[0]:
			info=self.makeTextInfo(textInfos.POSITION_SELECTION)
			info.collapse()
			info.move(textInfos.UNIT_PARAGRAPH,1)
			info.expand(textInfos.UNIT_PARAGRAPH)
			lastParaText=info.text.strip()
			if lastParaText:
				# Translators: a message reported when a paragraph is moved above another paragraph
				ui.message(_("Moved above %s")%lastParaText)
			else:
				# Translators: a message reported when a paragraph is moved above a blank paragraph 
				ui.message(_("Moved above blank paragraph"))

	def script_increaseDecreaseOutlineLevel(self,gesture):
		val=self._WaitForValueChangeForAction(lambda: gesture.send(),lambda: self.WinwordSelectionObject.paragraphFormat.outlineLevel)
		style=self.WinwordSelectionObject.style.nameLocal
		# Translators: the message when the outline level / style is changed in Microsoft word
		ui.message(_("{styleName} style, outline level {outlineLevel}").format(styleName=style,outlineLevel=val))

	def script_increaseDecreaseFontSize(self,gesture):
		val=self._WaitForValueChangeForAction(lambda: gesture.send(),lambda: self.WinwordSelectionObject.font.size)
		# Translators: a message when increasing or decreasing font size in Microsoft Word
		ui.message(_("{size:g} point font").format(size=val))

	def script_caret_moveByCell(self,gesture):
		gesture.send()
		info=self.makeTextInfo(textInfos.POSITION_SELECTION)
		inTable=info._rangeObj.tables.count>0
		isCollapsed=info.isCollapsed
		if inTable:
			info.expand(textInfos.UNIT_CELL)
			speech.speakTextInfo(info,reason=controlTypes.REASON_FOCUS)
			braille.handler.handleCaretMove(self)

	def script_tab(self,gesture):
		gesture.send()
		info=self.makeTextInfo(textInfos.POSITION_SELECTION)
		inTable=info._rangeObj.tables.count>0
		isCollapsed=info.isCollapsed
		if inTable and isCollapsed:
			info.expand(textInfos.UNIT_CELL)
			isCollapsed=False
		if not isCollapsed:
			speech.speakTextInfo(info,reason=controlTypes.REASON_FOCUS)
		braille.handler.handleCaretMove(self)
		if isCollapsed:
			offset=info._rangeObj.information(wdHorizontalPositionRelativeToPage)
			msg=self.getLocalizedMeasurementTextForPointSize(offset)
			ui.message(msg)
			if info._rangeObj.paragraphs[1].range.start==info._rangeObj.start:
				info.expand(textInfos.UNIT_LINE)
				speech.speakTextInfo(info,unit=textInfos.UNIT_LINE,reason=controlTypes.REASON_CARET)

	def getLocalizedMeasurementTextForPointSize(self,offset):
		options=self.WinwordApplicationObject.options
		useCharacterUnit=options.useCharacterUnit
		if useCharacterUnit:
			offset=offset/self.WinwordSelectionObject.font.size
			# Translators: a measurement in Microsoft Word
			return _("{offset:.3g} characters").format(offset=offset)
		else:
			unit=options.measurementUnit
			if unit==wdInches:
				offset=offset/72.0
				# Translators: a measurement in Microsoft Word
				return _("{offset:.3g} inches").format(offset=offset)
			elif unit==wdCentimeters:
				offset=offset/28.35
				# Translators: a measurement in Microsoft Word
				return _("{offset:.3g} centimeters").format(offset=offset)
			elif unit==wdMillimeters:
				offset=offset/2.835
				# Translators: a measurement in Microsoft Word
				return _("{offset:.3g} millimeters").format(offset=offset)
			elif unit==wdPoints:
				# Translators: a measurement in Microsoft Word
				return _("{offset:.3g} points").format(offset=offset)
			elif unit==wdPicas:
				offset=offset/12.0
				# Translators: a measurement in Microsoft Word
				# See http://support.microsoft.com/kb/76388 for details.
				return _("{offset:.3g} picas").format(offset=offset)

	def script_reportCurrentComment(self,gesture):
		info=self.makeTextInfo(textInfos.POSITION_CARET)
		info.expand(textInfos.UNIT_CHARACTER)
		fields=info.getTextWithFields(formatConfig={'reportComments':True})
		for field in reversed(fields):
			if isinstance(field,textInfos.FieldCommand) and isinstance(field.field,textInfos.FormatField): 
				commentReference=field.field.get('comment')
				if commentReference:
					offset=int(commentReference)
					range=self.WinwordDocumentObject.range(offset,offset+1)
					try:
						text=range.comments[1].range.text
					except COMError:
						break
					if text:
						ui.message(text)
						return
		# Translators: a message when there is no comment to report in Microsoft Word
		ui.message(_("No comments"))
	# Translators: a description for a script
	script_reportCurrentComment.__doc__=_("Reports the text of the comment where the System caret is located.")

	def script_changeLineSpacing(self,gesture):
		val=self._WaitForValueChangeForAction(lambda: gesture.send(),lambda:self.WinwordSelectionObject.ParagraphFormat.LineSpacingRule)
		if val == wdLineSpaceSingle:
			# Translators: a message when switching to single space  in Microsoft word
			ui.message(_("Single Spaced"))
		elif val == wdLineSpaceDouble:
			# Translators: a message when switching to double space  in Microsoft word
			ui.message(_("Double Spaced"))
		
	def _moveInTable(self,row=True,forward=True):
		info=self.makeTextInfo(textInfos.POSITION_CARET)
		info.expand(textInfos.UNIT_CHARACTER)
		formatConfig=config.conf['documentFormatting'].copy()
		formatConfig['reportTables']=True
		commandList=info.getTextWithFields(formatConfig)
		if len(commandList)<3 or commandList[1].field.get('role',None)!=controlTypes.ROLE_TABLE or commandList[2].field.get('role',None)!=controlTypes.ROLE_TABLECELL:
			# Translators: The message reported when a user attempts to use a table movement command
			# when the cursor is not withnin a table.
			ui.message(_("Not in table"))
			return False
		rowCount=commandList[1].field.get('table-rowcount',1)
		columnCount=commandList[1].field.get('table-columncount',1)
		rowNumber=commandList[2].field.get('table-rownumber',1)
		columnNumber=commandList[2].field.get('table-columnnumber',1)
		try:
			table=info._rangeObj.tables[1]
		except COMError:
			log.debugWarning("Could not get MS Word table object indicated in XML")
			ui.message(_("Not in table"))
			return False
		_cell=table.cell
		getCell=lambda thisIndex,otherIndex: _cell(thisIndex,otherIndex) if row else _cell(otherIndex,thisIndex)
		thisIndex=rowNumber if row else columnNumber
		otherIndex=columnNumber if row else rowNumber
		thisLimit=(rowCount if row else columnCount) if forward else 1
		limitOp=operator.le if forward else operator.ge
		incdecFunc=operator.add if forward else operator.sub
		foundCell=None
		curOtherIndex=otherIndex
		while curOtherIndex>0:
			curThisIndex=incdecFunc(thisIndex,1)
			while limitOp(curThisIndex,thisLimit):
				try:
					foundCell=getCell(curThisIndex,curOtherIndex).range
				except COMError:
					pass
				if foundCell: break
				curThisIndex=incdecFunc(curThisIndex,1)
			if foundCell: break
			curOtherIndex-=1
		if not foundCell:
			ui.message(_("Edge of table"))
			return False
		newInfo=WordDocumentTextInfo(self,textInfos.POSITION_CARET,_rangeObj=foundCell)
		speech.speakTextInfo(newInfo,reason=controlTypes.REASON_CARET)
		newInfo.collapse()
		newInfo.updateCaret()
		return True

	def script_nextRow(self,gesture):
		self._moveInTable(row=True,forward=True)

	def script_previousRow(self,gesture):
		self._moveInTable(row=True,forward=False)

	def script_nextColumn(self,gesture):
		self._moveInTable(row=False,forward=True)

	def script_previousColumn(self,gesture):
		self._moveInTable(row=False,forward=False)

	def script_nextParagraph(self,gesture):
		info=self.makeTextInfo(textInfos.POSITION_CARET)
		# #4375: can't use self.move here as it may check document.chracters.count which can take for ever on large documents.
		info._rangeObj.move(wdParagraph,1)
		info.updateCaret()
		self._caretScriptPostMovedHelper(textInfos.UNIT_PARAGRAPH,gesture,None)
	script_nextParagraph.resumeSayAllMode=sayAllHandler.CURSOR_CARET

	def script_previousParagraph(self,gesture):
		info=self.makeTextInfo(textInfos.POSITION_CARET)
		# #4375: keeping cemetrical with nextParagraph script. 
		info._rangeObj.move(wdParagraph,-1)
		info.updateCaret()
		self._caretScriptPostMovedHelper(textInfos.UNIT_PARAGRAPH,gesture,None)
	script_previousParagraph.resumeSayAllMode=sayAllHandler.CURSOR_CARET

	__gestures = {
		"kb:control+[":"increaseDecreaseFontSize",
		"kb:control+]":"increaseDecreaseFontSize",
		"kb:control+shift+,":"increaseDecreaseFontSize",
		"kb:control+shift+.":"increaseDecreaseFontSize",
		"kb:control+b":"toggleBold",
		"kb:control+i":"toggleItalic",
		"kb:control+u":"toggleUnderline",
		"kb:control+=":"toggleSuperscriptSubscript",
		"kb:control+shift+=":"toggleSuperscriptSubscript",
		"kb:control+l":"toggleAlignment",
		"kb:control+e":"toggleAlignment",
		"kb:control+r":"toggleAlignment",
		"kb:control+j":"toggleAlignment",
		"kb:alt+shift+downArrow":"moveParagraphDown",
		"kb:alt+shift+upArrow":"moveParagraphUp",
		"kb:alt+shift+rightArrow":"increaseDecreaseOutlineLevel",
		"kb:alt+shift+leftArrow":"increaseDecreaseOutlineLevel",
		"kb:control+shift+n":"increaseDecreaseOutlineLevel",
		"kb:control+alt+1":"increaseDecreaseOutlineLevel",
		"kb:control+alt+2":"increaseDecreaseOutlineLevel",
		"kb:control+alt+3":"increaseDecreaseOutlineLevel",
		"kb:control+1":"changeLineSpacing",
		"kb:control+2":"changeLineSpacing",
		"kb:tab": "tab",
		"kb:shift+tab": "tab",
		"kb:NVDA+shift+c":"setColumnHeader",
		"kb:NVDA+shift+r":"setRowHeader",
		"kb:NVDA+shift+h":"reportCurrentHeaders",
		"kb:control+alt+upArrow": "previousRow",
		"kb:control+alt+downArrow": "nextRow",
		"kb:control+alt+leftArrow": "previousColumn",
		"kb:control+alt+rightArrow": "nextColumn",
		"kb:control+downArrow":"nextParagraph",
		"kb:control+upArrow":"previousParagraph",
		"kb:alt+home":"caret_moveByCell",
		"kb:alt+end":"caret_moveByCell",
		"kb:alt+pageUp":"caret_moveByCell",
		"kb:alt+pageDown":"caret_moveByCell",
		"kb:alt+shift+home":"caret_changeSelection",
		"kb:alt+shift+end":"caret_changeSelection",
		"kb:alt+shift+pageUp":"caret_changeSelection",
		"kb:alt+shift+pageDown":"caret_changeSelection",
		"kb:control+pageUp": "caret_moveByLine",
		"kb:control+pageDown": "caret_moveByLine",
		"kb:NVDA+alt+c":"reportCurrentComment",
	}

class WordDocument_WwN(WordDocument):

	def _get_documentWindowHandle(self):
		w=NVDAHelper.localLib.findWindowWithClassInThread(self.windowThreadID,u"_WwG",True)
		if not w:
			log.debugWarning("Could not find window for class _WwG in thread.")
			w=super(WordDocument_WwN,self).documentWindowHandle
		return w

	def _get_WinwordWindowObject(self):
		window=super(WordDocument_WwN,self).WinwordWindowObject
		if not window: return None
		try:
			return window.application.activeWindow.activePane
		except COMError:
			log.debugWarning("Unable to get activePane")
			return window.application.windows[1].activePane

	__gestures={
		"kb:tab":None,
		"kb:shift+tab":None,
	}

class ElementsListDialog(browseMode.ElementsListDialog):

	ELEMENT_TYPES=(browseMode.ElementsListDialog.ELEMENT_TYPES[0],browseMode.ElementsListDialog.ELEMENT_TYPES[1],
		# Translators: The label of a radio button to select the type of element
		# in the browse mode Elements List dialog.
		("annotation", _("&Annotations")),
	)
<|MERGE_RESOLUTION|>--- conflicted
+++ resolved
@@ -1,1641 +1,1637 @@
-#appModules/winword.py
-#A part of NonVisual Desktop Access (NVDA)
-#Copyright (C) 2006-2016 NV Access Limited, Manish Agrawal, Derek Riemer
-#This file is covered by the GNU General Public License.
-#See the file COPYING for more details.
-
-import ctypes
-import time
-from comtypes import COMError, GUID, BSTR
-import comtypes.client
-import comtypes.automation
-import uuid
-import operator
-import locale
-import collections
-import colorsys
-import sayAllHandler
-import eventHandler
-import braille
-import scriptHandler
-import languageHandler
-import ui
-import NVDAHelper
-import XMLFormatting
-from logHandler import log
-import winUser
-import oleacc
-import globalVars
-import speech
-import config
-import textInfos
-import textInfos.offsets
-import colors
-import controlTypes
-import treeInterceptorHandler
-import browseMode
-import review
-from cursorManager import CursorManager, ReviewCursorManager
-from tableUtils import HeaderCellInfo, HeaderCellTracker
-from . import Window
-from ..behaviors import EditableTextWithoutAutoSelectDetection
- 
-#Word constants
-
-#wdLineSpacing rules
-wdLineSpaceSingle=0
-wdLineSpace1pt5=1
-wdLineSpaceDouble=2
-wdLineSpaceAtLeast=3
-wdLineSpaceExactly=4
-wdLineSpaceMultiple=5
-
-# wdMeasurementUnits
-wdInches=0
-wdCentimeters=1
-wdMillimeters=2
-wdPoints=3
-wdPicas=4
-
-wdCollapseEnd=0
-wdCollapseStart=1
-#Indexing
-wdActiveEndAdjustedPageNumber=1
-wdActiveEndPageNumber=3
-wdNumberOfPagesInDocument=4
-wdHorizontalPositionRelativeToPage=5
-wdFirstCharacterLineNumber=10
-wdWithInTable=12
-wdStartOfRangeRowNumber=13
-wdMaximumNumberOfRows=15
-wdStartOfRangeColumnNumber=16
-wdMaximumNumberOfColumns=18
-#Horizontal alignment
-wdAlignParagraphLeft=0
-wdAlignParagraphCenter=1
-wdAlignParagraphRight=2
-wdAlignParagraphJustify=3
-#Units
-wdCharacter=1
-wdWord=2
-wdSentence=3
-wdParagraph=4
-wdLine=5
-wdStory=6
-wdColumn=9
-wdRow=10
-wdWindow=11
-wdCell=12
-wdCharFormat=13
-wdParaFormat=14
-wdTable=15
-#GoTo - direction
-wdGoToAbsolute=1
-wdGoToRelative=2
-wdGoToNext=2
-wdGoToPrevious=3
-#GoTo - units
-wdGoToBookmark=-1
-wdGoToSection=0
-wdGoToPage=1
-wdGoToTable=2
-wdGoToLine=3
-wdGoToFootnote=4
-wdGoToEndnote=5
-wdGoToComment=6
-wdGoToField=7
-wdGoToGraphic=8
-wdGoToObject=9
-wdGoToEquation=10
-wdGoToHeading=11
-wdGoToPercent=12
-wdGoToSpellingError=13
-wdGoToGrammaticalError=14
-wdGoToProofreadingError=15
-
-wdCommentsStory=4
-wdEndnotesStory=3
-wdEvenPagesFooterStory=8
-wdEvenPagesHeaderStory=6
-wdFirstPageFooterStory=11
-wdFirstPageHeaderStory=10
-wdFootnotesStory=2
-wdMainTextStory=1
-wdPrimaryFooterStory=9
-wdPrimaryHeaderStory=7
-wdTextFrameStory=5
-
-wdFieldFormTextInput=70
-wdFieldFormCheckBox=71
-wdFieldFormDropDown=83
-wdContentControlRichText=0
-wdContentControlText=1
-wdContentControlPicture=2
-wdContentControlComboBox=3
-wdContentControlDropdownList=4
-wdContentControlBuildingBlockGallery=5
-wdContentControlDate=6
-wdContentControlGroup=7
-wdContentControlCheckBox=8
-wdNoRevision=0
-wdRevisionInsert=1
-wdRevisionDelete=2
-wdRevisionProperty=3
-wdRevisionParagraphNumber=4
-wdRevisionDisplayField=5
-wdRevisionReconcile=6
-wdRevisionConflict=7
-wdRevisionStyle=8
-wdRevisionReplace=9
-wdRevisionParagraphProperty=10
-wdRevisionTableProperty=11
-wdRevisionSectionProperty=12
-wdRevisionStyleDefinition=13
-wdRevisionMovedFrom=14
-wdRevisionMovedTo=15
-wdRevisionCellInsertion=16
-wdRevisionCellDeletion=17
-wdRevisionCellMerge=18
-
-# MsoThemeColorSchemeIndex 
-msoThemeAccent1=5
-msoThemeAccent2=6
-msoThemeAccent3=7
-msoThemeAccent4=8
-msoThemeAccent5=9
-msoThemeAccent6=10
-msoThemeDark1=1
-msoThemeDark2=3
-msoThemeFollowedHyperlink=12
-msoThemeHyperlink=11
-msoThemeLight1=2
-msoThemeLight2=4
-
-# WdThemeColorIndex 
-wdNotThemeColor=-1
-wdThemeColorAccent1=4
-wdThemeColorAccent2=5
-wdThemeColorAccent3=6
-wdThemeColorAccent4=7
-wdThemeColorAccent5=8
-wdThemeColorAccent6=9
-wdThemeColorBackground1=12
-wdThemeColorBackground2=14
-wdThemeColorHyperlink=10
-wdThemeColorHyperlinkFollowed=11
-wdThemeColorMainDark1=0
-wdThemeColorMainDark2=2
-wdThemeColorMainLight1=1
-wdThemeColorMainLight2=3
-wdThemeColorText1=13
-wdThemeColorText2=15
-
-# Mapping from http://www.wordarticles.com/Articles/Colours/2007.php#UIConsiderations
-WdThemeColorIndexToMsoThemeColorSchemeIndex={
-	wdThemeColorMainDark1:msoThemeDark1,
-	wdThemeColorMainLight1:msoThemeLight1,
-	wdThemeColorMainDark2:msoThemeDark2,
-	wdThemeColorMainLight2:msoThemeLight2,
-	wdThemeColorAccent1:msoThemeAccent1,
-	wdThemeColorAccent2:msoThemeAccent2,
-	wdThemeColorAccent3:msoThemeAccent3,
-	wdThemeColorAccent4:msoThemeAccent4,
-	wdThemeColorAccent5:msoThemeAccent5,
-	wdThemeColorAccent6:msoThemeAccent6,
-	wdThemeColorHyperlink:msoThemeHyperlink,
-	wdThemeColorHyperlinkFollowed:msoThemeFollowedHyperlink,
-	wdThemeColorBackground1:msoThemeLight1,
-	wdThemeColorText1:msoThemeDark1,
-	wdThemeColorBackground2:msoThemeLight2,
-	wdThemeColorText2:msoThemeDark2,
-}
-
-wdRevisionTypeLabels={
-	# Translators: a Microsoft Word revision type (inserted content) 
-	wdRevisionInsert:_("insertion"),
-	# Translators: a Microsoft Word revision type (deleted content) 
-	wdRevisionDelete:_("deletion"),
-	# Translators: a Microsoft Word revision type (changed content property, e.g. font, color)
-	wdRevisionProperty:_("property"),
-	# Translators: a Microsoft Word revision type (changed paragraph number)
-	wdRevisionParagraphNumber:_("paragraph number"),
-	# Translators: a Microsoft Word revision type (display field)
-	wdRevisionDisplayField:_("display field"),
-	# Translators: a Microsoft Word revision type (reconcile) 
-	wdRevisionReconcile:_("reconcile"),
-	# Translators: a Microsoft Word revision type (conflicting revision)
-	wdRevisionConflict:_("conflict"),
-	# Translators: a Microsoft Word revision type (style change)
-	wdRevisionStyle:_("style"),
-	# Translators: a Microsoft Word revision type (replaced content) 
-	wdRevisionReplace:_("replace"),
-	# Translators: a Microsoft Word revision type (changed paragraph property, e.g. alignment)
-	wdRevisionParagraphProperty:_("paragraph property"),
-	# Translators: a Microsoft Word revision type (table)
-	wdRevisionTableProperty:_("table property"),
-	# Translators: a Microsoft Word revision type (section property) 
-	wdRevisionSectionProperty:_("section property"),
-	# Translators: a Microsoft Word revision type (style definition)
-	wdRevisionStyleDefinition:_("style definition"),
-	# Translators: a Microsoft Word revision type (moved from)
-	wdRevisionMovedFrom:_("moved from"),
-	# Translators: a Microsoft Word revision type (moved to)
-	wdRevisionMovedTo:_("moved to"),
-	# Translators: a Microsoft Word revision type (inserted table cell)
-	wdRevisionCellInsertion:_("cell insertion"),
-	# Translators: a Microsoft Word revision type (deleted table cell)
-	wdRevisionCellDeletion:_("cell deletion"),
-	# Translators: a Microsoft Word revision type (merged table cells)
-	wdRevisionCellMerge:_("cell merge"),
-}
-
-storyTypeLocalizedLabels={
-	wdCommentsStory:_("Comments"),
-	wdEndnotesStory:_("Endnotes"),
-	wdEvenPagesFooterStory:_("Even pages footer"),
-	wdEvenPagesHeaderStory:_("Even pages header"),
-	wdFirstPageFooterStory:_("First page footer"),
-	wdFirstPageHeaderStory:_("First page header"),
-	wdFootnotesStory:_("Footnotes"),
-	wdPrimaryFooterStory:_("Primary footer"),
-	wdPrimaryHeaderStory:_("Primary header"),
-	wdTextFrameStory:_("Text frame"),
-}
-
-wdFieldTypesToNVDARoles={
-	wdFieldFormTextInput:controlTypes.ROLE_EDITABLETEXT,
-	wdFieldFormCheckBox:controlTypes.ROLE_CHECKBOX,
-	wdFieldFormDropDown:controlTypes.ROLE_COMBOBOX,
-}
-
-wdContentControlTypesToNVDARoles={
-	wdContentControlRichText:controlTypes.ROLE_EDITABLETEXT,
-	wdContentControlText:controlTypes.ROLE_EDITABLETEXT,
-	wdContentControlPicture:controlTypes.ROLE_GRAPHIC,
-	wdContentControlComboBox:controlTypes.ROLE_COMBOBOX,
-	wdContentControlDropdownList:controlTypes.ROLE_COMBOBOX,
-	wdContentControlDate:controlTypes.ROLE_EDITABLETEXT,
-	wdContentControlGroup:controlTypes.ROLE_GROUPING,
-	wdContentControlCheckBox:controlTypes.ROLE_CHECKBOX,
-}
-
-winwordWindowIid=GUID('{00020962-0000-0000-C000-000000000046}')
-
-wm_winword_expandToLine=ctypes.windll.user32.RegisterWindowMessageW(u"wm_winword_expandToLine")
-
-NVDAUnitsToWordUnits={
-	textInfos.UNIT_CHARACTER:wdCharacter,
-	textInfos.UNIT_WORD:wdWord,
-	textInfos.UNIT_LINE:wdLine,
-	textInfos.UNIT_SENTENCE:wdSentence,
-	textInfos.UNIT_PARAGRAPH:wdParagraph,
-	textInfos.UNIT_TABLE:wdTable,
-	textInfos.UNIT_CELL:wdCell,
-	textInfos.UNIT_ROW:wdRow,
-	textInfos.UNIT_COLUMN:wdColumn,
-	textInfos.UNIT_STORY:wdStory,
-	textInfos.UNIT_READINGCHUNK:wdSentence,
-}
-
-formatConfigFlagsMap={
-	"reportFontName":1,
-	"reportFontSize":2,
-	"reportFontAttributes":4,
-	"reportColor":8,
-	"reportAlignment":16,
-	"reportStyle":32,
-	"reportSpellingErrors":64,
-	"reportPage":128,
-	"reportLineNumber":256,
-	"reportTables":512,
-	"reportLists":1024,
-	"reportLinks":2048,
-	"reportComments":4096,
-	"reportHeadings":8192,
-	"autoLanguageSwitching":16384,	
-	"reportRevisions":32768,
-	"reportParagraphIndentation":65536,
-	"reportLineSpacing":262144,
-}
-formatConfigFlag_includeLayoutTables=131072
-
-class WordDocumentHeadingQuickNavItem(browseMode.TextInfoQuickNavItem):
-
-	def __init__(self,nodeType,document,textInfo,level):
-		self.level=level
-		super(WordDocumentHeadingQuickNavItem,self).__init__(nodeType,document,textInfo)
-
-	def isChild(self,parent):
-		if not isinstance(parent,WordDocumentHeadingQuickNavItem):
-			return False
-		return self.level>parent.level
-
-class WordDocumentCollectionQuickNavItem(browseMode.TextInfoQuickNavItem):
-	"""
-	A QuickNavItem representing an item that MS Word stores as a collection (e.g. link, table etc).
-	"""
-
-	def rangeFromCollectionItem(self,item):
-		"""
-		Fetches a Microsoft Word range object from a Microsoft Word item in a collection. E.g. a HyperLink object.
-		@param item: an item from a collection (E.g. a HyperLink object).
-		"""
-		return item.range
-
-	def __init__(self,itemType,document,collectionItem):
-		"""
-		See L{TextInfoQuickNavItem} for itemType and document argument definitions.
-		@param collectionItem: an item from an MS Word collection  e.g. HyperLink object.
-		"""
-		self.collectionItem=collectionItem
-		self.rangeObj=self.rangeFromCollectionItem(collectionItem)
-		textInfo=BrowseModeWordDocumentTextInfo(document,None,_rangeObj=self.rangeObj)
-		super(WordDocumentCollectionQuickNavItem,self).__init__(itemType,document,textInfo)
-
-class WordDocumentCommentQuickNavItem(WordDocumentCollectionQuickNavItem):
-	@property
-	def label(self):
-		author=self.collectionItem.author
-		date=self.collectionItem.date
-		text=self.collectionItem.range.text
-		return _(u"comment: {text} by {author} on {date}").format(author=author,text=text,date=date)
-
-	def rangeFromCollectionItem(self,item):
-		return item.scope
-
-class WordDocumentRevisionQuickNavItem(WordDocumentCollectionQuickNavItem):
-	@property
-	def label(self):
-		revisionType=wdRevisionTypeLabels.get(self.collectionItem.type)
-		author=self.collectionItem.author or ""
-		date=self.collectionItem.date
-		description=self.collectionItem.formatDescription or ""
-		text=(self.collectionItem.range.text or "")[:100]
-		return _(u"{revisionType} {description}: {text} by {author} on {date}").format(revisionType=revisionType,author=author,text=text,date=date,description=description)
-
-class WinWordCollectionQuicknavIterator(object):
-	"""
-	Allows iterating over an MS Word collection (e.g. HyperLinks) emitting L{QuickNavItem} objects.
-	"""
-
-	quickNavItemClass=WordDocumentCollectionQuickNavItem #: the QuickNavItem class that should be instanciated and emitted. 
-
-	def __init__(self,itemType,document,direction,rangeObj,includeCurrent):
-		"""
-		See L{QuickNavItemIterator} for itemType, document and direction definitions.
-		@param rangeObj: a Microsoft Word range object where the collection should be fetched from.
-		@ param includeCurrent: if true then any item at the initial position will be also emitted rather than just further ones. 
-		"""
-		self.document=document
-		self.itemType=itemType
-		self.direction=direction if direction else "next"
-		self.rangeObj=rangeObj
-		self.includeCurrent=includeCurrent
-
-	def collectionFromRange(self,rangeObj):
-		"""
-		Fetches a Microsoft Word collection object from a Microsoft Word range object. E.g. HyperLinks from a range.
-		@param rangeObj: a Microsoft Word range object.
-		@return: a Microsoft Word collection object.
-		"""
-		raise NotImplementedError
-
-	def filter(self,item):
-		"""
-		Only allows certain items fom a collection to be emitted. E.g. a table who's borders are enabled.
-		@param item: an item from a Microsoft Word collection (e.g. HyperLink object).
-		@return True if this item should be allowd, false otherwise.
-		@rtype: bool
-		"""
-		return True
-
-	def iterate(self):
-		"""
-		returns a generator that emits L{QuickNavItem} objects for this collection.
-		"""
-		if self.direction=="next":
-			self.rangeObj.moveEnd(wdStory,1)
-		elif self.direction=="previous":
-			self.rangeObj.collapse(wdCollapseStart)
-			self.rangeObj.moveStart(wdStory,-1)
-		items=self.collectionFromRange(self.rangeObj)
-		itemCount=items.count
-		isFirst=True
-		for index in xrange(1,itemCount+1):
-			if self.direction=="previous":
-				index=itemCount-(index-1)
-			collectionItem=items[index]
-			item=self.quickNavItemClass(self.itemType,self.document,collectionItem)
-			itemRange=item.rangeObj
-			# Skip over the item we're already on.
-			if not self.includeCurrent and isFirst and ((self.direction=="next" and itemRange.start<=self.rangeObj.start) or (self.direction=="previous" and itemRange.end>self.rangeObj.end)):
-				continue
-			if not self.filter(collectionItem):
-				continue
-			yield item
-			isFirst=False
-
-class LinkWinWordCollectionQuicknavIterator(WinWordCollectionQuicknavIterator):
-	def collectionFromRange(self,rangeObj):
-		return rangeObj.hyperlinks
-
-class CommentWinWordCollectionQuicknavIterator(WinWordCollectionQuicknavIterator):
-	quickNavItemClass=WordDocumentCommentQuickNavItem
-	def collectionFromRange(self,rangeObj):
-		return rangeObj.comments
-
-class RevisionWinWordCollectionQuicknavIterator(WinWordCollectionQuicknavIterator):
-	quickNavItemClass=WordDocumentRevisionQuickNavItem
-	def collectionFromRange(self,rangeObj):
-		return rangeObj.revisions
-
-class GraphicWinWordCollectionQuicknavIterator(WinWordCollectionQuicknavIterator):
-	def collectionFromRange(self,rangeObj):
-		return rangeObj.inlineShapes
-	def filter(self,item):
-		return 2<item.type<5
-
-class TableWinWordCollectionQuicknavIterator(WinWordCollectionQuicknavIterator):
-	def collectionFromRange(self,rangeObj):
-		return rangeObj.tables
-	def filter(self,item):
-		return item.borders.enable
-
-class WordDocumentTextInfo(textInfos.TextInfo):
-
-	# #4852: temporary fix.
-	# force mouse reading chunk to sentense to make it what it used to be in 2014.4.
-	# We need to however fix line so it does not accidentially scroll.
-	def _get_unit_mouseChunk(self):
-		unit=super(WordDocumentTextInfo,self).unit_mouseChunk
-		if unit==textInfos.UNIT_LINE:
-			unit=textInfos.UNIT_SENTENCE
-		return unit
-
-	def copyToClipboard(self):
-		self._rangeObj.copy()
-		return True
-
-	def find(self,text,caseSensitive=False,reverse=False):
-		f=self._rangeObj.find
-		f.text=text
-		f.matchCase=caseSensitive
-		f.forward=not reverse
-		return f.execute()
-
-	shouldIncludeLayoutTables=True #: layout tables should always be included (no matter the user's browse mode setting).
-
-	def activate(self):
-		import mathPres
-		mathMl=mathPres.getMathMlFromTextInfo(self)
-		if mathMl:
-			return mathPres.interactWithMathMl(mathMl)
-		# Handle activating links.
-		# It is necessary to expand to word to get a link as the link's first character is never actually in the link!
-		tempRange=self._rangeObj.duplicate
-		tempRange.expand(wdWord)
-		links=tempRange.hyperlinks
-		if links.count>0:
-			links[1].follow()
-			return
-
-	def _expandToLineAtCaret(self):
-		lineStart=ctypes.c_int()
-		lineEnd=ctypes.c_int()
-		res=NVDAHelper.localLib.nvdaInProcUtils_winword_expandToLine(self.obj.appModule.helperLocalBindingHandle,self.obj.documentWindowHandle,self._rangeObj.start,ctypes.byref(lineStart),ctypes.byref(lineEnd))
-		if res!=0 or lineStart.value==lineEnd.value or lineStart.value==-1 or lineEnd.value==-1: 
-			log.debugWarning("winword_expandToLine failed")
-			self._rangeObj.expand(wdParagraph)
-			return
-		self._rangeObj.setRange(lineStart.value,lineEnd.value)
-
-	def __init__(self,obj,position,_rangeObj=None):
-		super(WordDocumentTextInfo,self).__init__(obj,position)
-		if _rangeObj:
-			self._rangeObj=_rangeObj.Duplicate
-			return
-		if isinstance(position,textInfos.Point):
-			try:
-				self._rangeObj=self.obj.WinwordDocumentObject.activeWindow.RangeFromPoint(position.x,position.y)
-			except COMError:
-				raise NotImplementedError
-		elif position==textInfos.POSITION_SELECTION:
-			self._rangeObj=self.obj.WinwordSelectionObject.range
-		elif position==textInfos.POSITION_CARET:
-			self._rangeObj=self.obj.WinwordSelectionObject.range
-			self._rangeObj.Collapse()
-		elif position==textInfos.POSITION_ALL:
-			self._rangeObj=self.obj.WinwordSelectionObject.range
-			self._rangeObj.Expand(wdStory)
-		elif position==textInfos.POSITION_FIRST:
-			self._rangeObj=self.obj.WinwordSelectionObject.range
-			self._rangeObj.SetRange(0,0)
-		elif position==textInfos.POSITION_LAST:
-			self._rangeObj=self.obj.WinwordSelectionObject.range
-			self._rangeObj.endOf(wdStory)
-			self._rangeObj.move(wdCharacter,-1)
-		elif isinstance(position,textInfos.offsets.Offsets):
-			self._rangeObj=self.obj.WinwordSelectionObject.range
-			self._rangeObj.SetRange(position.startOffset,position.endOffset)
-		else:
-			raise NotImplementedError("position: %s"%position)
-
-	def getTextWithFields(self,formatConfig=None):
-		if self.isCollapsed: return []
-		if self.obj.ignoreFormatting:
-			return [self.text]
-		extraDetail=formatConfig.get('extraDetail',False) if formatConfig else False
-		if not formatConfig:
-			formatConfig=config.conf['documentFormatting']
-		formatConfig['autoLanguageSwitching']=config.conf['speech'].get('autoLanguageSwitching',False)
-		startOffset=self._rangeObj.start
-		endOffset=self._rangeObj.end
-		text=BSTR()
-		formatConfigFlags=sum(y for x,y in formatConfigFlagsMap.iteritems() if formatConfig.get(x,False))
-		if self.shouldIncludeLayoutTables:
-			formatConfigFlags+=formatConfigFlag_includeLayoutTables
-		if self.obj.ignoreEditorRevisions:
-			formatConfigFlags&=~formatConfigFlagsMap['reportRevisions']
-		res=NVDAHelper.localLib.nvdaInProcUtils_winword_getTextInRange(self.obj.appModule.helperLocalBindingHandle,self.obj.documentWindowHandle,startOffset,endOffset,formatConfigFlags,ctypes.byref(text))
-		if res or not text:
-			log.debugWarning("winword_getTextInRange failed with %d"%res)
-			return [self.text]
-		commandList=XMLFormatting.XMLTextParser().parse(text.value)
-		for index,item in enumerate(commandList):
-			if isinstance(item,textInfos.FieldCommand):
-				field=item.field
-				if isinstance(field,textInfos.ControlField):
-					item.field=self._normalizeControlField(field)
-				elif isinstance(field,textInfos.FormatField):
-					item.field=self._normalizeFormatField(field,extraDetail=extraDetail)
-			elif index>0 and isinstance(item,basestring) and item.isspace():
-				 #2047: don't expose language for whitespace as its incorrect for east-asian languages 
-				lastItem=commandList[index-1]
-				if isinstance(lastItem,textInfos.FieldCommand) and isinstance(lastItem.field,textInfos.FormatField):
-					try:
-						del lastItem.field['language']
-					except KeyError:
-						pass
-		return commandList
-
-	def _normalizeControlField(self,field):
-		role=field.pop('role',None)
-		if role=="heading":
-			role=controlTypes.ROLE_HEADING
-		elif role=="table":
-			role=controlTypes.ROLE_TABLE
-			field['table-rowcount']=int(field.get('table-rowcount',0))
-			field['table-columncount']=int(field.get('table-columncount',0))
-		elif role=="tableCell":
-			role=controlTypes.ROLE_TABLECELL
-			field['table-rownumber']=int(field.get('table-rownumber',0))
-			field['table-columnnumber']=int(field.get('table-columnnumber',0))
-		elif role=="footnote":
-			role=controlTypes.ROLE_FOOTNOTE
-		elif role=="endnote":
-			role=controlTypes.ROLE_ENDNOTE
-		elif role=="graphic":
-			role=controlTypes.ROLE_GRAPHIC
-		elif role=="object":
-			progid=field.get("progid")
-			if progid and progid.startswith("Equation.DSMT"):
-				# MathType.
-				role=controlTypes.ROLE_MATH
-			else:
-				role=controlTypes.ROLE_EMBEDDEDOBJECT
-		else:
-			fieldType=int(field.pop('wdFieldType',-1))
-			if fieldType!=-1:
-				role=wdFieldTypesToNVDARoles.get(fieldType,controlTypes.ROLE_UNKNOWN)
-				if fieldType==wdFieldFormCheckBox and int(field.get('wdFieldResult','0'))>0:
-					field['states']=set([controlTypes.STATE_CHECKED])
-				elif fieldType==wdFieldFormDropDown:
-					field['value']=field.get('wdFieldResult',None)
-			fieldStatusText=field.pop('wdFieldStatusText',None)
-			if fieldStatusText:
-				field['name']=fieldStatusText
-				field['alwaysReportName']=True
-			else:
-				fieldType=int(field.get('wdContentControlType',-1))
-				if fieldType!=-1:
-					role=wdContentControlTypesToNVDARoles.get(fieldType,controlTypes.ROLE_UNKNOWN)
-					if role==controlTypes.ROLE_CHECKBOX:
-						fieldChecked=bool(int(field.get('wdContentControlChecked','0')))
-						if fieldChecked:
-							field['states']=set([controlTypes.STATE_CHECKED])
-					fieldTitle=field.get('wdContentControlTitle',None)
-					if fieldTitle:
-						field['name']=fieldTitle
-						field['alwaysReportName']=True
-		if role is not None: field['role']=role
-		if role==controlTypes.ROLE_TABLE and field.get('longdescription'):
-			field['states']=set([controlTypes.STATE_HASLONGDESC])
-		storyType=int(field.pop('wdStoryType',0))
-		if storyType:
-			name=storyTypeLocalizedLabels.get(storyType,None)
-			if name:
-				field['name']=name
-				field['alwaysReportName']=True
-				field['role']=controlTypes.ROLE_FRAME
-		# Hack support for lazy fetching of row and column header text values
-		class ControlField(textInfos.ControlField): 
-			def get(d,name,default=None):
-				if name=="table-rowheadertext":
-					try:
-						cell=self._rangeObj.cells[1]
-					except IndexError:
-						log.debugWarning("no cells for table row, possibly on end of cell mark")
-						return super(ControlField,d).get(name,default)
-					return self.obj.fetchAssociatedHeaderCellText(cell,False)
-				elif name=="table-columnheadertext":
-					try:
-						cell=self._rangeObj.cells[1]
-					except IndexError:
-						log.debugWarning("no cells for table row, possibly on end of cell mark")
-						return super(ControlField,d).get(name,default)
-					return self.obj.fetchAssociatedHeaderCellText(cell,True)
-				else:
-					return super(ControlField,d).get(name,default)
-		newField=ControlField()
-		newField.update(field)
-		return newField
-
-	def _normalizeFormatField(self,field,extraDetail=False):
-		_startOffset=int(field.pop('_startOffset'))
-		_endOffset=int(field.pop('_endOffset'))
-		lineSpacingRule=field.pop('wdLineSpacingRule',None)
-		lineSpacingVal=field.pop('wdLineSpacing',None)
-		if lineSpacingRule is not None:
-			lineSpacingRule=int(lineSpacingRule)
-			if lineSpacingRule==wdLineSpaceSingle:
-				# Translators: single line spacing
-				field['line-spacing']=pgettext('line spacing value',"single")
-			elif lineSpacingRule==wdLineSpaceDouble:
-				# Translators: double line spacing
-				field['line-spacing']=pgettext('line spacing value',"double")
-			elif lineSpacingRule==wdLineSpace1pt5:
-				# Translators:  line spacing of 1.5 lines
-				field['line-spacing']=pgettext('line spacing value',"1.5 lines")
-			elif lineSpacingRule==wdLineSpaceExactly:
-				# Translators: exact (minimum) line spacing
-				field['line-spacing']=pgettext('line spacing value',"exact")
-			elif lineSpacingRule==wdLineSpaceAtLeast:
-				# Translators: line spacing of at least x point
-				field['line-spacing']=pgettext('line spacing value',"at least %.1f pt")%float(lineSpacingVal)
-			elif lineSpacingRule==wdLineSpaceMultiple:
-				# Translators: line spacing of x lines
-				field['line-spacing']=pgettext('line spacing value',"%.1f lines")%(float(lineSpacingVal)/12.0)
-		revisionType=int(field.pop('wdRevisionType',0))
-		if revisionType==wdRevisionInsert:
-			field['revision-insertion']=True
-		elif revisionType==wdRevisionDelete:
-			field['revision-deletion']=True
-		elif revisionType:
-			revisionLabel=wdRevisionTypeLabels.get(revisionType,None)
-			if revisionLabel:
-				field['revision']=revisionLabel
-		color=field.pop('color',None)
-		if color is not None:
-<<<<<<< HEAD
-			field['color']=colors.RGB.fromCOLORREF(int(color))
-=======
-			field['color']=self.obj.winwordColorToNVDAColor(int(color))
->>>>>>> 66da7637
-		try:
-			languageId = int(field.pop('wdLanguageId',0))
-			if languageId:
-				field['language']=self._getLanguageFromLcid(languageId)
-		except:
-			log.debugWarning("language error",exc_info=True)
-			pass
-		for x in ("first-line-indent","left-indent","right-indent","hanging-indent"):
-			v=field.get(x)
-			if not v: continue
-			v=float(v)
-			if abs(v)<0.001:
-				v=None
-			else:
-				v=self.obj.getLocalizedMeasurementTextForPointSize(v)
-			field[x]=v
-		return field
-
-	def _getLanguageFromLcid(self, lcid):
-		"""
-		gets a normalized locale from a lcid
-		"""
-		lang = locale.windows_locale[lcid]
-		if lang:
-			return languageHandler.normalizeLanguage(lang)
-
-	def expand(self,unit):
-		if unit==textInfos.UNIT_LINE: 
-			try:
-				if self._rangeObj.tables.count>0 and self._rangeObj.cells.count==0:
-					unit=textInfos.UNIT_CHARACTER
-			except COMError:
-				pass
-		if unit==textInfos.UNIT_LINE:
-			self._expandToLineAtCaret()
-		elif unit==textInfos.UNIT_CHARACTER:
-			self._rangeObj.moveEnd(wdCharacter,1)
-		elif unit in NVDAUnitsToWordUnits:
-			self._rangeObj.Expand(NVDAUnitsToWordUnits[unit])
-		else:
-			raise NotImplementedError("unit: %s"%unit)
-
-	def compareEndPoints(self,other,which):
-		if which=="startToStart":
-			diff=self._rangeObj.Start-other._rangeObj.Start
-		elif which=="startToEnd":
-			diff=self._rangeObj.Start-other._rangeObj.End
-		elif which=="endToStart":
-			diff=self._rangeObj.End-other._rangeObj.Start
-		elif which=="endToEnd":
-			diff=self._rangeObj.End-other._rangeObj.End
-		else:
-			raise ValueError("bad argument - which: %s"%which)
-		if diff<0:
-			diff=-1
-		elif diff>0:
-			diff=1
-		return diff
-
-	def setEndPoint(self,other,which):
-		if which=="startToStart":
-			self._rangeObj.Start=other._rangeObj.Start
-		elif which=="startToEnd":
-			self._rangeObj.Start=other._rangeObj.End
-		elif which=="endToStart":
-			self._rangeObj.End=other._rangeObj.Start
-		elif which=="endToEnd":
-			self._rangeObj.End=other._rangeObj.End
-		else:
-			raise ValueError("bad argument - which: %s"%which)
-
-	def _get_isCollapsed(self):
-		if self._rangeObj.Start==self._rangeObj.End:
-			return True
-		else:
-			return False
-
-	def collapse(self,end=False):
-		if end:
-			oldEndOffset=self._rangeObj.end
-		self._rangeObj.collapse(wdCollapseEnd if end else wdCollapseStart)
-		if end and self._rangeObj.end<oldEndOffset:
-			raise RuntimeError
-
-	def copy(self):
-		return WordDocumentTextInfo(self.obj,None,_rangeObj=self._rangeObj)
-
-	def _get_text(self):
-		text=self._rangeObj.text
-		if not text:
-			text=""
-		return text
-
-	def _move(self,unit,direction,endPoint=None,_rangeObj=None):
-		if not _rangeObj:
-			_rangeObj=self._rangeObj
-		if unit in NVDAUnitsToWordUnits:
-			unit=NVDAUnitsToWordUnits[unit]
-		else:
-			raise NotImplementedError("unit: %s"%unit)
-		if endPoint=="start":
-			moveFunc=_rangeObj.MoveStart
-		elif endPoint=="end":
-			moveFunc=_rangeObj.MoveEnd
-		else:
-			moveFunc=_rangeObj.Move
-		res=moveFunc(unit,direction)
-		#units higher than character and word expand to contain the last text plus the insertion point offset in the document
-		#However move from a character before will incorrectly move to this offset which makes move/expand contridictory to each other
-		#Make sure that move fails if it lands on the final offset but the unit is bigger than character/word
-		if direction>0 and endPoint!="end" and unit not in (wdCharacter,wdWord)  and (_rangeObj.start+1)==self.obj.WinwordDocumentObject.characters.count:
-			return 0
-		return res
-
-	def move(self,unit,direction,endPoint=None):
-		if unit!=textInfos.UNIT_LINE:
-			return self._move(unit,direction,endPoint)
-		if direction==0 or direction>1 or direction<-1:
-			raise NotImplementedError("moving by line is only supported   collapsed and with a count of 1 or -1")
-		oldOffset=self._rangeObj.end if endPoint=="end" else self._rangeObj.start
-		newOffset=ctypes.c_long()
-		# Try moving by line making use of the selection temporarily
-		res=NVDAHelper.localLib.nvdaInProcUtils_winword_moveByLine(self.obj.appModule.helperLocalBindingHandle,self.obj.documentWindowHandle,oldOffset,1 if direction<0 else 0,ctypes.byref(newOffset))
-		if res==0:
-			res=direction
-		newOffset=newOffset.value
-		if direction<0 and not endPoint and newOffset==oldOffset:
-			# Moving backwards by line seemed to not move.
-			# Therefore fallback to moving back a character, expanding to line and collapsing to start instead.
-			self.move(textInfos.UNIT_CHARACTER,-1)
-			self.expand(unit)
-			self.collapse()
-		elif direction>0 and not endPoint and newOffset<oldOffset:
-			# Moving forward by line seems to have wrapped back before the original position
-			# This can happen in some tables with merged rows.
-			# Try moving forward by cell, but if that fails, jump past the entire table.
-			res=self.move(textInfos.UNIT_CELL,direction,endPoint)
-			if res==0:
-				self.expand(textInfos.UNIT_TABLE)
-				self.collapse(end=True)
-		else:
-			# the move by line using the selection succeeded. Therefore update this TextInfo's position.
-			if not endPoint:
-				self._rangeObj.setRange(newOffset,newOffset)
-			elif endPoint=="start":
-				self._rangeObj.start=newOffset
-			elif endPoint=="end":
-				self._rangeObj.end=newOffset
-		return res
-
-	def _get_bookmark(self):
-		return textInfos.offsets.Offsets(self._rangeObj.Start,self._rangeObj.End)
-
-	def updateCaret(self):
-		self.obj.WinwordWindowObject.ScrollIntoView(self._rangeObj)
-		self.obj.WinwordSelectionObject.SetRange(self._rangeObj.Start,self._rangeObj.Start)
-
-	def updateSelection(self):
-		self.obj.WinwordWindowObject.ScrollIntoView(self._rangeObj)
-		self.obj.WinwordSelectionObject.SetRange(self._rangeObj.Start,self._rangeObj.End)
-
-	def getMathMl(self, field):
-		try:
-			import mathType
-		except:
-			raise LookupError("MathType not installed")
-		range = self._rangeObj.Duplicate
-		range.Start = int(field["shapeoffset"])
-		obj = range.InlineShapes[0].OLEFormat
-		try:
-			return mathType.getMathMl(obj)
-		except:
-			raise LookupError("Couldn't get MathML from MathType")
-
-class WordDocumentTextInfoForTreeInterceptor(WordDocumentTextInfo):
-
-	def _get_shouldIncludeLayoutTables(self):
-		return config.conf['documentFormatting']['includeLayoutTables']
-
-class BrowseModeWordDocumentTextInfo(browseMode.BrowseModeDocumentTextInfo,treeInterceptorHandler.RootProxyTextInfo):
-
-	def __init__(self,obj,position,_rangeObj=None):
-		if isinstance(position,WordDocument):
-			position=textInfos.POSITION_CARET
-		super(BrowseModeWordDocumentTextInfo,self).__init__(obj,position,_rangeObj=_rangeObj)
-
-	InnerTextInfoClass=WordDocumentTextInfoForTreeInterceptor
-
-	def _get_focusableNVDAObjectAtStart(self):
-		return self.obj.rootNVDAObject
-
-class WordDocumentTreeInterceptor(browseMode.BrowseModeDocumentTreeInterceptor):
-
-	TextInfo=BrowseModeWordDocumentTextInfo
-
-	def _activateLongDesc(self,controlField):
-		longDesc=controlField.get('longdescription')
-		# Translators: the title of the message dialog desplaying an MS Word table description.
-		ui.browseableMessage(longDesc,_("Table description"))
-
-	def _get_isAlive(self):
-		return winUser.isWindow(self.rootNVDAObject.windowHandle)
-
-	def __contains__(self,obj):
-		return obj==self.rootNVDAObject
-
-	def _get_ElementsListDialog(self):
-		return ElementsListDialog
-
-	def _iterHeadings(self,nodeType,direction,rangeObj,includeCurrent):
-		neededLevel=int(nodeType[7:]) if len(nodeType)>7 else 0
-		isFirst=True
-		while True:
-			if not isFirst or includeCurrent:
-				level=rangeObj.paragraphs[1].outlineLevel
-				if level and 0<level<10 and (not neededLevel or neededLevel==level):
-					rangeObj.expand(wdParagraph)
-					yield WordDocumentHeadingQuickNavItem(nodeType,self,BrowseModeWordDocumentTextInfo(self,None,_rangeObj=rangeObj),level)
-			isFirst=False
-			if direction=="next":
-				newRangeObj=rangeObj.gotoNext(wdGoToHeading)
-				if not newRangeObj or newRangeObj.start<=rangeObj.start:
-					break
-			elif direction=="previous":
-				newRangeObj=rangeObj.gotoPrevious(wdGoToHeading)
-				if not newRangeObj or newRangeObj.start>=rangeObj.start:
-					break
-			rangeObj=newRangeObj
-
-	def _iterNodesByType(self,nodeType,direction="next",pos=None):
-		if pos:
-			rangeObj=pos.innerTextInfo._rangeObj 
-		else:
-			rangeObj=self.rootNVDAObject.WinwordDocumentObject.range(0,0)
-		includeCurrent=False if pos else True
-		if nodeType=="link":
-			return LinkWinWordCollectionQuicknavIterator(nodeType,self,direction,rangeObj,includeCurrent).iterate()
-		elif nodeType=="annotation":
-			comments=CommentWinWordCollectionQuicknavIterator(nodeType,self,direction,rangeObj,includeCurrent).iterate()
-			revisions=RevisionWinWordCollectionQuicknavIterator(nodeType,self,direction,rangeObj,includeCurrent).iterate()
-			return browseMode.mergeQuickNavItemIterators([comments,revisions],direction)
-		elif nodeType in ("table","container"):
-			 return TableWinWordCollectionQuicknavIterator(nodeType,self,direction,rangeObj,includeCurrent).iterate()
-		elif nodeType=="graphic":
-			 return GraphicWinWordCollectionQuicknavIterator(nodeType,self,direction,rangeObj,includeCurrent).iterate()
-		elif nodeType.startswith('heading'):
-			return self._iterHeadings(nodeType,direction,rangeObj,includeCurrent)
-		else:
-			raise NotImplementedError
-
-	def _activatePosition(self, info=None):
-		if not info:
-			info=self.makeTextInfo(textInfos.POSITION_CARET)
-		info.activate()
-
-	def script_nextRow(self,gesture):
-		self.rootNVDAObject._moveInTable(row=True,forward=True)
-		braille.handler.handleCaretMove(self)
-
-	def script_previousRow(self,gesture):
-		self.rootNVDAObject._moveInTable(row=True,forward=False)
-		braille.handler.handleCaretMove(self)
-
-	def script_nextColumn(self,gesture):
-		self.rootNVDAObject._moveInTable(row=False,forward=True)
-		braille.handler.handleCaretMove(self)
-
-	def script_previousColumn(self,gesture):
-		self.rootNVDAObject._moveInTable(row=False,forward=False)
-		braille.handler.handleCaretMove(self)
-
-	__gestures={
-		"kb:tab":"trapNonCommandGesture",
-		"kb:shift+tab":"trapNonCommandGesture",
-		"kb:control+alt+upArrow": "previousRow",
-		"kb:control+alt+downArrow": "nextRow",
-		"kb:control+alt+leftArrow": "previousColumn",
-		"kb:control+alt+rightArrow": "nextColumn",
-		# We want to fall back to MS Word's real page up and page down, rather than browseMode's faked 25 lines
-		"kb:pageUp":None,
-		"kb:pageDown":None,
-		"kb:shift+pageUp":None,
-		"kb:shift+pageDown":None,
-	}
-
-class WordDocument(EditableTextWithoutAutoSelectDetection, Window):
-
-	treeInterceptorClass=WordDocumentTreeInterceptor
-	shouldCreateTreeInterceptor=False
-	TextInfo=WordDocumentTextInfo
-
-	def winwordColorToNVDAColor(self,val):
-		if val>0:
-			# normal RGB value
-			return colors.RGB.fromCOLORREF(val).name
-		elif (val&0xffffffff)==0xff000000:
-			# Translators: the default (automatic) color in Microsoft Word
-			return _("default color")
-		elif ((val>>28)&0xf)==0xd and ((val>>16)&0xff)==0x00:
-			# An MS word color index Plus intencity
-			# Made up of MS Word Theme Color index, hsv value ratio (MS Word darker percentage) and hsv saturation ratio (MS Word lighter percentage)
-			# Info: http://www.wordarticles.com/Articles/Colours/2007.php#UIConsiderations
-			saturationRatio=(val&0xff)/255.0
-			valueRatio=((val>>8)&0xff)/255.0
-			themeColorIndex=(val>>24)&0x0f
-			# Convert the MS Word theme color index to an MS Office color scheme index
-			schemeColorIndex=WdThemeColorIndexToMsoThemeColorSchemeIndex[themeColorIndex]
-			# Lookup the  rgb value for the MS Office scheme color index based on the current theme
-			colorref=self.WinwordDocumentObject.documentTheme.themeColorScheme(schemeColorIndex).rgb
-			# Convert the rgb value to hsv and apply the saturation and value ratios
-			rgb=tuple(x/255.0 for x in colors.RGB.fromCOLORREF(colorref))
-			hsv=colorsys.rgb_to_hsv(*rgb)
-			hsv=(hsv[0],hsv[1]*saturationRatio,hsv[2]*valueRatio)
-			rgb=colorsys.hsv_to_rgb(*hsv)
-			name=colors.RGB(rgb[0]*255,rgb[1]*255,rgb[2]*255).name
-			return name
-		else:
-			raise ValueError("Unknown color format %x %x %x %x"%((val>>24)&0xff,(val>>16)&0xff,(val>>8)&0xff,val&0xff))
-
-	def _get_ignoreEditorRevisions(self):
-		try:
-			ignore=not self.WinwordWindowObject.view.showRevisionsAndComments
-		except COMError:
-			log.debugWarning("showRevisionsAndComments",exc_info=True)
-			ignore=False
-		self.ignoreEditorRevisions=ignore
-		return ignore
-
-	#: True if formatting should be ignored (text only) such as for spellCheck error field
-	ignoreFormatting=False
-
-	def __init__(self,*args,**kwargs):
-		super(WordDocument,self).__init__(*args,**kwargs)
-
-	def event_caret(self):
-		curSelectionPos=self.makeTextInfo(textInfos.POSITION_SELECTION)
-		lastSelectionPos=getattr(self,'_lastSelectionPos',None)
-		self._lastSelectionPos=curSelectionPos
-		if lastSelectionPos:
-			if curSelectionPos._rangeObj.isEqual(lastSelectionPos._rangeObj):
-				return
-		super(WordDocument,self).event_caret()
-
-	def _get_role(self):
-		return controlTypes.ROLE_EDITABLETEXT
-
-	def _get_states(self):
-		states=super(WordDocument,self).states
-		states.add(controlTypes.STATE_MULTILINE)
-		return states
-
-	def populateHeaderCellTrackerFromHeaderRows(self,headerCellTracker,table):
-		rows=table.rows
-		numHeaderRows=0
-		for rowIndex in xrange(rows.count): 
-			try:
-				row=rows.item(rowIndex+1)
-			except COMError:
-				break
-			try:
-				headingFormat=row.headingFormat
-			except (COMError,AttributeError,NameError):
-				headingFormat=0
-			if headingFormat==-1: # is a header row
-				numHeaderRows+=1
-			else:
-				break
-		if numHeaderRows>0:
-			headerCellTracker.addHeaderCellInfo(rowNumber=1,columnNumber=1,rowSpan=numHeaderRows,isColumnHeader=True,isRowHeader=False)
-
-	def populateHeaderCellTrackerFromBookmarks(self,headerCellTracker,bookmarks):
-		for x in bookmarks: 
-			name=x.name
-			lowerName=name.lower()
-			isColumnHeader=isRowHeader=False
-			if lowerName.startswith('title'):
-				isColumnHeader=isRowHeader=True
-			elif lowerName.startswith('columntitle'):
-				isColumnHeader=True
-			elif lowerName.startswith('rowtitle'):
-				isRowHeader=True
-			else:
-				continue
-			try:
-				headerCell=x.range.cells.item(1)
-			except COMError:
-				continue
-			headerCellTracker.addHeaderCellInfo(rowNumber=headerCell.rowIndex,columnNumber=headerCell.columnIndex,name=name,isColumnHeader=isColumnHeader,isRowHeader=isRowHeader)
-
-	_curHeaderCellTrackerTable=None
-	_curHeaderCellTracker=None
-	def getHeaderCellTrackerForTable(self,table):
-		tableRange=table.range
-		if not self._curHeaderCellTrackerTable or not tableRange.isEqual(self._curHeaderCellTrackerTable.range):
-			self._curHeaderCellTracker=HeaderCellTracker()
-			self.populateHeaderCellTrackerFromBookmarks(self._curHeaderCellTracker,tableRange.bookmarks)
-			self.populateHeaderCellTrackerFromHeaderRows(self._curHeaderCellTracker,table)
-			self._curHeaderCellTrackerTable=table
-		return self._curHeaderCellTracker
-
-	def setAsHeaderCell(self,cell,isColumnHeader=False,isRowHeader=False):
-		rowNumber=cell.rowIndex
-		columnNumber=cell.columnIndex
-		headerCellTracker=self.getHeaderCellTrackerForTable(cell.range.tables[1])
-		oldInfo=headerCellTracker.getHeaderCellInfoAt(rowNumber,columnNumber)
-		if oldInfo:
-			if isColumnHeader and not oldInfo.isColumnHeader:
-				oldInfo.isColumnHeader=True
-			elif isRowHeader and not oldInfo.isRowHeader:
-				oldInfo.isRowHeader=True
-			else:
-				return False
-			isColumnHeader=oldInfo.isColumnHeader
-			isRowHeader=oldInfo.isRowHeader
-		if isColumnHeader and isRowHeader:
-			name="Title_"
-		elif isRowHeader:
-			name="RowTitle_"
-		elif isColumnHeader:
-			name="ColumnTitle_"
-		else:
-			raise ValueError("One or both of isColumnHeader or isRowHeader must be True")
-		name+=uuid.uuid4().hex
-		if oldInfo:
-			self.WinwordDocumentObject.bookmarks[oldInfo.name].delete()
-			oldInfo.name=name
-		else:
-			headerCellTracker.addHeaderCellInfo(rowNumber=rowNumber,columnNumber=columnNumber,name=name,isColumnHeader=isColumnHeader,isRowHeader=isRowHeader)
-		self.WinwordDocumentObject.bookmarks.add(name,cell.range)
-		return True
-
-	def forgetHeaderCell(self,cell,isColumnHeader=False,isRowHeader=False):
-		rowNumber=cell.rowIndex
-		columnNumber=cell.columnIndex
-		if not isColumnHeader and not isRowHeader: 
-			return False
-		headerCellTracker=self.getHeaderCellTrackerForTable(cell.range.tables[1])
-		info=headerCellTracker.getHeaderCellInfoAt(rowNumber,columnNumber)
-		if not info or not hasattr(info,'name'):
-			return False
-		if isColumnHeader and info.isColumnHeader:
-			info.isColumnHeader=False
-		elif isRowHeader and info.isRowHeader:
-			info.isRowHeader=False
-		else:
-			return False
-		headerCellTracker.removeHeaderCellInfo(info)
-		self.WinwordDocumentObject.bookmarks(info.name).delete()
-		if info.isColumnHeader or info.isRowHeader:
-			self.setAsHeaderCell(cell,isColumnHeader=info.isColumnHeader,isRowHeader=info.isRowHeader)
-		return True
-
-	def fetchAssociatedHeaderCellText(self,cell,columnHeader=False):
-		table=cell.range.tables[1]
-		rowNumber=cell.rowIndex
-		columnNumber=cell.columnIndex
-		headerCellTracker=self.getHeaderCellTrackerForTable(table)
-		for info in headerCellTracker.iterPossibleHeaderCellInfosFor(rowNumber,columnNumber,columnHeader=columnHeader):
-			textList=[]
-			if columnHeader:
-				for headerRowNumber in xrange(info.rowNumber,info.rowNumber+info.rowSpan): 
-					tempColumnNumber=columnNumber
-					while tempColumnNumber>=1:
-						try:
-							headerCell=table.cell(headerRowNumber,tempColumnNumber)
-						except COMError:
-							tempColumnNumber-=1
-							continue
-						break
-					textList.append(headerCell.range.text)
-			else:
-				for headerColumnNumber in xrange(info.columnNumber,info.columnNumber+info.colSpan): 
-					tempRowNumber=rowNumber
-					while tempRowNumber>=1:
-						try:
-							headerCell=table.cell(tempRowNumber,headerColumnNumber)
-						except COMError:
-							tempRowNumber-=1
-							continue
-						break
-					textList.append(headerCell.range.text)
-			text=" ".join(textList)
-			if text:
-				return text
-
-	def script_setColumnHeader(self,gesture):
-		scriptCount=scriptHandler.getLastScriptRepeatCount()
-		if not config.conf['documentFormatting']['reportTableHeaders']:
-			# Translators: a message reported in the SetColumnHeader script for Microsoft Word.
-			ui.message(_("Cannot set headers. Please enable reporting of table headers in Document Formatting Settings"))
-			return
-		try:
-			cell=self.WinwordSelectionObject.cells[1]
-		except COMError:
-			# Translators: a message when trying to perform an action on a cell when not in one in Microsoft word
-			ui.message(_("Not in a table cell"))
-			return
-		if scriptCount==0:
-			if self.setAsHeaderCell(cell,isColumnHeader=True,isRowHeader=False):
-				# Translators: a message reported in the SetColumnHeader script for Microsoft Word.
-				ui.message(_("Set row {rowNumber} column {columnNumber} as start of column headers").format(rowNumber=cell.rowIndex,columnNumber=cell.columnIndex))
-			else:
-				# Translators: a message reported in the SetColumnHeader script for Microsoft Word.
-				ui.message(_("Already set row {rowNumber} column {columnNumber} as start of column headers").format(rowNumber=cell.rowIndex,columnNumber=cell.columnIndex))
-		elif scriptCount==1:
-			if self.forgetHeaderCell(cell,isColumnHeader=True,isRowHeader=False):
-				# Translators: a message reported in the SetColumnHeader script for Microsoft Word.
-				ui.message(_("Removed row {rowNumber} column {columnNumber}  from column headers").format(rowNumber=cell.rowIndex,columnNumber=cell.columnIndex))
-			else:
-				# Translators: a message reported in the SetColumnHeader script for Microsoft Word.
-				ui.message(_("Cannot find row {rowNumber} column {columnNumber}  in column headers").format(rowNumber=cell.rowIndex,columnNumber=cell.columnIndex))
-	script_setColumnHeader.__doc__=_("Pressing once will set this cell as the first column header for any cells lower and to the right of it within this table. Pressing twice will forget the current column header for this cell.")
-
-	def script_setRowHeader(self,gesture):
-		scriptCount=scriptHandler.getLastScriptRepeatCount()
-		if not config.conf['documentFormatting']['reportTableHeaders']:
-			# Translators: a message reported in the SetRowHeader script for Microsoft Word.
-			ui.message(_("Cannot set headers. Please enable reporting of table headers in Document Formatting Settings"))
-			return
-		try:
-			cell=self.WinwordSelectionObject.cells[1]
-		except COMError:
-			# Translators: a message when trying to perform an action on a cell when not in one in Microsoft word
-			ui.message(_("Not in a table cell"))
-			return
-		if scriptCount==0:
-			if self.setAsHeaderCell(cell,isColumnHeader=False,isRowHeader=True):
-				# Translators: a message reported in the SetRowHeader script for Microsoft Word.
-				ui.message(_("Set row {rowNumber} column {columnNumber} as start of row headers").format(rowNumber=cell.rowIndex,columnNumber=cell.columnIndex))
-			else:
-				# Translators: a message reported in the SetRowHeader script for Microsoft Word.
-				ui.message(_("Already set row {rowNumber} column {columnNumber} as start of row headers").format(rowNumber=cell.rowIndex,columnNumber=cell.columnIndex))
-		elif scriptCount==1:
-			if self.forgetHeaderCell(cell,isColumnHeader=False,isRowHeader=True):
-				# Translators: a message reported in the SetRowHeader script for Microsoft Word.
-				ui.message(_("Removed row {rowNumber} column {columnNumber}  from row headers").format(rowNumber=cell.rowIndex,columnNumber=cell.columnIndex))
-			else:
-				# Translators: a message reported in the SetRowHeader script for Microsoft Word.
-				ui.message(_("Cannot find row {rowNumber} column {columnNumber}  in row headers").format(rowNumber=cell.rowIndex,columnNumber=cell.columnIndex))
-	script_setRowHeader.__doc__=_("Pressing once will set this cell as the first row header for any cells lower and to the right of it within this table. Pressing twice will forget the current row header for this cell.")
-
-	def script_reportCurrentHeaders(self,gesture):
-		cell=self.WinwordSelectionObject.cells[1]
-		rowText=self.fetchAssociatedHeaderCellText(cell,False)
-		columnText=self.fetchAssociatedHeaderCellText(cell,True)
-		ui.message("Row %s, column %s"%(rowText or "empty",columnText or "empty"))
-
-	def _get_WinwordVersion(self):
-		if not hasattr(self,'_WinwordVersion'):
-			self._WinwordVersion=float(self.WinwordApplicationObject.version)
-		return self._WinwordVersion
-
-	def _get_documentWindowHandle(self):
-		return self.windowHandle
-
-	def _get_WinwordWindowObject(self):
-		if not getattr(self,'_WinwordWindowObject',None): 
-			try:
-				pDispatch=oleacc.AccessibleObjectFromWindow(self.documentWindowHandle,winUser.OBJID_NATIVEOM,interface=comtypes.automation.IDispatch)
-			except (COMError, WindowsError):
-				log.debugWarning("Could not get MS Word object model from window %s with class %s"%(self.documentWindowHandle,winUser.getClassName(self.documentWindowHandle)),exc_info=True)
-				return None
-			self._WinwordWindowObject=comtypes.client.dynamic.Dispatch(pDispatch)
-		return self._WinwordWindowObject
-
-	def _get_WinwordDocumentObject(self):
-		if not getattr(self,'_WinwordDocumentObject',None): 
-			windowObject=self.WinwordWindowObject
-			if not windowObject: return None
-			self._WinwordDocumentObject=windowObject.document
-		return self._WinwordDocumentObject
-
-	def _get_WinwordApplicationObject(self):
-		if not getattr(self,'_WinwordApplicationObject',None): 
-			self._WinwordApplicationObject=self.WinwordWindowObject.application
-		return self._WinwordApplicationObject
-
-	def _get_WinwordSelectionObject(self):
-		if not getattr(self,'_WinwordSelectionObject',None):
-			windowObject=self.WinwordWindowObject
-			if not windowObject: return None
-			self._WinwordSelectionObject=windowObject.selection
-		return self._WinwordSelectionObject
-
-	def _WaitForValueChangeForAction(self,action,fetcher,timeout=0.15):
-		oldVal=fetcher()
-		action()
-		startTime=curTime=time.time()
-		curVal=fetcher()
-		while curVal==oldVal and (curTime-startTime)<timeout:
-			time.sleep(0.01)
-			curVal=fetcher()
-			curTime=time.time()
-		return curVal
-
-	def script_toggleBold(self,gesture):
-		val=self._WaitForValueChangeForAction(lambda: gesture.send(),lambda: self.WinwordSelectionObject.font.bold)
-		if val:
-			# Translators: a message when toggling formatting in Microsoft word
-			ui.message(_("Bold on"))
-		else:
-			# Translators: a message when toggling formatting in Microsoft word
-			ui.message(_("Bold off"))
-
-	def script_toggleItalic(self,gesture):
-		val=self._WaitForValueChangeForAction(lambda: gesture.send(),lambda: self.WinwordSelectionObject.font.italic)
-		if val:
-			# Translators: a message when toggling formatting in Microsoft word
-			ui.message(_("Italic on"))
-		else:
-			# Translators: a message when toggling formatting in Microsoft word
-			ui.message(_("Italic off"))
-
-	def script_toggleUnderline(self,gesture):
-		val=self._WaitForValueChangeForAction(lambda: gesture.send(),lambda: self.WinwordSelectionObject.font.underline)
-		if val:
-			# Translators: a message when toggling formatting in Microsoft word
-			ui.message(_("Underline on"))
-		else:
-			# Translators: a message when toggling formatting in Microsoft word
-			ui.message(_("Underline off"))
-
-	def script_toggleAlignment(self,gesture):
-		val=self._WaitForValueChangeForAction(lambda: gesture.send(),lambda: self.WinwordSelectionObject.paragraphFormat.alignment)
-		alignmentMessages={
-			# Translators: a an alignment in Microsoft Word 
-			wdAlignParagraphLeft:_("Left aligned"),
-			# Translators: a an alignment in Microsoft Word 
-			wdAlignParagraphCenter:_("centered"),
-			# Translators: a an alignment in Microsoft Word 
-			wdAlignParagraphRight:_("Right aligned"),
-			# Translators: a an alignment in Microsoft Word 
-			wdAlignParagraphJustify:_("Justified"),
-		}
-		msg=alignmentMessages.get(val)
-		if msg:
-			ui.message(msg)
-
-	def script_toggleSuperscriptSubscript(self,gesture):
-		val=self._WaitForValueChangeForAction(lambda: gesture.send(),lambda: (self.WinwordSelectionObject.font.superscript,self.WinwordSelectionObject.font.subscript))
-		if val[0]:
-			# Translators: a message when toggling formatting in Microsoft word
-			ui.message(_("Superscript"))
-		elif val[1]:
-			# Translators: a message when toggling formatting in Microsoft word
-			ui.message(_("Subscript"))
-		else:
-			# Translators: a message when toggling formatting in Microsoft word
-			ui.message(_("Baseline"))
-
-	def script_moveParagraphDown(self,gesture):
-		oldBookmark=self.makeTextInfo(textInfos.POSITION_CARET).bookmark
-		gesture.send()
-		if self._hasCaretMoved(oldBookmark)[0]:
-			info=self.makeTextInfo(textInfos.POSITION_SELECTION)
-			info.collapse()
-			info.move(textInfos.UNIT_PARAGRAPH,-1,endPoint="start")
-			lastParaText=info.text.strip()
-			if lastParaText:
-				# Translators: a message reported when a paragraph is moved below another paragraph
-				ui.message(_("Moved below %s")%lastParaText)
-			else:
-				# Translators: a message reported when a paragraph is moved below a blank paragraph 
-				ui.message(_("Moved below blank paragraph"))
-
-	def script_moveParagraphUp(self,gesture):
-		oldBookmark=self.makeTextInfo(textInfos.POSITION_CARET).bookmark
-		gesture.send()
-		if self._hasCaretMoved(oldBookmark)[0]:
-			info=self.makeTextInfo(textInfos.POSITION_SELECTION)
-			info.collapse()
-			info.move(textInfos.UNIT_PARAGRAPH,1)
-			info.expand(textInfos.UNIT_PARAGRAPH)
-			lastParaText=info.text.strip()
-			if lastParaText:
-				# Translators: a message reported when a paragraph is moved above another paragraph
-				ui.message(_("Moved above %s")%lastParaText)
-			else:
-				# Translators: a message reported when a paragraph is moved above a blank paragraph 
-				ui.message(_("Moved above blank paragraph"))
-
-	def script_increaseDecreaseOutlineLevel(self,gesture):
-		val=self._WaitForValueChangeForAction(lambda: gesture.send(),lambda: self.WinwordSelectionObject.paragraphFormat.outlineLevel)
-		style=self.WinwordSelectionObject.style.nameLocal
-		# Translators: the message when the outline level / style is changed in Microsoft word
-		ui.message(_("{styleName} style, outline level {outlineLevel}").format(styleName=style,outlineLevel=val))
-
-	def script_increaseDecreaseFontSize(self,gesture):
-		val=self._WaitForValueChangeForAction(lambda: gesture.send(),lambda: self.WinwordSelectionObject.font.size)
-		# Translators: a message when increasing or decreasing font size in Microsoft Word
-		ui.message(_("{size:g} point font").format(size=val))
-
-	def script_caret_moveByCell(self,gesture):
-		gesture.send()
-		info=self.makeTextInfo(textInfos.POSITION_SELECTION)
-		inTable=info._rangeObj.tables.count>0
-		isCollapsed=info.isCollapsed
-		if inTable:
-			info.expand(textInfos.UNIT_CELL)
-			speech.speakTextInfo(info,reason=controlTypes.REASON_FOCUS)
-			braille.handler.handleCaretMove(self)
-
-	def script_tab(self,gesture):
-		gesture.send()
-		info=self.makeTextInfo(textInfos.POSITION_SELECTION)
-		inTable=info._rangeObj.tables.count>0
-		isCollapsed=info.isCollapsed
-		if inTable and isCollapsed:
-			info.expand(textInfos.UNIT_CELL)
-			isCollapsed=False
-		if not isCollapsed:
-			speech.speakTextInfo(info,reason=controlTypes.REASON_FOCUS)
-		braille.handler.handleCaretMove(self)
-		if isCollapsed:
-			offset=info._rangeObj.information(wdHorizontalPositionRelativeToPage)
-			msg=self.getLocalizedMeasurementTextForPointSize(offset)
-			ui.message(msg)
-			if info._rangeObj.paragraphs[1].range.start==info._rangeObj.start:
-				info.expand(textInfos.UNIT_LINE)
-				speech.speakTextInfo(info,unit=textInfos.UNIT_LINE,reason=controlTypes.REASON_CARET)
-
-	def getLocalizedMeasurementTextForPointSize(self,offset):
-		options=self.WinwordApplicationObject.options
-		useCharacterUnit=options.useCharacterUnit
-		if useCharacterUnit:
-			offset=offset/self.WinwordSelectionObject.font.size
-			# Translators: a measurement in Microsoft Word
-			return _("{offset:.3g} characters").format(offset=offset)
-		else:
-			unit=options.measurementUnit
-			if unit==wdInches:
-				offset=offset/72.0
-				# Translators: a measurement in Microsoft Word
-				return _("{offset:.3g} inches").format(offset=offset)
-			elif unit==wdCentimeters:
-				offset=offset/28.35
-				# Translators: a measurement in Microsoft Word
-				return _("{offset:.3g} centimeters").format(offset=offset)
-			elif unit==wdMillimeters:
-				offset=offset/2.835
-				# Translators: a measurement in Microsoft Word
-				return _("{offset:.3g} millimeters").format(offset=offset)
-			elif unit==wdPoints:
-				# Translators: a measurement in Microsoft Word
-				return _("{offset:.3g} points").format(offset=offset)
-			elif unit==wdPicas:
-				offset=offset/12.0
-				# Translators: a measurement in Microsoft Word
-				# See http://support.microsoft.com/kb/76388 for details.
-				return _("{offset:.3g} picas").format(offset=offset)
-
-	def script_reportCurrentComment(self,gesture):
-		info=self.makeTextInfo(textInfos.POSITION_CARET)
-		info.expand(textInfos.UNIT_CHARACTER)
-		fields=info.getTextWithFields(formatConfig={'reportComments':True})
-		for field in reversed(fields):
-			if isinstance(field,textInfos.FieldCommand) and isinstance(field.field,textInfos.FormatField): 
-				commentReference=field.field.get('comment')
-				if commentReference:
-					offset=int(commentReference)
-					range=self.WinwordDocumentObject.range(offset,offset+1)
-					try:
-						text=range.comments[1].range.text
-					except COMError:
-						break
-					if text:
-						ui.message(text)
-						return
-		# Translators: a message when there is no comment to report in Microsoft Word
-		ui.message(_("No comments"))
-	# Translators: a description for a script
-	script_reportCurrentComment.__doc__=_("Reports the text of the comment where the System caret is located.")
-
-	def script_changeLineSpacing(self,gesture):
-		val=self._WaitForValueChangeForAction(lambda: gesture.send(),lambda:self.WinwordSelectionObject.ParagraphFormat.LineSpacingRule)
-		if val == wdLineSpaceSingle:
-			# Translators: a message when switching to single space  in Microsoft word
-			ui.message(_("Single Spaced"))
-		elif val == wdLineSpaceDouble:
-			# Translators: a message when switching to double space  in Microsoft word
-			ui.message(_("Double Spaced"))
-		
-	def _moveInTable(self,row=True,forward=True):
-		info=self.makeTextInfo(textInfos.POSITION_CARET)
-		info.expand(textInfos.UNIT_CHARACTER)
-		formatConfig=config.conf['documentFormatting'].copy()
-		formatConfig['reportTables']=True
-		commandList=info.getTextWithFields(formatConfig)
-		if len(commandList)<3 or commandList[1].field.get('role',None)!=controlTypes.ROLE_TABLE or commandList[2].field.get('role',None)!=controlTypes.ROLE_TABLECELL:
-			# Translators: The message reported when a user attempts to use a table movement command
-			# when the cursor is not withnin a table.
-			ui.message(_("Not in table"))
-			return False
-		rowCount=commandList[1].field.get('table-rowcount',1)
-		columnCount=commandList[1].field.get('table-columncount',1)
-		rowNumber=commandList[2].field.get('table-rownumber',1)
-		columnNumber=commandList[2].field.get('table-columnnumber',1)
-		try:
-			table=info._rangeObj.tables[1]
-		except COMError:
-			log.debugWarning("Could not get MS Word table object indicated in XML")
-			ui.message(_("Not in table"))
-			return False
-		_cell=table.cell
-		getCell=lambda thisIndex,otherIndex: _cell(thisIndex,otherIndex) if row else _cell(otherIndex,thisIndex)
-		thisIndex=rowNumber if row else columnNumber
-		otherIndex=columnNumber if row else rowNumber
-		thisLimit=(rowCount if row else columnCount) if forward else 1
-		limitOp=operator.le if forward else operator.ge
-		incdecFunc=operator.add if forward else operator.sub
-		foundCell=None
-		curOtherIndex=otherIndex
-		while curOtherIndex>0:
-			curThisIndex=incdecFunc(thisIndex,1)
-			while limitOp(curThisIndex,thisLimit):
-				try:
-					foundCell=getCell(curThisIndex,curOtherIndex).range
-				except COMError:
-					pass
-				if foundCell: break
-				curThisIndex=incdecFunc(curThisIndex,1)
-			if foundCell: break
-			curOtherIndex-=1
-		if not foundCell:
-			ui.message(_("Edge of table"))
-			return False
-		newInfo=WordDocumentTextInfo(self,textInfos.POSITION_CARET,_rangeObj=foundCell)
-		speech.speakTextInfo(newInfo,reason=controlTypes.REASON_CARET)
-		newInfo.collapse()
-		newInfo.updateCaret()
-		return True
-
-	def script_nextRow(self,gesture):
-		self._moveInTable(row=True,forward=True)
-
-	def script_previousRow(self,gesture):
-		self._moveInTable(row=True,forward=False)
-
-	def script_nextColumn(self,gesture):
-		self._moveInTable(row=False,forward=True)
-
-	def script_previousColumn(self,gesture):
-		self._moveInTable(row=False,forward=False)
-
-	def script_nextParagraph(self,gesture):
-		info=self.makeTextInfo(textInfos.POSITION_CARET)
-		# #4375: can't use self.move here as it may check document.chracters.count which can take for ever on large documents.
-		info._rangeObj.move(wdParagraph,1)
-		info.updateCaret()
-		self._caretScriptPostMovedHelper(textInfos.UNIT_PARAGRAPH,gesture,None)
-	script_nextParagraph.resumeSayAllMode=sayAllHandler.CURSOR_CARET
-
-	def script_previousParagraph(self,gesture):
-		info=self.makeTextInfo(textInfos.POSITION_CARET)
-		# #4375: keeping cemetrical with nextParagraph script. 
-		info._rangeObj.move(wdParagraph,-1)
-		info.updateCaret()
-		self._caretScriptPostMovedHelper(textInfos.UNIT_PARAGRAPH,gesture,None)
-	script_previousParagraph.resumeSayAllMode=sayAllHandler.CURSOR_CARET
-
-	__gestures = {
-		"kb:control+[":"increaseDecreaseFontSize",
-		"kb:control+]":"increaseDecreaseFontSize",
-		"kb:control+shift+,":"increaseDecreaseFontSize",
-		"kb:control+shift+.":"increaseDecreaseFontSize",
-		"kb:control+b":"toggleBold",
-		"kb:control+i":"toggleItalic",
-		"kb:control+u":"toggleUnderline",
-		"kb:control+=":"toggleSuperscriptSubscript",
-		"kb:control+shift+=":"toggleSuperscriptSubscript",
-		"kb:control+l":"toggleAlignment",
-		"kb:control+e":"toggleAlignment",
-		"kb:control+r":"toggleAlignment",
-		"kb:control+j":"toggleAlignment",
-		"kb:alt+shift+downArrow":"moveParagraphDown",
-		"kb:alt+shift+upArrow":"moveParagraphUp",
-		"kb:alt+shift+rightArrow":"increaseDecreaseOutlineLevel",
-		"kb:alt+shift+leftArrow":"increaseDecreaseOutlineLevel",
-		"kb:control+shift+n":"increaseDecreaseOutlineLevel",
-		"kb:control+alt+1":"increaseDecreaseOutlineLevel",
-		"kb:control+alt+2":"increaseDecreaseOutlineLevel",
-		"kb:control+alt+3":"increaseDecreaseOutlineLevel",
-		"kb:control+1":"changeLineSpacing",
-		"kb:control+2":"changeLineSpacing",
-		"kb:tab": "tab",
-		"kb:shift+tab": "tab",
-		"kb:NVDA+shift+c":"setColumnHeader",
-		"kb:NVDA+shift+r":"setRowHeader",
-		"kb:NVDA+shift+h":"reportCurrentHeaders",
-		"kb:control+alt+upArrow": "previousRow",
-		"kb:control+alt+downArrow": "nextRow",
-		"kb:control+alt+leftArrow": "previousColumn",
-		"kb:control+alt+rightArrow": "nextColumn",
-		"kb:control+downArrow":"nextParagraph",
-		"kb:control+upArrow":"previousParagraph",
-		"kb:alt+home":"caret_moveByCell",
-		"kb:alt+end":"caret_moveByCell",
-		"kb:alt+pageUp":"caret_moveByCell",
-		"kb:alt+pageDown":"caret_moveByCell",
-		"kb:alt+shift+home":"caret_changeSelection",
-		"kb:alt+shift+end":"caret_changeSelection",
-		"kb:alt+shift+pageUp":"caret_changeSelection",
-		"kb:alt+shift+pageDown":"caret_changeSelection",
-		"kb:control+pageUp": "caret_moveByLine",
-		"kb:control+pageDown": "caret_moveByLine",
-		"kb:NVDA+alt+c":"reportCurrentComment",
-	}
-
-class WordDocument_WwN(WordDocument):
-
-	def _get_documentWindowHandle(self):
-		w=NVDAHelper.localLib.findWindowWithClassInThread(self.windowThreadID,u"_WwG",True)
-		if not w:
-			log.debugWarning("Could not find window for class _WwG in thread.")
-			w=super(WordDocument_WwN,self).documentWindowHandle
-		return w
-
-	def _get_WinwordWindowObject(self):
-		window=super(WordDocument_WwN,self).WinwordWindowObject
-		if not window: return None
-		try:
-			return window.application.activeWindow.activePane
-		except COMError:
-			log.debugWarning("Unable to get activePane")
-			return window.application.windows[1].activePane
-
-	__gestures={
-		"kb:tab":None,
-		"kb:shift+tab":None,
-	}
-
-class ElementsListDialog(browseMode.ElementsListDialog):
-
-	ELEMENT_TYPES=(browseMode.ElementsListDialog.ELEMENT_TYPES[0],browseMode.ElementsListDialog.ELEMENT_TYPES[1],
-		# Translators: The label of a radio button to select the type of element
-		# in the browse mode Elements List dialog.
-		("annotation", _("&Annotations")),
-	)
+#appModules/winword.py
+#A part of NonVisual Desktop Access (NVDA)
+#Copyright (C) 2006-2016 NV Access Limited, Manish Agrawal, Derek Riemer
+#This file is covered by the GNU General Public License.
+#See the file COPYING for more details.
+
+import ctypes
+import time
+from comtypes import COMError, GUID, BSTR
+import comtypes.client
+import comtypes.automation
+import uuid
+import operator
+import locale
+import collections
+import colorsys
+import sayAllHandler
+import eventHandler
+import braille
+import scriptHandler
+import languageHandler
+import ui
+import NVDAHelper
+import XMLFormatting
+from logHandler import log
+import winUser
+import oleacc
+import globalVars
+import speech
+import config
+import textInfos
+import textInfos.offsets
+import colors
+import controlTypes
+import treeInterceptorHandler
+import browseMode
+import review
+from cursorManager import CursorManager, ReviewCursorManager
+from tableUtils import HeaderCellInfo, HeaderCellTracker
+from . import Window
+from ..behaviors import EditableTextWithoutAutoSelectDetection
+ 
+#Word constants
+
+#wdLineSpacing rules
+wdLineSpaceSingle=0
+wdLineSpace1pt5=1
+wdLineSpaceDouble=2
+wdLineSpaceAtLeast=3
+wdLineSpaceExactly=4
+wdLineSpaceMultiple=5
+
+# wdMeasurementUnits
+wdInches=0
+wdCentimeters=1
+wdMillimeters=2
+wdPoints=3
+wdPicas=4
+
+wdCollapseEnd=0
+wdCollapseStart=1
+#Indexing
+wdActiveEndAdjustedPageNumber=1
+wdActiveEndPageNumber=3
+wdNumberOfPagesInDocument=4
+wdHorizontalPositionRelativeToPage=5
+wdFirstCharacterLineNumber=10
+wdWithInTable=12
+wdStartOfRangeRowNumber=13
+wdMaximumNumberOfRows=15
+wdStartOfRangeColumnNumber=16
+wdMaximumNumberOfColumns=18
+#Horizontal alignment
+wdAlignParagraphLeft=0
+wdAlignParagraphCenter=1
+wdAlignParagraphRight=2
+wdAlignParagraphJustify=3
+#Units
+wdCharacter=1
+wdWord=2
+wdSentence=3
+wdParagraph=4
+wdLine=5
+wdStory=6
+wdColumn=9
+wdRow=10
+wdWindow=11
+wdCell=12
+wdCharFormat=13
+wdParaFormat=14
+wdTable=15
+#GoTo - direction
+wdGoToAbsolute=1
+wdGoToRelative=2
+wdGoToNext=2
+wdGoToPrevious=3
+#GoTo - units
+wdGoToBookmark=-1
+wdGoToSection=0
+wdGoToPage=1
+wdGoToTable=2
+wdGoToLine=3
+wdGoToFootnote=4
+wdGoToEndnote=5
+wdGoToComment=6
+wdGoToField=7
+wdGoToGraphic=8
+wdGoToObject=9
+wdGoToEquation=10
+wdGoToHeading=11
+wdGoToPercent=12
+wdGoToSpellingError=13
+wdGoToGrammaticalError=14
+wdGoToProofreadingError=15
+
+wdCommentsStory=4
+wdEndnotesStory=3
+wdEvenPagesFooterStory=8
+wdEvenPagesHeaderStory=6
+wdFirstPageFooterStory=11
+wdFirstPageHeaderStory=10
+wdFootnotesStory=2
+wdMainTextStory=1
+wdPrimaryFooterStory=9
+wdPrimaryHeaderStory=7
+wdTextFrameStory=5
+
+wdFieldFormTextInput=70
+wdFieldFormCheckBox=71
+wdFieldFormDropDown=83
+wdContentControlRichText=0
+wdContentControlText=1
+wdContentControlPicture=2
+wdContentControlComboBox=3
+wdContentControlDropdownList=4
+wdContentControlBuildingBlockGallery=5
+wdContentControlDate=6
+wdContentControlGroup=7
+wdContentControlCheckBox=8
+wdNoRevision=0
+wdRevisionInsert=1
+wdRevisionDelete=2
+wdRevisionProperty=3
+wdRevisionParagraphNumber=4
+wdRevisionDisplayField=5
+wdRevisionReconcile=6
+wdRevisionConflict=7
+wdRevisionStyle=8
+wdRevisionReplace=9
+wdRevisionParagraphProperty=10
+wdRevisionTableProperty=11
+wdRevisionSectionProperty=12
+wdRevisionStyleDefinition=13
+wdRevisionMovedFrom=14
+wdRevisionMovedTo=15
+wdRevisionCellInsertion=16
+wdRevisionCellDeletion=17
+wdRevisionCellMerge=18
+
+# MsoThemeColorSchemeIndex 
+msoThemeAccent1=5
+msoThemeAccent2=6
+msoThemeAccent3=7
+msoThemeAccent4=8
+msoThemeAccent5=9
+msoThemeAccent6=10
+msoThemeDark1=1
+msoThemeDark2=3
+msoThemeFollowedHyperlink=12
+msoThemeHyperlink=11
+msoThemeLight1=2
+msoThemeLight2=4
+
+# WdThemeColorIndex 
+wdNotThemeColor=-1
+wdThemeColorAccent1=4
+wdThemeColorAccent2=5
+wdThemeColorAccent3=6
+wdThemeColorAccent4=7
+wdThemeColorAccent5=8
+wdThemeColorAccent6=9
+wdThemeColorBackground1=12
+wdThemeColorBackground2=14
+wdThemeColorHyperlink=10
+wdThemeColorHyperlinkFollowed=11
+wdThemeColorMainDark1=0
+wdThemeColorMainDark2=2
+wdThemeColorMainLight1=1
+wdThemeColorMainLight2=3
+wdThemeColorText1=13
+wdThemeColorText2=15
+
+# Mapping from http://www.wordarticles.com/Articles/Colours/2007.php#UIConsiderations
+WdThemeColorIndexToMsoThemeColorSchemeIndex={
+	wdThemeColorMainDark1:msoThemeDark1,
+	wdThemeColorMainLight1:msoThemeLight1,
+	wdThemeColorMainDark2:msoThemeDark2,
+	wdThemeColorMainLight2:msoThemeLight2,
+	wdThemeColorAccent1:msoThemeAccent1,
+	wdThemeColorAccent2:msoThemeAccent2,
+	wdThemeColorAccent3:msoThemeAccent3,
+	wdThemeColorAccent4:msoThemeAccent4,
+	wdThemeColorAccent5:msoThemeAccent5,
+	wdThemeColorAccent6:msoThemeAccent6,
+	wdThemeColorHyperlink:msoThemeHyperlink,
+	wdThemeColorHyperlinkFollowed:msoThemeFollowedHyperlink,
+	wdThemeColorBackground1:msoThemeLight1,
+	wdThemeColorText1:msoThemeDark1,
+	wdThemeColorBackground2:msoThemeLight2,
+	wdThemeColorText2:msoThemeDark2,
+}
+
+wdRevisionTypeLabels={
+	# Translators: a Microsoft Word revision type (inserted content) 
+	wdRevisionInsert:_("insertion"),
+	# Translators: a Microsoft Word revision type (deleted content) 
+	wdRevisionDelete:_("deletion"),
+	# Translators: a Microsoft Word revision type (changed content property, e.g. font, color)
+	wdRevisionProperty:_("property"),
+	# Translators: a Microsoft Word revision type (changed paragraph number)
+	wdRevisionParagraphNumber:_("paragraph number"),
+	# Translators: a Microsoft Word revision type (display field)
+	wdRevisionDisplayField:_("display field"),
+	# Translators: a Microsoft Word revision type (reconcile) 
+	wdRevisionReconcile:_("reconcile"),
+	# Translators: a Microsoft Word revision type (conflicting revision)
+	wdRevisionConflict:_("conflict"),
+	# Translators: a Microsoft Word revision type (style change)
+	wdRevisionStyle:_("style"),
+	# Translators: a Microsoft Word revision type (replaced content) 
+	wdRevisionReplace:_("replace"),
+	# Translators: a Microsoft Word revision type (changed paragraph property, e.g. alignment)
+	wdRevisionParagraphProperty:_("paragraph property"),
+	# Translators: a Microsoft Word revision type (table)
+	wdRevisionTableProperty:_("table property"),
+	# Translators: a Microsoft Word revision type (section property) 
+	wdRevisionSectionProperty:_("section property"),
+	# Translators: a Microsoft Word revision type (style definition)
+	wdRevisionStyleDefinition:_("style definition"),
+	# Translators: a Microsoft Word revision type (moved from)
+	wdRevisionMovedFrom:_("moved from"),
+	# Translators: a Microsoft Word revision type (moved to)
+	wdRevisionMovedTo:_("moved to"),
+	# Translators: a Microsoft Word revision type (inserted table cell)
+	wdRevisionCellInsertion:_("cell insertion"),
+	# Translators: a Microsoft Word revision type (deleted table cell)
+	wdRevisionCellDeletion:_("cell deletion"),
+	# Translators: a Microsoft Word revision type (merged table cells)
+	wdRevisionCellMerge:_("cell merge"),
+}
+
+storyTypeLocalizedLabels={
+	wdCommentsStory:_("Comments"),
+	wdEndnotesStory:_("Endnotes"),
+	wdEvenPagesFooterStory:_("Even pages footer"),
+	wdEvenPagesHeaderStory:_("Even pages header"),
+	wdFirstPageFooterStory:_("First page footer"),
+	wdFirstPageHeaderStory:_("First page header"),
+	wdFootnotesStory:_("Footnotes"),
+	wdPrimaryFooterStory:_("Primary footer"),
+	wdPrimaryHeaderStory:_("Primary header"),
+	wdTextFrameStory:_("Text frame"),
+}
+
+wdFieldTypesToNVDARoles={
+	wdFieldFormTextInput:controlTypes.ROLE_EDITABLETEXT,
+	wdFieldFormCheckBox:controlTypes.ROLE_CHECKBOX,
+	wdFieldFormDropDown:controlTypes.ROLE_COMBOBOX,
+}
+
+wdContentControlTypesToNVDARoles={
+	wdContentControlRichText:controlTypes.ROLE_EDITABLETEXT,
+	wdContentControlText:controlTypes.ROLE_EDITABLETEXT,
+	wdContentControlPicture:controlTypes.ROLE_GRAPHIC,
+	wdContentControlComboBox:controlTypes.ROLE_COMBOBOX,
+	wdContentControlDropdownList:controlTypes.ROLE_COMBOBOX,
+	wdContentControlDate:controlTypes.ROLE_EDITABLETEXT,
+	wdContentControlGroup:controlTypes.ROLE_GROUPING,
+	wdContentControlCheckBox:controlTypes.ROLE_CHECKBOX,
+}
+
+winwordWindowIid=GUID('{00020962-0000-0000-C000-000000000046}')
+
+wm_winword_expandToLine=ctypes.windll.user32.RegisterWindowMessageW(u"wm_winword_expandToLine")
+
+NVDAUnitsToWordUnits={
+	textInfos.UNIT_CHARACTER:wdCharacter,
+	textInfos.UNIT_WORD:wdWord,
+	textInfos.UNIT_LINE:wdLine,
+	textInfos.UNIT_SENTENCE:wdSentence,
+	textInfos.UNIT_PARAGRAPH:wdParagraph,
+	textInfos.UNIT_TABLE:wdTable,
+	textInfos.UNIT_CELL:wdCell,
+	textInfos.UNIT_ROW:wdRow,
+	textInfos.UNIT_COLUMN:wdColumn,
+	textInfos.UNIT_STORY:wdStory,
+	textInfos.UNIT_READINGCHUNK:wdSentence,
+}
+
+formatConfigFlagsMap={
+	"reportFontName":1,
+	"reportFontSize":2,
+	"reportFontAttributes":4,
+	"reportColor":8,
+	"reportAlignment":16,
+	"reportStyle":32,
+	"reportSpellingErrors":64,
+	"reportPage":128,
+	"reportLineNumber":256,
+	"reportTables":512,
+	"reportLists":1024,
+	"reportLinks":2048,
+	"reportComments":4096,
+	"reportHeadings":8192,
+	"autoLanguageSwitching":16384,	
+	"reportRevisions":32768,
+	"reportParagraphIndentation":65536,
+	"reportLineSpacing":262144,
+}
+formatConfigFlag_includeLayoutTables=131072
+
+class WordDocumentHeadingQuickNavItem(browseMode.TextInfoQuickNavItem):
+
+	def __init__(self,nodeType,document,textInfo,level):
+		self.level=level
+		super(WordDocumentHeadingQuickNavItem,self).__init__(nodeType,document,textInfo)
+
+	def isChild(self,parent):
+		if not isinstance(parent,WordDocumentHeadingQuickNavItem):
+			return False
+		return self.level>parent.level
+
+class WordDocumentCollectionQuickNavItem(browseMode.TextInfoQuickNavItem):
+	"""
+	A QuickNavItem representing an item that MS Word stores as a collection (e.g. link, table etc).
+	"""
+
+	def rangeFromCollectionItem(self,item):
+		"""
+		Fetches a Microsoft Word range object from a Microsoft Word item in a collection. E.g. a HyperLink object.
+		@param item: an item from a collection (E.g. a HyperLink object).
+		"""
+		return item.range
+
+	def __init__(self,itemType,document,collectionItem):
+		"""
+		See L{TextInfoQuickNavItem} for itemType and document argument definitions.
+		@param collectionItem: an item from an MS Word collection  e.g. HyperLink object.
+		"""
+		self.collectionItem=collectionItem
+		self.rangeObj=self.rangeFromCollectionItem(collectionItem)
+		textInfo=BrowseModeWordDocumentTextInfo(document,None,_rangeObj=self.rangeObj)
+		super(WordDocumentCollectionQuickNavItem,self).__init__(itemType,document,textInfo)
+
+class WordDocumentCommentQuickNavItem(WordDocumentCollectionQuickNavItem):
+	@property
+	def label(self):
+		author=self.collectionItem.author
+		date=self.collectionItem.date
+		text=self.collectionItem.range.text
+		return _(u"comment: {text} by {author} on {date}").format(author=author,text=text,date=date)
+
+	def rangeFromCollectionItem(self,item):
+		return item.scope
+
+class WordDocumentRevisionQuickNavItem(WordDocumentCollectionQuickNavItem):
+	@property
+	def label(self):
+		revisionType=wdRevisionTypeLabels.get(self.collectionItem.type)
+		author=self.collectionItem.author or ""
+		date=self.collectionItem.date
+		description=self.collectionItem.formatDescription or ""
+		text=(self.collectionItem.range.text or "")[:100]
+		return _(u"{revisionType} {description}: {text} by {author} on {date}").format(revisionType=revisionType,author=author,text=text,date=date,description=description)
+
+class WinWordCollectionQuicknavIterator(object):
+	"""
+	Allows iterating over an MS Word collection (e.g. HyperLinks) emitting L{QuickNavItem} objects.
+	"""
+
+	quickNavItemClass=WordDocumentCollectionQuickNavItem #: the QuickNavItem class that should be instanciated and emitted. 
+
+	def __init__(self,itemType,document,direction,rangeObj,includeCurrent):
+		"""
+		See L{QuickNavItemIterator} for itemType, document and direction definitions.
+		@param rangeObj: a Microsoft Word range object where the collection should be fetched from.
+		@ param includeCurrent: if true then any item at the initial position will be also emitted rather than just further ones. 
+		"""
+		self.document=document
+		self.itemType=itemType
+		self.direction=direction if direction else "next"
+		self.rangeObj=rangeObj
+		self.includeCurrent=includeCurrent
+
+	def collectionFromRange(self,rangeObj):
+		"""
+		Fetches a Microsoft Word collection object from a Microsoft Word range object. E.g. HyperLinks from a range.
+		@param rangeObj: a Microsoft Word range object.
+		@return: a Microsoft Word collection object.
+		"""
+		raise NotImplementedError
+
+	def filter(self,item):
+		"""
+		Only allows certain items fom a collection to be emitted. E.g. a table who's borders are enabled.
+		@param item: an item from a Microsoft Word collection (e.g. HyperLink object).
+		@return True if this item should be allowd, false otherwise.
+		@rtype: bool
+		"""
+		return True
+
+	def iterate(self):
+		"""
+		returns a generator that emits L{QuickNavItem} objects for this collection.
+		"""
+		if self.direction=="next":
+			self.rangeObj.moveEnd(wdStory,1)
+		elif self.direction=="previous":
+			self.rangeObj.collapse(wdCollapseStart)
+			self.rangeObj.moveStart(wdStory,-1)
+		items=self.collectionFromRange(self.rangeObj)
+		itemCount=items.count
+		isFirst=True
+		for index in xrange(1,itemCount+1):
+			if self.direction=="previous":
+				index=itemCount-(index-1)
+			collectionItem=items[index]
+			item=self.quickNavItemClass(self.itemType,self.document,collectionItem)
+			itemRange=item.rangeObj
+			# Skip over the item we're already on.
+			if not self.includeCurrent and isFirst and ((self.direction=="next" and itemRange.start<=self.rangeObj.start) or (self.direction=="previous" and itemRange.end>self.rangeObj.end)):
+				continue
+			if not self.filter(collectionItem):
+				continue
+			yield item
+			isFirst=False
+
+class LinkWinWordCollectionQuicknavIterator(WinWordCollectionQuicknavIterator):
+	def collectionFromRange(self,rangeObj):
+		return rangeObj.hyperlinks
+
+class CommentWinWordCollectionQuicknavIterator(WinWordCollectionQuicknavIterator):
+	quickNavItemClass=WordDocumentCommentQuickNavItem
+	def collectionFromRange(self,rangeObj):
+		return rangeObj.comments
+
+class RevisionWinWordCollectionQuicknavIterator(WinWordCollectionQuicknavIterator):
+	quickNavItemClass=WordDocumentRevisionQuickNavItem
+	def collectionFromRange(self,rangeObj):
+		return rangeObj.revisions
+
+class GraphicWinWordCollectionQuicknavIterator(WinWordCollectionQuicknavIterator):
+	def collectionFromRange(self,rangeObj):
+		return rangeObj.inlineShapes
+	def filter(self,item):
+		return 2<item.type<5
+
+class TableWinWordCollectionQuicknavIterator(WinWordCollectionQuicknavIterator):
+	def collectionFromRange(self,rangeObj):
+		return rangeObj.tables
+	def filter(self,item):
+		return item.borders.enable
+
+class WordDocumentTextInfo(textInfos.TextInfo):
+
+	# #4852: temporary fix.
+	# force mouse reading chunk to sentense to make it what it used to be in 2014.4.
+	# We need to however fix line so it does not accidentially scroll.
+	def _get_unit_mouseChunk(self):
+		unit=super(WordDocumentTextInfo,self).unit_mouseChunk
+		if unit==textInfos.UNIT_LINE:
+			unit=textInfos.UNIT_SENTENCE
+		return unit
+
+	def copyToClipboard(self):
+		self._rangeObj.copy()
+		return True
+
+	def find(self,text,caseSensitive=False,reverse=False):
+		f=self._rangeObj.find
+		f.text=text
+		f.matchCase=caseSensitive
+		f.forward=not reverse
+		return f.execute()
+
+	shouldIncludeLayoutTables=True #: layout tables should always be included (no matter the user's browse mode setting).
+
+	def activate(self):
+		import mathPres
+		mathMl=mathPres.getMathMlFromTextInfo(self)
+		if mathMl:
+			return mathPres.interactWithMathMl(mathMl)
+		# Handle activating links.
+		# It is necessary to expand to word to get a link as the link's first character is never actually in the link!
+		tempRange=self._rangeObj.duplicate
+		tempRange.expand(wdWord)
+		links=tempRange.hyperlinks
+		if links.count>0:
+			links[1].follow()
+			return
+
+	def _expandToLineAtCaret(self):
+		lineStart=ctypes.c_int()
+		lineEnd=ctypes.c_int()
+		res=NVDAHelper.localLib.nvdaInProcUtils_winword_expandToLine(self.obj.appModule.helperLocalBindingHandle,self.obj.documentWindowHandle,self._rangeObj.start,ctypes.byref(lineStart),ctypes.byref(lineEnd))
+		if res!=0 or lineStart.value==lineEnd.value or lineStart.value==-1 or lineEnd.value==-1: 
+			log.debugWarning("winword_expandToLine failed")
+			self._rangeObj.expand(wdParagraph)
+			return
+		self._rangeObj.setRange(lineStart.value,lineEnd.value)
+
+	def __init__(self,obj,position,_rangeObj=None):
+		super(WordDocumentTextInfo,self).__init__(obj,position)
+		if _rangeObj:
+			self._rangeObj=_rangeObj.Duplicate
+			return
+		if isinstance(position,textInfos.Point):
+			try:
+				self._rangeObj=self.obj.WinwordDocumentObject.activeWindow.RangeFromPoint(position.x,position.y)
+			except COMError:
+				raise NotImplementedError
+		elif position==textInfos.POSITION_SELECTION:
+			self._rangeObj=self.obj.WinwordSelectionObject.range
+		elif position==textInfos.POSITION_CARET:
+			self._rangeObj=self.obj.WinwordSelectionObject.range
+			self._rangeObj.Collapse()
+		elif position==textInfos.POSITION_ALL:
+			self._rangeObj=self.obj.WinwordSelectionObject.range
+			self._rangeObj.Expand(wdStory)
+		elif position==textInfos.POSITION_FIRST:
+			self._rangeObj=self.obj.WinwordSelectionObject.range
+			self._rangeObj.SetRange(0,0)
+		elif position==textInfos.POSITION_LAST:
+			self._rangeObj=self.obj.WinwordSelectionObject.range
+			self._rangeObj.endOf(wdStory)
+			self._rangeObj.move(wdCharacter,-1)
+		elif isinstance(position,textInfos.offsets.Offsets):
+			self._rangeObj=self.obj.WinwordSelectionObject.range
+			self._rangeObj.SetRange(position.startOffset,position.endOffset)
+		else:
+			raise NotImplementedError("position: %s"%position)
+
+	def getTextWithFields(self,formatConfig=None):
+		if self.isCollapsed: return []
+		if self.obj.ignoreFormatting:
+			return [self.text]
+		extraDetail=formatConfig.get('extraDetail',False) if formatConfig else False
+		if not formatConfig:
+			formatConfig=config.conf['documentFormatting']
+		formatConfig['autoLanguageSwitching']=config.conf['speech'].get('autoLanguageSwitching',False)
+		startOffset=self._rangeObj.start
+		endOffset=self._rangeObj.end
+		text=BSTR()
+		formatConfigFlags=sum(y for x,y in formatConfigFlagsMap.iteritems() if formatConfig.get(x,False))
+		if self.shouldIncludeLayoutTables:
+			formatConfigFlags+=formatConfigFlag_includeLayoutTables
+		if self.obj.ignoreEditorRevisions:
+			formatConfigFlags&=~formatConfigFlagsMap['reportRevisions']
+		res=NVDAHelper.localLib.nvdaInProcUtils_winword_getTextInRange(self.obj.appModule.helperLocalBindingHandle,self.obj.documentWindowHandle,startOffset,endOffset,formatConfigFlags,ctypes.byref(text))
+		if res or not text:
+			log.debugWarning("winword_getTextInRange failed with %d"%res)
+			return [self.text]
+		commandList=XMLFormatting.XMLTextParser().parse(text.value)
+		for index,item in enumerate(commandList):
+			if isinstance(item,textInfos.FieldCommand):
+				field=item.field
+				if isinstance(field,textInfos.ControlField):
+					item.field=self._normalizeControlField(field)
+				elif isinstance(field,textInfos.FormatField):
+					item.field=self._normalizeFormatField(field,extraDetail=extraDetail)
+			elif index>0 and isinstance(item,basestring) and item.isspace():
+				 #2047: don't expose language for whitespace as its incorrect for east-asian languages 
+				lastItem=commandList[index-1]
+				if isinstance(lastItem,textInfos.FieldCommand) and isinstance(lastItem.field,textInfos.FormatField):
+					try:
+						del lastItem.field['language']
+					except KeyError:
+						pass
+		return commandList
+
+	def _normalizeControlField(self,field):
+		role=field.pop('role',None)
+		if role=="heading":
+			role=controlTypes.ROLE_HEADING
+		elif role=="table":
+			role=controlTypes.ROLE_TABLE
+			field['table-rowcount']=int(field.get('table-rowcount',0))
+			field['table-columncount']=int(field.get('table-columncount',0))
+		elif role=="tableCell":
+			role=controlTypes.ROLE_TABLECELL
+			field['table-rownumber']=int(field.get('table-rownumber',0))
+			field['table-columnnumber']=int(field.get('table-columnnumber',0))
+		elif role=="footnote":
+			role=controlTypes.ROLE_FOOTNOTE
+		elif role=="endnote":
+			role=controlTypes.ROLE_ENDNOTE
+		elif role=="graphic":
+			role=controlTypes.ROLE_GRAPHIC
+		elif role=="object":
+			progid=field.get("progid")
+			if progid and progid.startswith("Equation.DSMT"):
+				# MathType.
+				role=controlTypes.ROLE_MATH
+			else:
+				role=controlTypes.ROLE_EMBEDDEDOBJECT
+		else:
+			fieldType=int(field.pop('wdFieldType',-1))
+			if fieldType!=-1:
+				role=wdFieldTypesToNVDARoles.get(fieldType,controlTypes.ROLE_UNKNOWN)
+				if fieldType==wdFieldFormCheckBox and int(field.get('wdFieldResult','0'))>0:
+					field['states']=set([controlTypes.STATE_CHECKED])
+				elif fieldType==wdFieldFormDropDown:
+					field['value']=field.get('wdFieldResult',None)
+			fieldStatusText=field.pop('wdFieldStatusText',None)
+			if fieldStatusText:
+				field['name']=fieldStatusText
+				field['alwaysReportName']=True
+			else:
+				fieldType=int(field.get('wdContentControlType',-1))
+				if fieldType!=-1:
+					role=wdContentControlTypesToNVDARoles.get(fieldType,controlTypes.ROLE_UNKNOWN)
+					if role==controlTypes.ROLE_CHECKBOX:
+						fieldChecked=bool(int(field.get('wdContentControlChecked','0')))
+						if fieldChecked:
+							field['states']=set([controlTypes.STATE_CHECKED])
+					fieldTitle=field.get('wdContentControlTitle',None)
+					if fieldTitle:
+						field['name']=fieldTitle
+						field['alwaysReportName']=True
+		if role is not None: field['role']=role
+		if role==controlTypes.ROLE_TABLE and field.get('longdescription'):
+			field['states']=set([controlTypes.STATE_HASLONGDESC])
+		storyType=int(field.pop('wdStoryType',0))
+		if storyType:
+			name=storyTypeLocalizedLabels.get(storyType,None)
+			if name:
+				field['name']=name
+				field['alwaysReportName']=True
+				field['role']=controlTypes.ROLE_FRAME
+		# Hack support for lazy fetching of row and column header text values
+		class ControlField(textInfos.ControlField): 
+			def get(d,name,default=None):
+				if name=="table-rowheadertext":
+					try:
+						cell=self._rangeObj.cells[1]
+					except IndexError:
+						log.debugWarning("no cells for table row, possibly on end of cell mark")
+						return super(ControlField,d).get(name,default)
+					return self.obj.fetchAssociatedHeaderCellText(cell,False)
+				elif name=="table-columnheadertext":
+					try:
+						cell=self._rangeObj.cells[1]
+					except IndexError:
+						log.debugWarning("no cells for table row, possibly on end of cell mark")
+						return super(ControlField,d).get(name,default)
+					return self.obj.fetchAssociatedHeaderCellText(cell,True)
+				else:
+					return super(ControlField,d).get(name,default)
+		newField=ControlField()
+		newField.update(field)
+		return newField
+
+	def _normalizeFormatField(self,field,extraDetail=False):
+		_startOffset=int(field.pop('_startOffset'))
+		_endOffset=int(field.pop('_endOffset'))
+		lineSpacingRule=field.pop('wdLineSpacingRule',None)
+		lineSpacingVal=field.pop('wdLineSpacing',None)
+		if lineSpacingRule is not None:
+			lineSpacingRule=int(lineSpacingRule)
+			if lineSpacingRule==wdLineSpaceSingle:
+				# Translators: single line spacing
+				field['line-spacing']=pgettext('line spacing value',"single")
+			elif lineSpacingRule==wdLineSpaceDouble:
+				# Translators: double line spacing
+				field['line-spacing']=pgettext('line spacing value',"double")
+			elif lineSpacingRule==wdLineSpace1pt5:
+				# Translators:  line spacing of 1.5 lines
+				field['line-spacing']=pgettext('line spacing value',"1.5 lines")
+			elif lineSpacingRule==wdLineSpaceExactly:
+				# Translators: exact (minimum) line spacing
+				field['line-spacing']=pgettext('line spacing value',"exact")
+			elif lineSpacingRule==wdLineSpaceAtLeast:
+				# Translators: line spacing of at least x point
+				field['line-spacing']=pgettext('line spacing value',"at least %.1f pt")%float(lineSpacingVal)
+			elif lineSpacingRule==wdLineSpaceMultiple:
+				# Translators: line spacing of x lines
+				field['line-spacing']=pgettext('line spacing value',"%.1f lines")%(float(lineSpacingVal)/12.0)
+		revisionType=int(field.pop('wdRevisionType',0))
+		if revisionType==wdRevisionInsert:
+			field['revision-insertion']=True
+		elif revisionType==wdRevisionDelete:
+			field['revision-deletion']=True
+		elif revisionType:
+			revisionLabel=wdRevisionTypeLabels.get(revisionType,None)
+			if revisionLabel:
+				field['revision']=revisionLabel
+		color=field.pop('color',None)
+		if color is not None:
+			field['color']=self.obj.winwordColorToNVDAColor(int(color))
+		try:
+			languageId = int(field.pop('wdLanguageId',0))
+			if languageId:
+				field['language']=self._getLanguageFromLcid(languageId)
+		except:
+			log.debugWarning("language error",exc_info=True)
+			pass
+		for x in ("first-line-indent","left-indent","right-indent","hanging-indent"):
+			v=field.get(x)
+			if not v: continue
+			v=float(v)
+			if abs(v)<0.001:
+				v=None
+			else:
+				v=self.obj.getLocalizedMeasurementTextForPointSize(v)
+			field[x]=v
+		return field
+
+	def _getLanguageFromLcid(self, lcid):
+		"""
+		gets a normalized locale from a lcid
+		"""
+		lang = locale.windows_locale[lcid]
+		if lang:
+			return languageHandler.normalizeLanguage(lang)
+
+	def expand(self,unit):
+		if unit==textInfos.UNIT_LINE: 
+			try:
+				if self._rangeObj.tables.count>0 and self._rangeObj.cells.count==0:
+					unit=textInfos.UNIT_CHARACTER
+			except COMError:
+				pass
+		if unit==textInfos.UNIT_LINE:
+			self._expandToLineAtCaret()
+		elif unit==textInfos.UNIT_CHARACTER:
+			self._rangeObj.moveEnd(wdCharacter,1)
+		elif unit in NVDAUnitsToWordUnits:
+			self._rangeObj.Expand(NVDAUnitsToWordUnits[unit])
+		else:
+			raise NotImplementedError("unit: %s"%unit)
+
+	def compareEndPoints(self,other,which):
+		if which=="startToStart":
+			diff=self._rangeObj.Start-other._rangeObj.Start
+		elif which=="startToEnd":
+			diff=self._rangeObj.Start-other._rangeObj.End
+		elif which=="endToStart":
+			diff=self._rangeObj.End-other._rangeObj.Start
+		elif which=="endToEnd":
+			diff=self._rangeObj.End-other._rangeObj.End
+		else:
+			raise ValueError("bad argument - which: %s"%which)
+		if diff<0:
+			diff=-1
+		elif diff>0:
+			diff=1
+		return diff
+
+	def setEndPoint(self,other,which):
+		if which=="startToStart":
+			self._rangeObj.Start=other._rangeObj.Start
+		elif which=="startToEnd":
+			self._rangeObj.Start=other._rangeObj.End
+		elif which=="endToStart":
+			self._rangeObj.End=other._rangeObj.Start
+		elif which=="endToEnd":
+			self._rangeObj.End=other._rangeObj.End
+		else:
+			raise ValueError("bad argument - which: %s"%which)
+
+	def _get_isCollapsed(self):
+		if self._rangeObj.Start==self._rangeObj.End:
+			return True
+		else:
+			return False
+
+	def collapse(self,end=False):
+		if end:
+			oldEndOffset=self._rangeObj.end
+		self._rangeObj.collapse(wdCollapseEnd if end else wdCollapseStart)
+		if end and self._rangeObj.end<oldEndOffset:
+			raise RuntimeError
+
+	def copy(self):
+		return WordDocumentTextInfo(self.obj,None,_rangeObj=self._rangeObj)
+
+	def _get_text(self):
+		text=self._rangeObj.text
+		if not text:
+			text=""
+		return text
+
+	def _move(self,unit,direction,endPoint=None,_rangeObj=None):
+		if not _rangeObj:
+			_rangeObj=self._rangeObj
+		if unit in NVDAUnitsToWordUnits:
+			unit=NVDAUnitsToWordUnits[unit]
+		else:
+			raise NotImplementedError("unit: %s"%unit)
+		if endPoint=="start":
+			moveFunc=_rangeObj.MoveStart
+		elif endPoint=="end":
+			moveFunc=_rangeObj.MoveEnd
+		else:
+			moveFunc=_rangeObj.Move
+		res=moveFunc(unit,direction)
+		#units higher than character and word expand to contain the last text plus the insertion point offset in the document
+		#However move from a character before will incorrectly move to this offset which makes move/expand contridictory to each other
+		#Make sure that move fails if it lands on the final offset but the unit is bigger than character/word
+		if direction>0 and endPoint!="end" and unit not in (wdCharacter,wdWord)  and (_rangeObj.start+1)==self.obj.WinwordDocumentObject.characters.count:
+			return 0
+		return res
+
+	def move(self,unit,direction,endPoint=None):
+		if unit!=textInfos.UNIT_LINE:
+			return self._move(unit,direction,endPoint)
+		if direction==0 or direction>1 or direction<-1:
+			raise NotImplementedError("moving by line is only supported   collapsed and with a count of 1 or -1")
+		oldOffset=self._rangeObj.end if endPoint=="end" else self._rangeObj.start
+		newOffset=ctypes.c_long()
+		# Try moving by line making use of the selection temporarily
+		res=NVDAHelper.localLib.nvdaInProcUtils_winword_moveByLine(self.obj.appModule.helperLocalBindingHandle,self.obj.documentWindowHandle,oldOffset,1 if direction<0 else 0,ctypes.byref(newOffset))
+		if res==0:
+			res=direction
+		newOffset=newOffset.value
+		if direction<0 and not endPoint and newOffset==oldOffset:
+			# Moving backwards by line seemed to not move.
+			# Therefore fallback to moving back a character, expanding to line and collapsing to start instead.
+			self.move(textInfos.UNIT_CHARACTER,-1)
+			self.expand(unit)
+			self.collapse()
+		elif direction>0 and not endPoint and newOffset<oldOffset:
+			# Moving forward by line seems to have wrapped back before the original position
+			# This can happen in some tables with merged rows.
+			# Try moving forward by cell, but if that fails, jump past the entire table.
+			res=self.move(textInfos.UNIT_CELL,direction,endPoint)
+			if res==0:
+				self.expand(textInfos.UNIT_TABLE)
+				self.collapse(end=True)
+		else:
+			# the move by line using the selection succeeded. Therefore update this TextInfo's position.
+			if not endPoint:
+				self._rangeObj.setRange(newOffset,newOffset)
+			elif endPoint=="start":
+				self._rangeObj.start=newOffset
+			elif endPoint=="end":
+				self._rangeObj.end=newOffset
+		return res
+
+	def _get_bookmark(self):
+		return textInfos.offsets.Offsets(self._rangeObj.Start,self._rangeObj.End)
+
+	def updateCaret(self):
+		self.obj.WinwordWindowObject.ScrollIntoView(self._rangeObj)
+		self.obj.WinwordSelectionObject.SetRange(self._rangeObj.Start,self._rangeObj.Start)
+
+	def updateSelection(self):
+		self.obj.WinwordWindowObject.ScrollIntoView(self._rangeObj)
+		self.obj.WinwordSelectionObject.SetRange(self._rangeObj.Start,self._rangeObj.End)
+
+	def getMathMl(self, field):
+		try:
+			import mathType
+		except:
+			raise LookupError("MathType not installed")
+		range = self._rangeObj.Duplicate
+		range.Start = int(field["shapeoffset"])
+		obj = range.InlineShapes[0].OLEFormat
+		try:
+			return mathType.getMathMl(obj)
+		except:
+			raise LookupError("Couldn't get MathML from MathType")
+
+class WordDocumentTextInfoForTreeInterceptor(WordDocumentTextInfo):
+
+	def _get_shouldIncludeLayoutTables(self):
+		return config.conf['documentFormatting']['includeLayoutTables']
+
+class BrowseModeWordDocumentTextInfo(browseMode.BrowseModeDocumentTextInfo,treeInterceptorHandler.RootProxyTextInfo):
+
+	def __init__(self,obj,position,_rangeObj=None):
+		if isinstance(position,WordDocument):
+			position=textInfos.POSITION_CARET
+		super(BrowseModeWordDocumentTextInfo,self).__init__(obj,position,_rangeObj=_rangeObj)
+
+	InnerTextInfoClass=WordDocumentTextInfoForTreeInterceptor
+
+	def _get_focusableNVDAObjectAtStart(self):
+		return self.obj.rootNVDAObject
+
+class WordDocumentTreeInterceptor(browseMode.BrowseModeDocumentTreeInterceptor):
+
+	TextInfo=BrowseModeWordDocumentTextInfo
+
+	def _activateLongDesc(self,controlField):
+		longDesc=controlField.get('longdescription')
+		# Translators: the title of the message dialog desplaying an MS Word table description.
+		ui.browseableMessage(longDesc,_("Table description"))
+
+	def _get_isAlive(self):
+		return winUser.isWindow(self.rootNVDAObject.windowHandle)
+
+	def __contains__(self,obj):
+		return obj==self.rootNVDAObject
+
+	def _get_ElementsListDialog(self):
+		return ElementsListDialog
+
+	def _iterHeadings(self,nodeType,direction,rangeObj,includeCurrent):
+		neededLevel=int(nodeType[7:]) if len(nodeType)>7 else 0
+		isFirst=True
+		while True:
+			if not isFirst or includeCurrent:
+				level=rangeObj.paragraphs[1].outlineLevel
+				if level and 0<level<10 and (not neededLevel or neededLevel==level):
+					rangeObj.expand(wdParagraph)
+					yield WordDocumentHeadingQuickNavItem(nodeType,self,BrowseModeWordDocumentTextInfo(self,None,_rangeObj=rangeObj),level)
+			isFirst=False
+			if direction=="next":
+				newRangeObj=rangeObj.gotoNext(wdGoToHeading)
+				if not newRangeObj or newRangeObj.start<=rangeObj.start:
+					break
+			elif direction=="previous":
+				newRangeObj=rangeObj.gotoPrevious(wdGoToHeading)
+				if not newRangeObj or newRangeObj.start>=rangeObj.start:
+					break
+			rangeObj=newRangeObj
+
+	def _iterNodesByType(self,nodeType,direction="next",pos=None):
+		if pos:
+			rangeObj=pos.innerTextInfo._rangeObj 
+		else:
+			rangeObj=self.rootNVDAObject.WinwordDocumentObject.range(0,0)
+		includeCurrent=False if pos else True
+		if nodeType=="link":
+			return LinkWinWordCollectionQuicknavIterator(nodeType,self,direction,rangeObj,includeCurrent).iterate()
+		elif nodeType=="annotation":
+			comments=CommentWinWordCollectionQuicknavIterator(nodeType,self,direction,rangeObj,includeCurrent).iterate()
+			revisions=RevisionWinWordCollectionQuicknavIterator(nodeType,self,direction,rangeObj,includeCurrent).iterate()
+			return browseMode.mergeQuickNavItemIterators([comments,revisions],direction)
+		elif nodeType in ("table","container"):
+			 return TableWinWordCollectionQuicknavIterator(nodeType,self,direction,rangeObj,includeCurrent).iterate()
+		elif nodeType=="graphic":
+			 return GraphicWinWordCollectionQuicknavIterator(nodeType,self,direction,rangeObj,includeCurrent).iterate()
+		elif nodeType.startswith('heading'):
+			return self._iterHeadings(nodeType,direction,rangeObj,includeCurrent)
+		else:
+			raise NotImplementedError
+
+	def _activatePosition(self, info=None):
+		if not info:
+			info=self.makeTextInfo(textInfos.POSITION_CARET)
+		info.activate()
+
+	def script_nextRow(self,gesture):
+		self.rootNVDAObject._moveInTable(row=True,forward=True)
+		braille.handler.handleCaretMove(self)
+
+	def script_previousRow(self,gesture):
+		self.rootNVDAObject._moveInTable(row=True,forward=False)
+		braille.handler.handleCaretMove(self)
+
+	def script_nextColumn(self,gesture):
+		self.rootNVDAObject._moveInTable(row=False,forward=True)
+		braille.handler.handleCaretMove(self)
+
+	def script_previousColumn(self,gesture):
+		self.rootNVDAObject._moveInTable(row=False,forward=False)
+		braille.handler.handleCaretMove(self)
+
+	__gestures={
+		"kb:tab":"trapNonCommandGesture",
+		"kb:shift+tab":"trapNonCommandGesture",
+		"kb:control+alt+upArrow": "previousRow",
+		"kb:control+alt+downArrow": "nextRow",
+		"kb:control+alt+leftArrow": "previousColumn",
+		"kb:control+alt+rightArrow": "nextColumn",
+		# We want to fall back to MS Word's real page up and page down, rather than browseMode's faked 25 lines
+		"kb:pageUp":None,
+		"kb:pageDown":None,
+		"kb:shift+pageUp":None,
+		"kb:shift+pageDown":None,
+	}
+
+class WordDocument(EditableTextWithoutAutoSelectDetection, Window):
+
+	treeInterceptorClass=WordDocumentTreeInterceptor
+	shouldCreateTreeInterceptor=False
+	TextInfo=WordDocumentTextInfo
+
+	def winwordColorToNVDAColor(self,val):
+		if val>0:
+			# normal RGB value
+			return colors.RGB.fromCOLORREF(val).name
+		elif (val&0xffffffff)==0xff000000:
+			# Translators: the default (automatic) color in Microsoft Word
+			return _("default color")
+		elif ((val>>28)&0xf)==0xd and ((val>>16)&0xff)==0x00:
+			# An MS word color index Plus intencity
+			# Made up of MS Word Theme Color index, hsv value ratio (MS Word darker percentage) and hsv saturation ratio (MS Word lighter percentage)
+			# Info: http://www.wordarticles.com/Articles/Colours/2007.php#UIConsiderations
+			saturationRatio=(val&0xff)/255.0
+			valueRatio=((val>>8)&0xff)/255.0
+			themeColorIndex=(val>>24)&0x0f
+			# Convert the MS Word theme color index to an MS Office color scheme index
+			schemeColorIndex=WdThemeColorIndexToMsoThemeColorSchemeIndex[themeColorIndex]
+			# Lookup the  rgb value for the MS Office scheme color index based on the current theme
+			colorref=self.WinwordDocumentObject.documentTheme.themeColorScheme(schemeColorIndex).rgb
+			# Convert the rgb value to hsv and apply the saturation and value ratios
+			rgb=tuple(x/255.0 for x in colors.RGB.fromCOLORREF(colorref))
+			hsv=colorsys.rgb_to_hsv(*rgb)
+			hsv=(hsv[0],hsv[1]*saturationRatio,hsv[2]*valueRatio)
+			rgb=colorsys.hsv_to_rgb(*hsv)
+			name=colors.RGB(rgb[0]*255,rgb[1]*255,rgb[2]*255).name
+			return name
+		else:
+			raise ValueError("Unknown color format %x %x %x %x"%((val>>24)&0xff,(val>>16)&0xff,(val>>8)&0xff,val&0xff))
+
+	def _get_ignoreEditorRevisions(self):
+		try:
+			ignore=not self.WinwordWindowObject.view.showRevisionsAndComments
+		except COMError:
+			log.debugWarning("showRevisionsAndComments",exc_info=True)
+			ignore=False
+		self.ignoreEditorRevisions=ignore
+		return ignore
+
+	#: True if formatting should be ignored (text only) such as for spellCheck error field
+	ignoreFormatting=False
+
+	def __init__(self,*args,**kwargs):
+		super(WordDocument,self).__init__(*args,**kwargs)
+
+	def event_caret(self):
+		curSelectionPos=self.makeTextInfo(textInfos.POSITION_SELECTION)
+		lastSelectionPos=getattr(self,'_lastSelectionPos',None)
+		self._lastSelectionPos=curSelectionPos
+		if lastSelectionPos:
+			if curSelectionPos._rangeObj.isEqual(lastSelectionPos._rangeObj):
+				return
+		super(WordDocument,self).event_caret()
+
+	def _get_role(self):
+		return controlTypes.ROLE_EDITABLETEXT
+
+	def _get_states(self):
+		states=super(WordDocument,self).states
+		states.add(controlTypes.STATE_MULTILINE)
+		return states
+
+	def populateHeaderCellTrackerFromHeaderRows(self,headerCellTracker,table):
+		rows=table.rows
+		numHeaderRows=0
+		for rowIndex in xrange(rows.count): 
+			try:
+				row=rows.item(rowIndex+1)
+			except COMError:
+				break
+			try:
+				headingFormat=row.headingFormat
+			except (COMError,AttributeError,NameError):
+				headingFormat=0
+			if headingFormat==-1: # is a header row
+				numHeaderRows+=1
+			else:
+				break
+		if numHeaderRows>0:
+			headerCellTracker.addHeaderCellInfo(rowNumber=1,columnNumber=1,rowSpan=numHeaderRows,isColumnHeader=True,isRowHeader=False)
+
+	def populateHeaderCellTrackerFromBookmarks(self,headerCellTracker,bookmarks):
+		for x in bookmarks: 
+			name=x.name
+			lowerName=name.lower()
+			isColumnHeader=isRowHeader=False
+			if lowerName.startswith('title'):
+				isColumnHeader=isRowHeader=True
+			elif lowerName.startswith('columntitle'):
+				isColumnHeader=True
+			elif lowerName.startswith('rowtitle'):
+				isRowHeader=True
+			else:
+				continue
+			try:
+				headerCell=x.range.cells.item(1)
+			except COMError:
+				continue
+			headerCellTracker.addHeaderCellInfo(rowNumber=headerCell.rowIndex,columnNumber=headerCell.columnIndex,name=name,isColumnHeader=isColumnHeader,isRowHeader=isRowHeader)
+
+	_curHeaderCellTrackerTable=None
+	_curHeaderCellTracker=None
+	def getHeaderCellTrackerForTable(self,table):
+		tableRange=table.range
+		if not self._curHeaderCellTrackerTable or not tableRange.isEqual(self._curHeaderCellTrackerTable.range):
+			self._curHeaderCellTracker=HeaderCellTracker()
+			self.populateHeaderCellTrackerFromBookmarks(self._curHeaderCellTracker,tableRange.bookmarks)
+			self.populateHeaderCellTrackerFromHeaderRows(self._curHeaderCellTracker,table)
+			self._curHeaderCellTrackerTable=table
+		return self._curHeaderCellTracker
+
+	def setAsHeaderCell(self,cell,isColumnHeader=False,isRowHeader=False):
+		rowNumber=cell.rowIndex
+		columnNumber=cell.columnIndex
+		headerCellTracker=self.getHeaderCellTrackerForTable(cell.range.tables[1])
+		oldInfo=headerCellTracker.getHeaderCellInfoAt(rowNumber,columnNumber)
+		if oldInfo:
+			if isColumnHeader and not oldInfo.isColumnHeader:
+				oldInfo.isColumnHeader=True
+			elif isRowHeader and not oldInfo.isRowHeader:
+				oldInfo.isRowHeader=True
+			else:
+				return False
+			isColumnHeader=oldInfo.isColumnHeader
+			isRowHeader=oldInfo.isRowHeader
+		if isColumnHeader and isRowHeader:
+			name="Title_"
+		elif isRowHeader:
+			name="RowTitle_"
+		elif isColumnHeader:
+			name="ColumnTitle_"
+		else:
+			raise ValueError("One or both of isColumnHeader or isRowHeader must be True")
+		name+=uuid.uuid4().hex
+		if oldInfo:
+			self.WinwordDocumentObject.bookmarks[oldInfo.name].delete()
+			oldInfo.name=name
+		else:
+			headerCellTracker.addHeaderCellInfo(rowNumber=rowNumber,columnNumber=columnNumber,name=name,isColumnHeader=isColumnHeader,isRowHeader=isRowHeader)
+		self.WinwordDocumentObject.bookmarks.add(name,cell.range)
+		return True
+
+	def forgetHeaderCell(self,cell,isColumnHeader=False,isRowHeader=False):
+		rowNumber=cell.rowIndex
+		columnNumber=cell.columnIndex
+		if not isColumnHeader and not isRowHeader: 
+			return False
+		headerCellTracker=self.getHeaderCellTrackerForTable(cell.range.tables[1])
+		info=headerCellTracker.getHeaderCellInfoAt(rowNumber,columnNumber)
+		if not info or not hasattr(info,'name'):
+			return False
+		if isColumnHeader and info.isColumnHeader:
+			info.isColumnHeader=False
+		elif isRowHeader and info.isRowHeader:
+			info.isRowHeader=False
+		else:
+			return False
+		headerCellTracker.removeHeaderCellInfo(info)
+		self.WinwordDocumentObject.bookmarks(info.name).delete()
+		if info.isColumnHeader or info.isRowHeader:
+			self.setAsHeaderCell(cell,isColumnHeader=info.isColumnHeader,isRowHeader=info.isRowHeader)
+		return True
+
+	def fetchAssociatedHeaderCellText(self,cell,columnHeader=False):
+		table=cell.range.tables[1]
+		rowNumber=cell.rowIndex
+		columnNumber=cell.columnIndex
+		headerCellTracker=self.getHeaderCellTrackerForTable(table)
+		for info in headerCellTracker.iterPossibleHeaderCellInfosFor(rowNumber,columnNumber,columnHeader=columnHeader):
+			textList=[]
+			if columnHeader:
+				for headerRowNumber in xrange(info.rowNumber,info.rowNumber+info.rowSpan): 
+					tempColumnNumber=columnNumber
+					while tempColumnNumber>=1:
+						try:
+							headerCell=table.cell(headerRowNumber,tempColumnNumber)
+						except COMError:
+							tempColumnNumber-=1
+							continue
+						break
+					textList.append(headerCell.range.text)
+			else:
+				for headerColumnNumber in xrange(info.columnNumber,info.columnNumber+info.colSpan): 
+					tempRowNumber=rowNumber
+					while tempRowNumber>=1:
+						try:
+							headerCell=table.cell(tempRowNumber,headerColumnNumber)
+						except COMError:
+							tempRowNumber-=1
+							continue
+						break
+					textList.append(headerCell.range.text)
+			text=" ".join(textList)
+			if text:
+				return text
+
+	def script_setColumnHeader(self,gesture):
+		scriptCount=scriptHandler.getLastScriptRepeatCount()
+		if not config.conf['documentFormatting']['reportTableHeaders']:
+			# Translators: a message reported in the SetColumnHeader script for Microsoft Word.
+			ui.message(_("Cannot set headers. Please enable reporting of table headers in Document Formatting Settings"))
+			return
+		try:
+			cell=self.WinwordSelectionObject.cells[1]
+		except COMError:
+			# Translators: a message when trying to perform an action on a cell when not in one in Microsoft word
+			ui.message(_("Not in a table cell"))
+			return
+		if scriptCount==0:
+			if self.setAsHeaderCell(cell,isColumnHeader=True,isRowHeader=False):
+				# Translators: a message reported in the SetColumnHeader script for Microsoft Word.
+				ui.message(_("Set row {rowNumber} column {columnNumber} as start of column headers").format(rowNumber=cell.rowIndex,columnNumber=cell.columnIndex))
+			else:
+				# Translators: a message reported in the SetColumnHeader script for Microsoft Word.
+				ui.message(_("Already set row {rowNumber} column {columnNumber} as start of column headers").format(rowNumber=cell.rowIndex,columnNumber=cell.columnIndex))
+		elif scriptCount==1:
+			if self.forgetHeaderCell(cell,isColumnHeader=True,isRowHeader=False):
+				# Translators: a message reported in the SetColumnHeader script for Microsoft Word.
+				ui.message(_("Removed row {rowNumber} column {columnNumber}  from column headers").format(rowNumber=cell.rowIndex,columnNumber=cell.columnIndex))
+			else:
+				# Translators: a message reported in the SetColumnHeader script for Microsoft Word.
+				ui.message(_("Cannot find row {rowNumber} column {columnNumber}  in column headers").format(rowNumber=cell.rowIndex,columnNumber=cell.columnIndex))
+	script_setColumnHeader.__doc__=_("Pressing once will set this cell as the first column header for any cells lower and to the right of it within this table. Pressing twice will forget the current column header for this cell.")
+
+	def script_setRowHeader(self,gesture):
+		scriptCount=scriptHandler.getLastScriptRepeatCount()
+		if not config.conf['documentFormatting']['reportTableHeaders']:
+			# Translators: a message reported in the SetRowHeader script for Microsoft Word.
+			ui.message(_("Cannot set headers. Please enable reporting of table headers in Document Formatting Settings"))
+			return
+		try:
+			cell=self.WinwordSelectionObject.cells[1]
+		except COMError:
+			# Translators: a message when trying to perform an action on a cell when not in one in Microsoft word
+			ui.message(_("Not in a table cell"))
+			return
+		if scriptCount==0:
+			if self.setAsHeaderCell(cell,isColumnHeader=False,isRowHeader=True):
+				# Translators: a message reported in the SetRowHeader script for Microsoft Word.
+				ui.message(_("Set row {rowNumber} column {columnNumber} as start of row headers").format(rowNumber=cell.rowIndex,columnNumber=cell.columnIndex))
+			else:
+				# Translators: a message reported in the SetRowHeader script for Microsoft Word.
+				ui.message(_("Already set row {rowNumber} column {columnNumber} as start of row headers").format(rowNumber=cell.rowIndex,columnNumber=cell.columnIndex))
+		elif scriptCount==1:
+			if self.forgetHeaderCell(cell,isColumnHeader=False,isRowHeader=True):
+				# Translators: a message reported in the SetRowHeader script for Microsoft Word.
+				ui.message(_("Removed row {rowNumber} column {columnNumber}  from row headers").format(rowNumber=cell.rowIndex,columnNumber=cell.columnIndex))
+			else:
+				# Translators: a message reported in the SetRowHeader script for Microsoft Word.
+				ui.message(_("Cannot find row {rowNumber} column {columnNumber}  in row headers").format(rowNumber=cell.rowIndex,columnNumber=cell.columnIndex))
+	script_setRowHeader.__doc__=_("Pressing once will set this cell as the first row header for any cells lower and to the right of it within this table. Pressing twice will forget the current row header for this cell.")
+
+	def script_reportCurrentHeaders(self,gesture):
+		cell=self.WinwordSelectionObject.cells[1]
+		rowText=self.fetchAssociatedHeaderCellText(cell,False)
+		columnText=self.fetchAssociatedHeaderCellText(cell,True)
+		ui.message("Row %s, column %s"%(rowText or "empty",columnText or "empty"))
+
+	def _get_WinwordVersion(self):
+		if not hasattr(self,'_WinwordVersion'):
+			self._WinwordVersion=float(self.WinwordApplicationObject.version)
+		return self._WinwordVersion
+
+	def _get_documentWindowHandle(self):
+		return self.windowHandle
+
+	def _get_WinwordWindowObject(self):
+		if not getattr(self,'_WinwordWindowObject',None): 
+			try:
+				pDispatch=oleacc.AccessibleObjectFromWindow(self.documentWindowHandle,winUser.OBJID_NATIVEOM,interface=comtypes.automation.IDispatch)
+			except (COMError, WindowsError):
+				log.debugWarning("Could not get MS Word object model from window %s with class %s"%(self.documentWindowHandle,winUser.getClassName(self.documentWindowHandle)),exc_info=True)
+				return None
+			self._WinwordWindowObject=comtypes.client.dynamic.Dispatch(pDispatch)
+		return self._WinwordWindowObject
+
+	def _get_WinwordDocumentObject(self):
+		if not getattr(self,'_WinwordDocumentObject',None): 
+			windowObject=self.WinwordWindowObject
+			if not windowObject: return None
+			self._WinwordDocumentObject=windowObject.document
+		return self._WinwordDocumentObject
+
+	def _get_WinwordApplicationObject(self):
+		if not getattr(self,'_WinwordApplicationObject',None): 
+			self._WinwordApplicationObject=self.WinwordWindowObject.application
+		return self._WinwordApplicationObject
+
+	def _get_WinwordSelectionObject(self):
+		if not getattr(self,'_WinwordSelectionObject',None):
+			windowObject=self.WinwordWindowObject
+			if not windowObject: return None
+			self._WinwordSelectionObject=windowObject.selection
+		return self._WinwordSelectionObject
+
+	def _WaitForValueChangeForAction(self,action,fetcher,timeout=0.15):
+		oldVal=fetcher()
+		action()
+		startTime=curTime=time.time()
+		curVal=fetcher()
+		while curVal==oldVal and (curTime-startTime)<timeout:
+			time.sleep(0.01)
+			curVal=fetcher()
+			curTime=time.time()
+		return curVal
+
+	def script_toggleBold(self,gesture):
+		val=self._WaitForValueChangeForAction(lambda: gesture.send(),lambda: self.WinwordSelectionObject.font.bold)
+		if val:
+			# Translators: a message when toggling formatting in Microsoft word
+			ui.message(_("Bold on"))
+		else:
+			# Translators: a message when toggling formatting in Microsoft word
+			ui.message(_("Bold off"))
+
+	def script_toggleItalic(self,gesture):
+		val=self._WaitForValueChangeForAction(lambda: gesture.send(),lambda: self.WinwordSelectionObject.font.italic)
+		if val:
+			# Translators: a message when toggling formatting in Microsoft word
+			ui.message(_("Italic on"))
+		else:
+			# Translators: a message when toggling formatting in Microsoft word
+			ui.message(_("Italic off"))
+
+	def script_toggleUnderline(self,gesture):
+		val=self._WaitForValueChangeForAction(lambda: gesture.send(),lambda: self.WinwordSelectionObject.font.underline)
+		if val:
+			# Translators: a message when toggling formatting in Microsoft word
+			ui.message(_("Underline on"))
+		else:
+			# Translators: a message when toggling formatting in Microsoft word
+			ui.message(_("Underline off"))
+
+	def script_toggleAlignment(self,gesture):
+		val=self._WaitForValueChangeForAction(lambda: gesture.send(),lambda: self.WinwordSelectionObject.paragraphFormat.alignment)
+		alignmentMessages={
+			# Translators: a an alignment in Microsoft Word 
+			wdAlignParagraphLeft:_("Left aligned"),
+			# Translators: a an alignment in Microsoft Word 
+			wdAlignParagraphCenter:_("centered"),
+			# Translators: a an alignment in Microsoft Word 
+			wdAlignParagraphRight:_("Right aligned"),
+			# Translators: a an alignment in Microsoft Word 
+			wdAlignParagraphJustify:_("Justified"),
+		}
+		msg=alignmentMessages.get(val)
+		if msg:
+			ui.message(msg)
+
+	def script_toggleSuperscriptSubscript(self,gesture):
+		val=self._WaitForValueChangeForAction(lambda: gesture.send(),lambda: (self.WinwordSelectionObject.font.superscript,self.WinwordSelectionObject.font.subscript))
+		if val[0]:
+			# Translators: a message when toggling formatting in Microsoft word
+			ui.message(_("Superscript"))
+		elif val[1]:
+			# Translators: a message when toggling formatting in Microsoft word
+			ui.message(_("Subscript"))
+		else:
+			# Translators: a message when toggling formatting in Microsoft word
+			ui.message(_("Baseline"))
+
+	def script_moveParagraphDown(self,gesture):
+		oldBookmark=self.makeTextInfo(textInfos.POSITION_CARET).bookmark
+		gesture.send()
+		if self._hasCaretMoved(oldBookmark)[0]:
+			info=self.makeTextInfo(textInfos.POSITION_SELECTION)
+			info.collapse()
+			info.move(textInfos.UNIT_PARAGRAPH,-1,endPoint="start")
+			lastParaText=info.text.strip()
+			if lastParaText:
+				# Translators: a message reported when a paragraph is moved below another paragraph
+				ui.message(_("Moved below %s")%lastParaText)
+			else:
+				# Translators: a message reported when a paragraph is moved below a blank paragraph 
+				ui.message(_("Moved below blank paragraph"))
+
+	def script_moveParagraphUp(self,gesture):
+		oldBookmark=self.makeTextInfo(textInfos.POSITION_CARET).bookmark
+		gesture.send()
+		if self._hasCaretMoved(oldBookmark)[0]:
+			info=self.makeTextInfo(textInfos.POSITION_SELECTION)
+			info.collapse()
+			info.move(textInfos.UNIT_PARAGRAPH,1)
+			info.expand(textInfos.UNIT_PARAGRAPH)
+			lastParaText=info.text.strip()
+			if lastParaText:
+				# Translators: a message reported when a paragraph is moved above another paragraph
+				ui.message(_("Moved above %s")%lastParaText)
+			else:
+				# Translators: a message reported when a paragraph is moved above a blank paragraph 
+				ui.message(_("Moved above blank paragraph"))
+
+	def script_increaseDecreaseOutlineLevel(self,gesture):
+		val=self._WaitForValueChangeForAction(lambda: gesture.send(),lambda: self.WinwordSelectionObject.paragraphFormat.outlineLevel)
+		style=self.WinwordSelectionObject.style.nameLocal
+		# Translators: the message when the outline level / style is changed in Microsoft word
+		ui.message(_("{styleName} style, outline level {outlineLevel}").format(styleName=style,outlineLevel=val))
+
+	def script_increaseDecreaseFontSize(self,gesture):
+		val=self._WaitForValueChangeForAction(lambda: gesture.send(),lambda: self.WinwordSelectionObject.font.size)
+		# Translators: a message when increasing or decreasing font size in Microsoft Word
+		ui.message(_("{size:g} point font").format(size=val))
+
+	def script_caret_moveByCell(self,gesture):
+		gesture.send()
+		info=self.makeTextInfo(textInfos.POSITION_SELECTION)
+		inTable=info._rangeObj.tables.count>0
+		isCollapsed=info.isCollapsed
+		if inTable:
+			info.expand(textInfos.UNIT_CELL)
+			speech.speakTextInfo(info,reason=controlTypes.REASON_FOCUS)
+			braille.handler.handleCaretMove(self)
+
+	def script_tab(self,gesture):
+		gesture.send()
+		info=self.makeTextInfo(textInfos.POSITION_SELECTION)
+		inTable=info._rangeObj.tables.count>0
+		isCollapsed=info.isCollapsed
+		if inTable and isCollapsed:
+			info.expand(textInfos.UNIT_CELL)
+			isCollapsed=False
+		if not isCollapsed:
+			speech.speakTextInfo(info,reason=controlTypes.REASON_FOCUS)
+		braille.handler.handleCaretMove(self)
+		if isCollapsed:
+			offset=info._rangeObj.information(wdHorizontalPositionRelativeToPage)
+			msg=self.getLocalizedMeasurementTextForPointSize(offset)
+			ui.message(msg)
+			if info._rangeObj.paragraphs[1].range.start==info._rangeObj.start:
+				info.expand(textInfos.UNIT_LINE)
+				speech.speakTextInfo(info,unit=textInfos.UNIT_LINE,reason=controlTypes.REASON_CARET)
+
+	def getLocalizedMeasurementTextForPointSize(self,offset):
+		options=self.WinwordApplicationObject.options
+		useCharacterUnit=options.useCharacterUnit
+		if useCharacterUnit:
+			offset=offset/self.WinwordSelectionObject.font.size
+			# Translators: a measurement in Microsoft Word
+			return _("{offset:.3g} characters").format(offset=offset)
+		else:
+			unit=options.measurementUnit
+			if unit==wdInches:
+				offset=offset/72.0
+				# Translators: a measurement in Microsoft Word
+				return _("{offset:.3g} inches").format(offset=offset)
+			elif unit==wdCentimeters:
+				offset=offset/28.35
+				# Translators: a measurement in Microsoft Word
+				return _("{offset:.3g} centimeters").format(offset=offset)
+			elif unit==wdMillimeters:
+				offset=offset/2.835
+				# Translators: a measurement in Microsoft Word
+				return _("{offset:.3g} millimeters").format(offset=offset)
+			elif unit==wdPoints:
+				# Translators: a measurement in Microsoft Word
+				return _("{offset:.3g} points").format(offset=offset)
+			elif unit==wdPicas:
+				offset=offset/12.0
+				# Translators: a measurement in Microsoft Word
+				# See http://support.microsoft.com/kb/76388 for details.
+				return _("{offset:.3g} picas").format(offset=offset)
+
+	def script_reportCurrentComment(self,gesture):
+		info=self.makeTextInfo(textInfos.POSITION_CARET)
+		info.expand(textInfos.UNIT_CHARACTER)
+		fields=info.getTextWithFields(formatConfig={'reportComments':True})
+		for field in reversed(fields):
+			if isinstance(field,textInfos.FieldCommand) and isinstance(field.field,textInfos.FormatField): 
+				commentReference=field.field.get('comment')
+				if commentReference:
+					offset=int(commentReference)
+					range=self.WinwordDocumentObject.range(offset,offset+1)
+					try:
+						text=range.comments[1].range.text
+					except COMError:
+						break
+					if text:
+						ui.message(text)
+						return
+		# Translators: a message when there is no comment to report in Microsoft Word
+		ui.message(_("No comments"))
+	# Translators: a description for a script
+	script_reportCurrentComment.__doc__=_("Reports the text of the comment where the System caret is located.")
+
+	def script_changeLineSpacing(self,gesture):
+		val=self._WaitForValueChangeForAction(lambda: gesture.send(),lambda:self.WinwordSelectionObject.ParagraphFormat.LineSpacingRule)
+		if val == wdLineSpaceSingle:
+			# Translators: a message when switching to single space  in Microsoft word
+			ui.message(_("Single Spaced"))
+		elif val == wdLineSpaceDouble:
+			# Translators: a message when switching to double space  in Microsoft word
+			ui.message(_("Double Spaced"))
+		
+	def _moveInTable(self,row=True,forward=True):
+		info=self.makeTextInfo(textInfos.POSITION_CARET)
+		info.expand(textInfos.UNIT_CHARACTER)
+		formatConfig=config.conf['documentFormatting'].copy()
+		formatConfig['reportTables']=True
+		commandList=info.getTextWithFields(formatConfig)
+		if len(commandList)<3 or commandList[1].field.get('role',None)!=controlTypes.ROLE_TABLE or commandList[2].field.get('role',None)!=controlTypes.ROLE_TABLECELL:
+			# Translators: The message reported when a user attempts to use a table movement command
+			# when the cursor is not withnin a table.
+			ui.message(_("Not in table"))
+			return False
+		rowCount=commandList[1].field.get('table-rowcount',1)
+		columnCount=commandList[1].field.get('table-columncount',1)
+		rowNumber=commandList[2].field.get('table-rownumber',1)
+		columnNumber=commandList[2].field.get('table-columnnumber',1)
+		try:
+			table=info._rangeObj.tables[1]
+		except COMError:
+			log.debugWarning("Could not get MS Word table object indicated in XML")
+			ui.message(_("Not in table"))
+			return False
+		_cell=table.cell
+		getCell=lambda thisIndex,otherIndex: _cell(thisIndex,otherIndex) if row else _cell(otherIndex,thisIndex)
+		thisIndex=rowNumber if row else columnNumber
+		otherIndex=columnNumber if row else rowNumber
+		thisLimit=(rowCount if row else columnCount) if forward else 1
+		limitOp=operator.le if forward else operator.ge
+		incdecFunc=operator.add if forward else operator.sub
+		foundCell=None
+		curOtherIndex=otherIndex
+		while curOtherIndex>0:
+			curThisIndex=incdecFunc(thisIndex,1)
+			while limitOp(curThisIndex,thisLimit):
+				try:
+					foundCell=getCell(curThisIndex,curOtherIndex).range
+				except COMError:
+					pass
+				if foundCell: break
+				curThisIndex=incdecFunc(curThisIndex,1)
+			if foundCell: break
+			curOtherIndex-=1
+		if not foundCell:
+			ui.message(_("Edge of table"))
+			return False
+		newInfo=WordDocumentTextInfo(self,textInfos.POSITION_CARET,_rangeObj=foundCell)
+		speech.speakTextInfo(newInfo,reason=controlTypes.REASON_CARET)
+		newInfo.collapse()
+		newInfo.updateCaret()
+		return True
+
+	def script_nextRow(self,gesture):
+		self._moveInTable(row=True,forward=True)
+
+	def script_previousRow(self,gesture):
+		self._moveInTable(row=True,forward=False)
+
+	def script_nextColumn(self,gesture):
+		self._moveInTable(row=False,forward=True)
+
+	def script_previousColumn(self,gesture):
+		self._moveInTable(row=False,forward=False)
+
+	def script_nextParagraph(self,gesture):
+		info=self.makeTextInfo(textInfos.POSITION_CARET)
+		# #4375: can't use self.move here as it may check document.chracters.count which can take for ever on large documents.
+		info._rangeObj.move(wdParagraph,1)
+		info.updateCaret()
+		self._caretScriptPostMovedHelper(textInfos.UNIT_PARAGRAPH,gesture,None)
+	script_nextParagraph.resumeSayAllMode=sayAllHandler.CURSOR_CARET
+
+	def script_previousParagraph(self,gesture):
+		info=self.makeTextInfo(textInfos.POSITION_CARET)
+		# #4375: keeping cemetrical with nextParagraph script. 
+		info._rangeObj.move(wdParagraph,-1)
+		info.updateCaret()
+		self._caretScriptPostMovedHelper(textInfos.UNIT_PARAGRAPH,gesture,None)
+	script_previousParagraph.resumeSayAllMode=sayAllHandler.CURSOR_CARET
+
+	__gestures = {
+		"kb:control+[":"increaseDecreaseFontSize",
+		"kb:control+]":"increaseDecreaseFontSize",
+		"kb:control+shift+,":"increaseDecreaseFontSize",
+		"kb:control+shift+.":"increaseDecreaseFontSize",
+		"kb:control+b":"toggleBold",
+		"kb:control+i":"toggleItalic",
+		"kb:control+u":"toggleUnderline",
+		"kb:control+=":"toggleSuperscriptSubscript",
+		"kb:control+shift+=":"toggleSuperscriptSubscript",
+		"kb:control+l":"toggleAlignment",
+		"kb:control+e":"toggleAlignment",
+		"kb:control+r":"toggleAlignment",
+		"kb:control+j":"toggleAlignment",
+		"kb:alt+shift+downArrow":"moveParagraphDown",
+		"kb:alt+shift+upArrow":"moveParagraphUp",
+		"kb:alt+shift+rightArrow":"increaseDecreaseOutlineLevel",
+		"kb:alt+shift+leftArrow":"increaseDecreaseOutlineLevel",
+		"kb:control+shift+n":"increaseDecreaseOutlineLevel",
+		"kb:control+alt+1":"increaseDecreaseOutlineLevel",
+		"kb:control+alt+2":"increaseDecreaseOutlineLevel",
+		"kb:control+alt+3":"increaseDecreaseOutlineLevel",
+		"kb:control+1":"changeLineSpacing",
+		"kb:control+2":"changeLineSpacing",
+		"kb:tab": "tab",
+		"kb:shift+tab": "tab",
+		"kb:NVDA+shift+c":"setColumnHeader",
+		"kb:NVDA+shift+r":"setRowHeader",
+		"kb:NVDA+shift+h":"reportCurrentHeaders",
+		"kb:control+alt+upArrow": "previousRow",
+		"kb:control+alt+downArrow": "nextRow",
+		"kb:control+alt+leftArrow": "previousColumn",
+		"kb:control+alt+rightArrow": "nextColumn",
+		"kb:control+downArrow":"nextParagraph",
+		"kb:control+upArrow":"previousParagraph",
+		"kb:alt+home":"caret_moveByCell",
+		"kb:alt+end":"caret_moveByCell",
+		"kb:alt+pageUp":"caret_moveByCell",
+		"kb:alt+pageDown":"caret_moveByCell",
+		"kb:alt+shift+home":"caret_changeSelection",
+		"kb:alt+shift+end":"caret_changeSelection",
+		"kb:alt+shift+pageUp":"caret_changeSelection",
+		"kb:alt+shift+pageDown":"caret_changeSelection",
+		"kb:control+pageUp": "caret_moveByLine",
+		"kb:control+pageDown": "caret_moveByLine",
+		"kb:NVDA+alt+c":"reportCurrentComment",
+	}
+
+class WordDocument_WwN(WordDocument):
+
+	def _get_documentWindowHandle(self):
+		w=NVDAHelper.localLib.findWindowWithClassInThread(self.windowThreadID,u"_WwG",True)
+		if not w:
+			log.debugWarning("Could not find window for class _WwG in thread.")
+			w=super(WordDocument_WwN,self).documentWindowHandle
+		return w
+
+	def _get_WinwordWindowObject(self):
+		window=super(WordDocument_WwN,self).WinwordWindowObject
+		if not window: return None
+		try:
+			return window.application.activeWindow.activePane
+		except COMError:
+			log.debugWarning("Unable to get activePane")
+			return window.application.windows[1].activePane
+
+	__gestures={
+		"kb:tab":None,
+		"kb:shift+tab":None,
+	}
+
+class ElementsListDialog(browseMode.ElementsListDialog):
+
+	ELEMENT_TYPES=(browseMode.ElementsListDialog.ELEMENT_TYPES[0],browseMode.ElementsListDialog.ELEMENT_TYPES[1],
+		# Translators: The label of a radio button to select the type of element
+		# in the browse mode Elements List dialog.
+		("annotation", _("&Annotations")),
+	)