# -*- coding: UTF-8 -*-
#globalCommands.py
#A part of NonVisual Desktop Access (NVDA)
#This file is covered by the GNU General Public License.
#See the file COPYING for more details.
#Copyright (C) 2006-2015 NV Access Limited, Peter Vágner, Aleksey Sadovoy, Rui Batista, Joseph Lee, Leonard de Ruijter

import time
import itertools
import tones
import audioDucking
import touchHandler
import keyboardHandler
import mouseHandler
import eventHandler
import review
import controlTypes
import api
import textInfos
import speech
import sayAllHandler
from NVDAObjects import NVDAObject, NVDAObjectTextInfo
import globalVars
from logHandler import log
from synthDriverHandler import *
import gui
import wx
import config
import winUser
import appModuleHandler
import winKernel
import treeInterceptorHandler
import browseMode
import scriptHandler
import ui
import braille
import brailleInput
import inputCore
import virtualBuffers
import characterProcessing
from baseObject import ScriptableObject

#: Script category for text review commands.
# Translators: The name of a category of NVDA commands.
SCRCAT_TEXTREVIEW = _("Text review")
#: Script category for Object navigation commands.
# Translators: The name of a category of NVDA commands.
SCRCAT_OBJECTNAVIGATION = _("Object navigation")
#: Script category for system caret commands.
# Translators: The name of a category of NVDA commands.
SCRCAT_SYSTEMCARET = _("System caret")
#: Script category for mouse commands.
# Translators: The name of a category of NVDA commands.
SCRCAT_MOUSE = _("Mouse")
#: Script category for speech commands.
# Translators: The name of a category of NVDA commands.
SCRCAT_SPEECH = _("Speech")
#: Script category for configuration dialogs commands.
# Translators: The name of a category of NVDA commands.
SCRCAT_CONFIG = _("Configuration")
#: Script category for Braille commands.
# Translators: The name of a category of NVDA commands.
SCRCAT_BRAILLE = _("Braille")
#: Script category for tools commands.
# Translators: The name of a category of NVDA commands.
SCRCAT_TOOLS = pgettext('script category', 'Tools')
#: Script category for touch commands.
# Translators: The name of a category of NVDA commands.
SCRCAT_TOUCH = _("Touch screen")
#: Script category for focus commands.
# Translators: The name of a category of NVDA commands.
SCRCAT_FOCUS = _("System focus")
#: Script category for system status commands.
# Translators: The name of a category of NVDA commands.
SCRCAT_SYSTEM = _("System status")
#: Script category for input commands.
# Translators: The name of a category of NVDA commands.
SCRCAT_INPUT = _("Input")
#: Script category for document formatting commands.
# Translators: The name of a category of NVDA commands.
SCRCAT_DOCUMENTFORMATTING = _("Document formatting")

class GlobalCommands(ScriptableObject):
	"""Commands that are available at all times, regardless of the current focus.
	"""

	def script_cycleAudioDuckingMode(self,gesture):
		if not audioDucking.isAudioDuckingSupported():
			# Translators: a message when audio ducking is not supported on this machine
			ui.message(_("Audio ducking not supported"))
			return
		curMode=config.conf['audio']['audioDuckingMode']
		numModes=len(audioDucking.audioDuckingModes)
		nextMode=(curMode+1)%numModes
		audioDucking.setAudioDuckingMode(nextMode)
		config.conf['audio']['audioDuckingMode']=nextMode
		nextLabel=audioDucking.audioDuckingModes[nextMode]
		ui.message(nextLabel)
	# Translators: Describes the Cycle audio ducking mode command.
	script_cycleAudioDuckingMode.__doc__=_("Cycles through audio ducking modes which determine when NVDA lowers the volume of other sounds")

	def script_toggleInputHelp(self,gesture):
		inputCore.manager.isInputHelpActive = not inputCore.manager.isInputHelpActive
		# Translators: This will be presented when the input help is toggled.
		stateOn = _("input help on")
		# Translators: This will be presented when the input help is toggled.
		stateOff = _("input help off")
		state = stateOn if inputCore.manager.isInputHelpActive else stateOff
		ui.message(state)
	# Translators: Input help mode message for toggle input help command.
	script_toggleInputHelp.__doc__=_("Turns input help on or off. When on, any input such as pressing a key on the keyboard will tell you what script is associated with that input, if any.")
	script_toggleInputHelp.category=SCRCAT_INPUT

	def script_toggleCurrentAppSleepMode(self,gesture):
		curFocus=api.getFocusObject()
		curApp=curFocus.appModule
		if curApp.sleepMode:
			curApp.sleepMode=False
			# Translators: This is presented when sleep mode is deactivated, NVDA will continue working as expected.
			ui.message(_("Sleep mode off"))
			eventHandler.executeEvent("gainFocus",curFocus)
		else:
			eventHandler.executeEvent("loseFocus",curFocus)
			curApp.sleepMode=True
			# Translators: This is presented when sleep mode is activated, the focused application is self voicing, such as klango or openbook.
			ui.message(_("Sleep mode on"))
	# Translators: Input help mode message for toggle sleep mode command.
	script_toggleCurrentAppSleepMode.__doc__=_("Toggles  sleep mode on and off for  the active application.")
	script_toggleCurrentAppSleepMode.allowInSleepMode=True

	def script_reportCurrentLine(self,gesture):
		obj=api.getFocusObject()
		treeInterceptor=obj.treeInterceptor
		if isinstance(treeInterceptor,treeInterceptorHandler.DocumentTreeInterceptor) and not treeInterceptor.passThrough:
			obj=treeInterceptor
		try:
			info=obj.makeTextInfo(textInfos.POSITION_CARET)
		except (NotImplementedError, RuntimeError):
			info=obj.makeTextInfo(textInfos.POSITION_FIRST)
		info.expand(textInfos.UNIT_LINE)
		if scriptHandler.getLastScriptRepeatCount()==0:
			speech.speakTextInfo(info,unit=textInfos.UNIT_LINE,reason=controlTypes.REASON_CARET)
		else:
			speech.speakSpelling(info.text)
	# Translators: Input help mode message for report current line command.
	script_reportCurrentLine.__doc__=_("Reports the current line under the application cursor. Pressing this key twice will spell the current line")
	script_reportCurrentLine.category=SCRCAT_SYSTEMCARET

	def script_leftMouseClick(self,gesture):
		# Translators: Reported when left mouse button is clicked.
		ui.message(_("Left click"))
		winUser.mouse_event(winUser.MOUSEEVENTF_LEFTDOWN,0,0,None,None)
		winUser.mouse_event(winUser.MOUSEEVENTF_LEFTUP,0,0,None,None)
	# Translators: Input help mode message for left mouse click command.
	script_leftMouseClick.__doc__=_("Clicks the left mouse button once at the current mouse position")
	script_leftMouseClick.category=SCRCAT_MOUSE

	def script_rightMouseClick(self,gesture):
		# Translators: Reported when right mouse button is clicked.
		ui.message(_("Right click"))
		winUser.mouse_event(winUser.MOUSEEVENTF_RIGHTDOWN,0,0,None,None)
		winUser.mouse_event(winUser.MOUSEEVENTF_RIGHTUP,0,0,None,None)
	# Translators: Input help mode message for right mouse click command.
	script_rightMouseClick.__doc__=_("Clicks the right mouse button once at the current mouse position")
	script_rightMouseClick.category=SCRCAT_MOUSE

	def script_toggleLeftMouseButton(self,gesture):
		if winUser.getKeyState(winUser.VK_LBUTTON)&32768:
			# Translators: This is presented when the left mouse button lock is released (used for drag and drop).
			ui.message(_("Left mouse button unlock"))
			winUser.mouse_event(winUser.MOUSEEVENTF_LEFTUP,0,0,None,None)
		else:
			# Translators: This is presented when the left mouse button is locked down (used for drag and drop).
			ui.message(_("Left mouse button lock"))
			winUser.mouse_event(winUser.MOUSEEVENTF_LEFTDOWN,0,0,None,None)
	# Translators: Input help mode message for left mouse lock/unlock toggle command.
	script_toggleLeftMouseButton.__doc__=_("Locks or unlocks the left mouse button")
	script_toggleLeftMouseButton.category=SCRCAT_MOUSE

	def script_toggleRightMouseButton(self,gesture):
		if winUser.getKeyState(winUser.VK_RBUTTON)&32768:
			# Translators: This is presented when the right mouse button lock is released (used for drag and drop).
			ui.message(_("Right mouse button unlock"))
			winUser.mouse_event(winUser.MOUSEEVENTF_RIGHTUP,0,0,None,None)
		else:
			# Translators: This is presented when the right mouse button is locked down (used for drag and drop).
			ui.message(_("Right mouse button lock"))
			winUser.mouse_event(winUser.MOUSEEVENTF_RIGHTDOWN,0,0,None,None)
	# Translators: Input help mode message for right mouse lock/unlock command.
	script_toggleRightMouseButton.__doc__=_("Locks or unlocks the right mouse button")
	script_toggleRightMouseButton.category=SCRCAT_MOUSE

	def script_reportCurrentSelection(self,gesture):
		obj=api.getFocusObject()
		treeInterceptor=obj.treeInterceptor
		if isinstance(treeInterceptor,treeInterceptorHandler.DocumentTreeInterceptor) and not treeInterceptor.passThrough:
			obj=treeInterceptor
		try:
			info=obj.makeTextInfo(textInfos.POSITION_SELECTION)
		except (RuntimeError, NotImplementedError):
			info=None
		if not info or info.isCollapsed:
			speech.speakMessage(_("No selection"))
		else:
			speech.speakMessage(_("Selected %s")%info.text)
	# Translators: Input help mode message for report current selection command.
	script_reportCurrentSelection.__doc__=_("Announces the current selection in edit controls and documents. If there is no selection it says so.")
	script_reportCurrentSelection.category=SCRCAT_SYSTEMCARET

	def script_dateTime(self,gesture):
		if scriptHandler.getLastScriptRepeatCount()==0:
			text=winKernel.GetTimeFormat(winKernel.LOCALE_USER_DEFAULT, winKernel.TIME_NOSECONDS, None, None)
		else:
			text=winKernel.GetDateFormat(winKernel.LOCALE_USER_DEFAULT, winKernel.DATE_LONGDATE, None, None)
		ui.message(text)
	# Translators: Input help mode message for report date and time command.
	script_dateTime.__doc__=_("If pressed once, reports the current time. If pressed twice, reports the current date")
	script_dateTime.category=SCRCAT_SYSTEM

	def script_increaseSynthSetting(self,gesture):
		settingName=globalVars.settingsRing.currentSettingName
		if not settingName:
			# Translators: Reported when there are no settings to configure in synth settings ring (example: when there is no setting for language).
			ui.message(_("No settings"))
			return
		settingValue=globalVars.settingsRing.increase()
		ui.message("%s %s" % (settingName,settingValue))
	# Translators: Input help mode message for increase synth setting value command.
	script_increaseSynthSetting.__doc__=_("Increases the currently active setting in the synth settings ring")
	script_increaseSynthSetting.category=SCRCAT_SPEECH

	def script_decreaseSynthSetting(self,gesture):
		settingName=globalVars.settingsRing.currentSettingName
		if not settingName:
			ui.message(_("No settings"))
			return
		settingValue=globalVars.settingsRing.decrease()
		ui.message("%s %s" % (settingName,settingValue))
	# Translators: Input help mode message for decrease synth setting value command.
	script_decreaseSynthSetting.__doc__=_("Decreases the currently active setting in the synth settings ring")
	script_decreaseSynthSetting.category=SCRCAT_SPEECH

	def script_nextSynthSetting(self,gesture):
		nextSettingName=globalVars.settingsRing.next()
		if not nextSettingName:
			ui.message(_("No settings"))
			return
		nextSettingValue=globalVars.settingsRing.currentSettingValue
		ui.message("%s %s"%(nextSettingName,nextSettingValue))
	# Translators: Input help mode message for next synth setting command.
	script_nextSynthSetting.__doc__=_("Moves to the next available setting in the synth settings ring")
	script_nextSynthSetting.category=SCRCAT_SPEECH

	def script_previousSynthSetting(self,gesture):
		previousSettingName=globalVars.settingsRing.previous()
		if not previousSettingName:
			ui.message(_("No settings"))
			return
		previousSettingValue=globalVars.settingsRing.currentSettingValue
		ui.message("%s %s"%(previousSettingName,previousSettingValue))
	# Translators: Input help mode message for previous synth setting command.
	script_previousSynthSetting.__doc__=_("Moves to the previous available setting in the synth settings ring")
	script_previousSynthSetting.category=SCRCAT_SPEECH

	def script_toggleSpeakTypedCharacters(self,gesture):
		if config.conf["keyboard"]["speakTypedCharacters"]:
			# Translators: The message announced when toggling the speak typed characters keyboard setting.
			state = _("speak typed characters off")
			config.conf["keyboard"]["speakTypedCharacters"]=False
		else:
			# Translators: The message announced when toggling the speak typed characters keyboard setting.
			state = _("speak typed characters on")
			config.conf["keyboard"]["speakTypedCharacters"]=True
		ui.message(state)
	# Translators: Input help mode message for toggle speaked typed characters command.
	script_toggleSpeakTypedCharacters.__doc__=_("Toggles on and off the speaking of typed characters")
	script_toggleSpeakTypedCharacters.category=SCRCAT_SPEECH

	def script_toggleSpeakTypedWords(self,gesture):
		if config.conf["keyboard"]["speakTypedWords"]:
			# Translators: The message announced when toggling the speak typed words keyboard setting.
			state = _("speak typed words off")
			config.conf["keyboard"]["speakTypedWords"]=False
		else:
			# Translators: The message announced when toggling the speak typed words keyboard setting.
			state = _("speak typed words on")
			config.conf["keyboard"]["speakTypedWords"]=True
		ui.message(state)
	# Translators: Input help mode message for toggle speak typed words command.
	script_toggleSpeakTypedWords.__doc__=_("Toggles on and off the speaking of typed words")
	script_toggleSpeakTypedWords.category=SCRCAT_SPEECH

	def script_toggleSpeakCommandKeys(self,gesture):
		if config.conf["keyboard"]["speakCommandKeys"]:
			# Translators: The message announced when toggling the speak typed command keyboard setting.
			state = _("speak command keys off")
			config.conf["keyboard"]["speakCommandKeys"]=False
		else:
			# Translators: The message announced when toggling the speak typed command keyboard setting.
			state = _("speak command keys on")
			config.conf["keyboard"]["speakCommandKeys"]=True
		ui.message(state)
	# Translators: Input help mode message for toggle speak command keys command.
	script_toggleSpeakCommandKeys.__doc__=_("Toggles on and off the speaking of typed keys, that are not specifically characters")
	script_toggleSpeakCommandKeys.category=SCRCAT_SPEECH

	def script_toggleReportFontName(self,gesture):
		if config.conf["documentFormatting"]["reportFontName"]:
			# Translators: The message announced when toggling the report font name document formatting setting.
			state = _("report font name off")
			config.conf["documentFormatting"]["reportFontName"]=False
		else:
			# Translators: The message announced when toggling the report font name document formatting setting.
			state = _("report font name on")
			config.conf["documentFormatting"]["reportFontName"]=True
		ui.message(state)
	# Translators: Input help mode message for toggle report font name command.
	script_toggleReportFontName.__doc__=_("Toggles on and off the reporting of font changes")
	script_toggleReportFontName.category=SCRCAT_DOCUMENTFORMATTING

	def script_toggleReportFontSize(self,gesture):
		if config.conf["documentFormatting"]["reportFontSize"]:
			# Translators: The message announced when toggling the report font size document formatting setting.
			state = _("report font size off")
			config.conf["documentFormatting"]["reportFontSize"]=False
		else:
			# Translators: The message announced when toggling the report font size document formatting setting.
			state = _("report font size on")
			config.conf["documentFormatting"]["reportFontSize"]=True
		ui.message(state)
	# Translators: Input help mode message for toggle report font size command.
	script_toggleReportFontSize.__doc__=_("Toggles on and off the reporting of font size changes")
	script_toggleReportFontSize.category=SCRCAT_DOCUMENTFORMATTING

	def script_toggleReportFontAttributes(self,gesture):
		if config.conf["documentFormatting"]["reportFontAttributes"]:
			# Translators: The message announced when toggling the report font attributes document formatting setting.
			state = _("report font attributes off")
			config.conf["documentFormatting"]["reportFontAttributes"]=False
		else:
			# Translators: The message announced when toggling the report font attributes document formatting setting.
			state = _("report font attributes on")
			config.conf["documentFormatting"]["reportFontAttributes"]=True
		ui.message(state)
	# Translators: Input help mode message for toggle report font attributes command.
	script_toggleReportFontAttributes.__doc__=_("Toggles on and off the reporting of font attributes")
	script_toggleReportFontAttributes.category=SCRCAT_DOCUMENTFORMATTING

	def script_toggleReportRevisions(self,gesture):
		if config.conf["documentFormatting"]["reportRevisions"]:
			# Translators: The message announced when toggling the report revisions document formatting setting.
			state = _("report revisions off")
			config.conf["documentFormatting"]["reportRevisions"]=False
		else:
			# Translators: The message announced when toggling the report revisions document formatting setting.
			state = _("report revisions on")
			config.conf["documentFormatting"]["reportRevisions"]=True
		ui.message(state)
	# Translators: Input help mode message for toggle report revisions command.
	script_toggleReportRevisions.__doc__=_("Toggles on and off the reporting of revisions")
	script_toggleReportRevisions.category=SCRCAT_DOCUMENTFORMATTING

	def script_toggleReportEmphasis(self,gesture):
		if config.conf["documentFormatting"]["reportEmphasis"]:
			# Translators: The message announced when toggling the report emphasis document formatting setting.
			state = _("report emphasis off")
			config.conf["documentFormatting"]["reportEmphasis"]=False
		else:
			# Translators: The message announced when toggling the report emphasis document formatting setting.
			state = _("report emphasis on")
			config.conf["documentFormatting"]["reportEmphasis"]=True
		ui.message(state)
	# Translators: Input help mode message for toggle report emphasis command.
	script_toggleReportEmphasis.__doc__=_("Toggles on and off the reporting of emphasis")
	script_toggleReportEmphasis.category=SCRCAT_DOCUMENTFORMATTING

	def script_toggleReportColor(self,gesture):
		if config.conf["documentFormatting"]["reportColor"]:
			# Translators: The message announced when toggling the report colors document formatting setting.
			state = _("report colors off")
			config.conf["documentFormatting"]["reportColor"]=False
		else:
			# Translators: The message announced when toggling the report colors document formatting setting.
			state = _("report colors on")
			config.conf["documentFormatting"]["reportColor"]=True
		ui.message(state)
	# Translators: Input help mode message for toggle report colors command.
	script_toggleReportColor.__doc__=_("Toggles on and off the reporting of colors")
	script_toggleReportColor.category=SCRCAT_DOCUMENTFORMATTING

	def script_toggleReportAlignment(self,gesture):
		if config.conf["documentFormatting"]["reportAlignment"]:
			# Translators: The message announced when toggling the report alignment document formatting setting.
			state = _("report alignment off")
			config.conf["documentFormatting"]["reportAlignment"]=False
		else:
			# Translators: The message announced when toggling the report alignment document formatting setting.
			state = _("report alignment on")
			config.conf["documentFormatting"]["reportAlignment"]=True
		ui.message(state)
	# Translators: Input help mode message for toggle report alignment command.
	script_toggleReportAlignment.__doc__=_("Toggles on and off the reporting of text alignment")
	script_toggleReportAlignment.category=SCRCAT_DOCUMENTFORMATTING

	def script_toggleReportStyle(self,gesture):
		if config.conf["documentFormatting"]["reportStyle"]:
			# Translators: The message announced when toggling the report style document formatting setting.
			state = _("report style off")
			config.conf["documentFormatting"]["reportStyle"]=False
		else:
			# Translators: The message announced when toggling the report style document formatting setting.
			state = _("report style on")
			config.conf["documentFormatting"]["reportStyle"]=True
		ui.message(state)
	# Translators: Input help mode message for toggle report style command.
	script_toggleReportStyle.__doc__=_("Toggles on and off the reporting of style changes")
	script_toggleReportStyle.category=SCRCAT_DOCUMENTFORMATTING

	def script_toggleReportSpellingErrors(self,gesture):
		if config.conf["documentFormatting"]["reportSpellingErrors"]:
			# Translators: The message announced when toggling the report spelling errors document formatting setting.
			state = _("report spelling errors off")
			config.conf["documentFormatting"]["reportSpellingErrors"]=False
		else:
			# Translators: The message announced when toggling the report spelling errors document formatting setting.
			state = _("report spelling errors on")
			config.conf["documentFormatting"]["reportSpellingErrors"]=True
		ui.message(state)
	# Translators: Input help mode message for toggle report spelling errors command.
	script_toggleReportSpellingErrors.__doc__=_("Toggles on and off the reporting of spelling errors")
	script_toggleReportSpellingErrors.category=SCRCAT_DOCUMENTFORMATTING

	def script_toggleReportPage(self,gesture):
		if config.conf["documentFormatting"]["reportPage"]:
			# Translators: The message announced when toggling the report pages document formatting setting.
			state = _("report pages off")
			config.conf["documentFormatting"]["reportPage"]=False
		else:
			# Translators: The message announced when toggling the report pages document formatting setting.
			state = _("report pages on")
			config.conf["documentFormatting"]["reportPage"]=True
		ui.message(state)
	# Translators: Input help mode message for toggle report pages command.
	script_toggleReportPage.__doc__=_("Toggles on and off the reporting of pages")
	script_toggleReportPage.category=SCRCAT_DOCUMENTFORMATTING

	def script_toggleReportLineNumber(self,gesture):
		if config.conf["documentFormatting"]["reportLineNumber"]:
			# Translators: The message announced when toggling the report line numbers document formatting setting.
			state = _("report line numbers off")
			config.conf["documentFormatting"]["reportLineNumber"]=False
		else:
			# Translators: The message announced when toggling the report line numbers document formatting setting.
			state = _("report line numbers on")
			config.conf["documentFormatting"]["reportLineNumber"]=True
		ui.message(state)
	# Translators: Input help mode message for toggle report line numbers command.
	script_toggleReportLineNumber.__doc__=_("Toggles on and off the reporting of line numbers")
	script_toggleReportLineNumber.category=SCRCAT_DOCUMENTFORMATTING

	def script_toggleReportLineIndentation(self,gesture):
		if config.conf["documentFormatting"]["reportLineIndentation"]:
			# Translators: The message announced when toggling the report line indentation document formatting setting.
			state = _("report line indentation off")
			config.conf["documentFormatting"]["reportLineIndentation"]=False
		else:
			# Translators: The message announced when toggling the report line indentation document formatting setting.
			state = _("report line indentation on")
			config.conf["documentFormatting"]["reportLineIndentation"]=True
		ui.message(state)
	# Translators: Input help mode message for toggle report line indentation command.
	script_toggleReportLineIndentation.__doc__=_("Toggles on and off the reporting of line indentation")
	script_toggleReportLineIndentation.category=SCRCAT_DOCUMENTFORMATTING

	def script_toggleReportParagraphIndentation(self,gesture):
		if config.conf["documentFormatting"]["reportParagraphIndentation"]:
			# Translators: The message announced when toggling the report paragraph indentation document formatting setting.
			state = _("report paragraph indentation off")
			config.conf["documentFormatting"]["reportParagraphIndentation"]=False
		else:
			# Translators: The message announced when toggling the report paragraph indentation document formatting setting.
			state = _("report paragraph indentation on")
			config.conf["documentFormatting"]["reportParagraphIndentation"]=True
		ui.message(state)
	# Translators: Input help mode message for toggle report paragraph indentation command.
	script_toggleReportParagraphIndentation.__doc__=_("Toggles on and off the reporting of paragraph indentation")
	script_toggleReportParagraphIndentation.category=SCRCAT_DOCUMENTFORMATTING

	def script_toggleReportLineSpacing(self,gesture):
		if config.conf["documentFormatting"]["reportLineSpacing"]:
			# Translators: The message announced when toggling the report line spacing document formatting setting.
			state = _("report line spacing off")
			config.conf["documentFormatting"]["reportLineSpacing"]=False
		else:
			# Translators: The message announced when toggling the report line spacing document formatting setting.
			state = _("report line spacing on")
			config.conf["documentFormatting"]["reportLineSpacing"]=True
		ui.message(state)
	# Translators: Input help mode message for toggle report line spacing command.
	script_toggleReportLineSpacing.__doc__=_("Toggles on and off the reporting of line spacing")
	script_toggleReportLineSpacing.category=SCRCAT_DOCUMENTFORMATTING

	def script_toggleReportTables(self,gesture):
		if config.conf["documentFormatting"]["reportTables"]:
			# Translators: The message announced when toggling the report tables document formatting setting.
			state = _("report tables off")
			config.conf["documentFormatting"]["reportTables"]=False
		else:
			# Translators: The message announced when toggling the report tables document formatting setting.
			state = _("report tables on")
			config.conf["documentFormatting"]["reportTables"]=True
		ui.message(state)
	# Translators: Input help mode message for toggle report tables command.
	script_toggleReportTables.__doc__=_("Toggles on and off the reporting of tables")
	script_toggleReportTables.category=SCRCAT_DOCUMENTFORMATTING

	def script_toggleReportTableHeaders(self,gesture):
		if config.conf["documentFormatting"]["reportTableHeaders"]:
			# Translators: The message announced when toggling the report table row/column headers document formatting setting.
			state = _("report table row and column headers off")
			config.conf["documentFormatting"]["reportTableHeaders"]=False
		else:
			# Translators: The message announced when toggling the report table row/column headers document formatting setting.
			state = _("report table row and column headers on")
			config.conf["documentFormatting"]["reportTableHeaders"]=True
		ui.message(state)
	# Translators: Input help mode message for toggle report table row/column headers command.
	script_toggleReportTableHeaders.__doc__=_("Toggles on and off the reporting of table row and column headers")
	script_toggleReportTableHeaders.category=SCRCAT_DOCUMENTFORMATTING

	def script_toggleReportTableCellCoords(self,gesture):
		if config.conf["documentFormatting"]["reportTableCellCoords"]:
			# Translators: The message announced when toggling the report table cell coordinates document formatting setting.
			state = _("report table cell coordinates off")
			config.conf["documentFormatting"]["reportTableCellCoords"]=False
		else:
			# Translators: The message announced when toggling the report table cell coordinates document formatting setting.
			state = _("report table cell coordinates on")
			config.conf["documentFormatting"]["reportTableCellCoords"]=True
		ui.message(state)
	# Translators: Input help mode message for toggle report table cell coordinates command.
	script_toggleReportTableCellCoords.__doc__=_("Toggles on and off the reporting of table cell coordinates")
	script_toggleReportTableCellCoords.category=SCRCAT_DOCUMENTFORMATTING

	def script_toggleReportLinks(self,gesture):
		if config.conf["documentFormatting"]["reportLinks"]:
			# Translators: The message announced when toggling the report links document formatting setting.
			state = _("report links off")
			config.conf["documentFormatting"]["reportLinks"]=False
		else:
			# Translators: The message announced when toggling the report links document formatting setting.
			state = _("report links on")
			config.conf["documentFormatting"]["reportLinks"]=True
		ui.message(state)
	# Translators: Input help mode message for toggle report links command.
	script_toggleReportLinks.__doc__=_("Toggles on and off the reporting of links")
	script_toggleReportLinks.category=SCRCAT_DOCUMENTFORMATTING

	def script_toggleReportComments(self,gesture):
		if config.conf["documentFormatting"]["reportComments"]:
			# Translators: The message announced when toggling the report comments document formatting setting.
			state = _("report comments off")
			config.conf["documentFormatting"]["reportComments"]=False
		else:
			# Translators: The message announced when toggling the report comments document formatting setting.
			state = _("report comments on")
			config.conf["documentFormatting"]["reportComments"]=True
		ui.message(state)
	# Translators: Input help mode message for toggle report comments command.
	script_toggleReportComments.__doc__=_("Toggles on and off the reporting of comments")
	script_toggleReportComments.category=SCRCAT_DOCUMENTFORMATTING

	def script_toggleReportLists(self,gesture):
		if config.conf["documentFormatting"]["reportLists"]:
			# Translators: The message announced when toggling the report lists document formatting setting.
			state = _("report lists off")
			config.conf["documentFormatting"]["reportLists"]=False
		else:
			# Translators: The message announced when toggling the report lists document formatting setting.
			state = _("report lists on")
			config.conf["documentFormatting"]["reportLists"]=True
		ui.message(state)
	# Translators: Input help mode message for toggle report lists command.
	script_toggleReportLists.__doc__=_("Toggles on and off the reporting of lists")
	script_toggleReportLists.category=SCRCAT_DOCUMENTFORMATTING

	def script_toggleReportHeadings(self,gesture):
		if config.conf["documentFormatting"]["reportHeadings"]:
			# Translators: The message announced when toggling the report headings document formatting setting.
			state = _("report headings off")
			config.conf["documentFormatting"]["reportHeadings"]=False
		else:
			# Translators: The message announced when toggling the report headings document formatting setting.
			state = _("report headings on")
			config.conf["documentFormatting"]["reportHeadings"]=True
		ui.message(state)
	# Translators: Input help mode message for toggle report headings command.
	script_toggleReportHeadings.__doc__=_("Toggles on and off the reporting of headings")
	script_toggleReportHeadings.category=SCRCAT_DOCUMENTFORMATTING

	def script_toggleReportBlockQuotes(self,gesture):
		if config.conf["documentFormatting"]["reportBlockQuotes"]:
			# Translators: The message announced when toggling the report block quotes document formatting setting.
			state = _("report block quotes off")
			config.conf["documentFormatting"]["reportBlockQuotes"]=False
		else:
			# Translators: The message announced when toggling the report block quotes document formatting setting.
			state = _("report block quotes on")
			config.conf["documentFormatting"]["reportBlockQuotes"]=True
		ui.message(state)
	# Translators: Input help mode message for toggle report block quotes command.
	script_toggleReportBlockQuotes.__doc__=_("Toggles on and off the reporting of block quotes")
	script_toggleReportBlockQuotes.category=SCRCAT_DOCUMENTFORMATTING

	def script_toggleReportLandmarks(self,gesture):
		if config.conf["documentFormatting"]["reportLandmarks"]:
			# Translators: The message announced when toggling the report landmarks document formatting setting.
			state = _("report landmarks off")
			config.conf["documentFormatting"]["reportLandmarks"]=False
		else:
			# Translators: The message announced when toggling the report landmarks document formatting setting.
			state = _("report landmarks on")
			config.conf["documentFormatting"]["reportLandmarks"]=True
		ui.message(state)
	# Translators: Input help mode message for toggle report landmarks command.
	script_toggleReportLandmarks.__doc__=_("Toggles on and off the reporting of landmarks")
	script_toggleReportLandmarks.category=SCRCAT_DOCUMENTFORMATTING

	def script_toggleReportFrames(self,gesture):
		if config.conf["documentFormatting"]["reportFrames"]:
			# Translators: The message announced when toggling the report frames document formatting setting.
			state = _("report frames off")
			config.conf["documentFormatting"]["reportFrames"]=False
		else:
			# Translators: The message announced when toggling the report frames document formatting setting.
			state = _("report frames on")
			config.conf["documentFormatting"]["reportFrames"]=True
		ui.message(state)
	# Translators: Input help mode message for toggle report frames command.
	script_toggleReportFrames.__doc__=_("Toggles on and off the reporting of frames")
	script_toggleReportFrames.category=SCRCAT_DOCUMENTFORMATTING

	def script_toggleReportClickable(self,gesture):
		if config.conf["documentFormatting"]["reportClickable"]:
			# Translators: The message announced when toggling the report if clickable document formatting setting.
			state = _("report if clickable off")
			config.conf["documentFormatting"]["reportClickable"]=False
		else:
			# Translators: The message announced when toggling the report if clickable document formatting setting.
			state = _("report if clickable on")
			config.conf["documentFormatting"]["reportClickable"]=True
		ui.message(state)
	# Translators: Input help mode message for toggle report if clickable command.
	script_toggleReportClickable.__doc__=_("Toggles on and off reporting if clickable")
	script_toggleReportClickable.category=SCRCAT_DOCUMENTFORMATTING

	def script_cycleSpeechSymbolLevel(self,gesture):
		curLevel = config.conf["speech"]["symbolLevel"]
		for level in characterProcessing.CONFIGURABLE_SPEECH_SYMBOL_LEVELS:
			if level > curLevel:
				break
		else:
			level = characterProcessing.SYMLVL_NONE
		name = characterProcessing.SPEECH_SYMBOL_LEVEL_LABELS[level]
		config.conf["speech"]["symbolLevel"] = level
		# Translators: Reported when the user cycles through speech symbol levels
		# which determine what symbols are spoken.
		# %s will be replaced with the symbol level; e.g. none, some, most and all.
		ui.message(_("Symbol level %s") % name)
	# Translators: Input help mode message for cycle speech symbol level command.
	script_cycleSpeechSymbolLevel.__doc__=_("Cycles through speech symbol levels which determine what symbols are spoken")
	script_cycleSpeechSymbolLevel.category=SCRCAT_SPEECH

	def script_moveMouseToNavigatorObject(self,gesture):
		obj=api.getNavigatorObject() 
		try:
			p=api.getReviewPosition().pointAtStart
		except (NotImplementedError, LookupError):
			p=None
		if p:
			x=p.x
			y=p.y
		else:
			try:
				(left,top,width,height)=obj.location
			except:
				# Translators: Reported when the object has no location for the mouse to move to it.
				ui.message(_("Object has no location"))
				return
			x=left+(width/2)
			y=top+(height/2)
		winUser.setCursorPos(x,y)
		mouseHandler.executeMouseMoveEvent(x,y)
	# Translators: Input help mode message for move mouse to navigator object command.
	script_moveMouseToNavigatorObject.__doc__=_("Moves the mouse pointer to the current navigator object")
	script_moveMouseToNavigatorObject.category=SCRCAT_MOUSE

	def script_moveNavigatorObjectToMouse(self,gesture):
		# Translators: Reported when attempting to move the navigator object to the object under mouse pointer.
		ui.message(_("Move navigator object to mouse"))
		obj=api.getMouseObject()
		api.setNavigatorObject(obj)
		speech.speakObject(obj)
	# Translators: Input help mode message for move navigator object to mouse command.
	script_moveNavigatorObjectToMouse.__doc__=_("Sets the navigator object to the current object under the mouse pointer and speaks it")
	script_moveNavigatorObjectToMouse.category=SCRCAT_MOUSE

	def script_reviewMode_next(self,gesture):
		label=review.nextMode()
		if label:
			ui.message(label)
			pos=api.getReviewPosition().copy()
			pos.expand(textInfos.UNIT_LINE)
			speech.speakTextInfo(pos)
		else:
			# Translators: reported when there are no other available review modes for this object 
			ui.message(_("No next review mode"))
	# Translators: Script help message for next review mode command.
	script_reviewMode_next.__doc__=_("Switches to the next review mode (e.g. object, document or screen) and positions the review position at the point of the navigator object")
	script_reviewMode_next.category=SCRCAT_TEXTREVIEW

	def script_reviewMode_previous(self,gesture):
		label=review.nextMode(prev=True)
		if label:
			ui.message(label)
			pos=api.getReviewPosition().copy()
			pos.expand(textInfos.UNIT_LINE)
			speech.speakTextInfo(pos)
		else:
			# Translators: reported when there are no  other available review modes for this object 
			ui.message(_("No previous review mode"))
	# Translators: Script help message for previous review mode command.
	script_reviewMode_previous.__doc__=_("Switches to the previous review mode (e.g. object, document or screen) and positions the review position at the point of the navigator object") 
	script_reviewMode_previous.category=SCRCAT_TEXTREVIEW

	def script_navigatorObject_current(self,gesture):
		curObject=api.getNavigatorObject()
		if not isinstance(curObject,NVDAObject):
			# Translators: Reported when the user tries to perform a command related to the navigator object
			# but there is no current navigator object.
			speech.speakMessage(_("No navigator object"))
			return
		if scriptHandler.getLastScriptRepeatCount()>=1:
			if curObject.TextInfo!=NVDAObjectTextInfo:
				textList=[]
				if curObject.name and isinstance(curObject.name, basestring) and not curObject.name.isspace():
					textList.append(curObject.name)
				try:
					info=curObject.makeTextInfo(textInfos.POSITION_SELECTION)
					if not info.isCollapsed:
						textList.append(info.text)
					else:
						info.expand(textInfos.UNIT_LINE)
						if not info.isCollapsed:
							textList.append(info.text)
				except (RuntimeError, NotImplementedError):
					# No caret or selection on this object.
					pass
			else:
				textList=[prop for prop in (curObject.name, curObject.value) if prop and isinstance(prop, basestring) and not prop.isspace()]
			text=" ".join(textList)
			if len(text)>0 and not text.isspace():
				if scriptHandler.getLastScriptRepeatCount()==1:
					speech.speakSpelling(text)
				else:
					if api.copyToClip(text):
						# Translators: Indicates something has been copied to clipboard (example output: title text copied to clipboard).
						speech.speakMessage(_("%s copied to clipboard")%text)
		else:
			speech.speakObject(curObject,reason=controlTypes.REASON_QUERY)
	# Translators: Input help mode message for report current navigator object command.
	script_navigatorObject_current.__doc__=_("Reports the current navigator object. Pressing twice spells this information, and pressing three times Copies name and value of this  object to the clipboard")
	script_navigatorObject_current.category=SCRCAT_OBJECTNAVIGATION

	def script_navigatorObject_currentDimensions(self,gesture):
		count=scriptHandler.getLastScriptRepeatCount()
		locationText=api.getReviewPosition().locationText if count==0 else None
		if not locationText:
			locationText=api.getNavigatorObject().locationText
		if not locationText:
			# Translators: message when there is no location information for the review cursor
			ui.message(_("No location information"))
			return
		ui.message(locationText)
	# Translators: Description for report review cursor location command.
	script_navigatorObject_currentDimensions.__doc__=_("Reports information about the location of the text or object at the review cursor. Pressing twice may provide further detail.") 
	script_navigatorObject_currentDimensions.category=SCRCAT_OBJECTNAVIGATION

	def script_navigatorObject_toFocus(self,gesture):
		obj=api.getFocusObject()
		try:
			pos=obj.makeTextInfo(textInfos.POSITION_CARET)
		except (NotImplementedError,RuntimeError):
			pos=obj.makeTextInfo(textInfos.POSITION_FIRST)
		api.setReviewPosition(pos)
		# Translators: Reported when attempting to move the navigator object to focus.
		speech.speakMessage(_("Move to focus"))
		speech.speakObject(obj,reason=controlTypes.REASON_FOCUS)
	# Translators: Input help mode message for move navigator object to current focus command.
	script_navigatorObject_toFocus.__doc__=_("Sets the navigator object to the current focus, and the review cursor to the position of the caret inside it, if possible.")
	script_navigatorObject_toFocus.category=SCRCAT_OBJECTNAVIGATION

	def script_navigatorObject_moveFocus(self,gesture):
		obj=api.getNavigatorObject()
		if not isinstance(obj,NVDAObject):
			# Translators: Reported when:
			# 1. There is no focusable object e.g. cannot use tab and shift tab to move to controls.
			# 2. Trying to move focus to navigator object but there is no focus.
			ui.message(_("No focus"))
		if scriptHandler.getLastScriptRepeatCount()==0:
			# Translators: Reported when attempting to move focus to navigator object.
			ui.message(_("Move focus"))
			obj.setFocus()
		else:
			review=api.getReviewPosition()
			try:
				review.updateCaret()
			except NotImplementedError:
				# Translators: Reported when trying to move caret to the position of the review cursor but there is no caret.
				ui.message(_("No caret"))
				return
			info=review.copy()
			info.expand(textInfos.UNIT_LINE)
			speech.speakTextInfo(info,reason=controlTypes.REASON_CARET)
	# Translators: Input help mode message for move focus to current navigator object command.
	script_navigatorObject_moveFocus.__doc__=_("Pressed once sets the keyboard focus to the navigator object, pressed twice sets the system caret to the position of the review cursor")
	script_navigatorObject_moveFocus.category=SCRCAT_OBJECTNAVIGATION

	def script_navigatorObject_parent(self,gesture):
		curObject=api.getNavigatorObject()
		if not isinstance(curObject,NVDAObject):
			# Translators: Reported when the user tries to perform a command related to the navigator object
			# but there is no current navigator object.
			ui.reviewMessage(_("No navigator object"))
			return
		simpleReviewMode=config.conf["reviewCursor"]["simpleReviewMode"]
		curObject=curObject.simpleParent if simpleReviewMode else curObject.parent
		if curObject is not None:
			api.setNavigatorObject(curObject)
			speech.speakObject(curObject,reason=controlTypes.REASON_FOCUS)
		else:
			# Translators: Reported when there is no containing (parent) object such as when focused on desktop.
			ui.reviewMessage(_("No containing object"))
	# Translators: Input help mode message for move to parent object command.
	script_navigatorObject_parent.__doc__=_("Moves the navigator object to the object containing it")
	script_navigatorObject_parent.category=SCRCAT_OBJECTNAVIGATION

	def script_navigatorObject_next(self,gesture):
		curObject=api.getNavigatorObject()
		if not isinstance(curObject,NVDAObject):
			# Translators: Reported when the user tries to perform a command related to the navigator object
			# but there is no current navigator object.
			ui.reviewMessage(_("No navigator object"))
			return
		simpleReviewMode=config.conf["reviewCursor"]["simpleReviewMode"]
		curObject=curObject.simpleNext if simpleReviewMode else curObject.next
		if curObject is not None:
			api.setNavigatorObject(curObject)
			speech.speakObject(curObject,reason=controlTypes.REASON_FOCUS)
		else:
			# Translators: Reported when there is no next object (current object is the last object).
			ui.reviewMessage(_("No next"))
	# Translators: Input help mode message for move to next object command.
	script_navigatorObject_next.__doc__=_("Moves the navigator object to the next object")
	script_navigatorObject_next.category=SCRCAT_OBJECTNAVIGATION

	def script_navigatorObject_previous(self,gesture):
		curObject=api.getNavigatorObject()
		if not isinstance(curObject,NVDAObject):
			# Translators: Reported when the user tries to perform a command related to the navigator object
			# but there is no current navigator object.
			ui.reviewMessage(_("No navigator object"))
			return
		simpleReviewMode=config.conf["reviewCursor"]["simpleReviewMode"]
		curObject=curObject.simplePrevious if simpleReviewMode else curObject.previous
		if curObject is not None:
			api.setNavigatorObject(curObject)
			speech.speakObject(curObject,reason=controlTypes.REASON_FOCUS)
		else:
			# Translators: Reported when there is no previous object (current object is the first object).
			ui.reviewMessage(_("No previous"))
	# Translators: Input help mode message for move to previous object command.
	script_navigatorObject_previous.__doc__=_("Moves the navigator object to the previous object")
	script_navigatorObject_previous.category=SCRCAT_OBJECTNAVIGATION

	def script_navigatorObject_firstChild(self,gesture):
		curObject=api.getNavigatorObject()
		if not isinstance(curObject,NVDAObject):
			# Translators: Reported when the user tries to perform a command related to the navigator object
			# but there is no current navigator object.
			ui.reviewMessage(_("No navigator object"))
			return
		simpleReviewMode=config.conf["reviewCursor"]["simpleReviewMode"]
		curObject=curObject.simpleFirstChild if simpleReviewMode else curObject.firstChild
		if curObject is not None:
			api.setNavigatorObject(curObject)
			speech.speakObject(curObject,reason=controlTypes.REASON_FOCUS)
		else:
			# Translators: Reported when there is no contained (first child) object such as inside a document.
			ui.reviewMessage(_("No objects inside"))
	# Translators: Input help mode message for move to first child object command.
	script_navigatorObject_firstChild.__doc__=_("Moves the navigator object to the first object inside it")
	script_navigatorObject_firstChild.category=SCRCAT_OBJECTNAVIGATION

	def script_review_activate(self,gesture):
		# Translators: a message reported when the action at the position of the review cursor or navigator object is performed.
		actionName=_("Activate")
		pos=api.getReviewPosition()
		try:
			pos.activate()
			if isinstance(gesture,touchHandler.TouchInputGesture):
				touchHandler.handler.notifyInteraction(pos.NVDAObjectAtStart)
			ui.message(actionName)
			return
		except NotImplementedError:
			pass
		obj=api.getNavigatorObject()
		while obj:
			realActionName=actionName
			try:
				realActionName=obj.getActionName()
			except:
				pass
			try:
				obj.doAction()
				if isinstance(gesture,touchHandler.TouchInputGesture):
					touchHandler.handler.notifyInteraction(obj)
				ui.message(realActionName)
				return
			except NotImplementedError:
				pass
			obj=obj.parent
		# Translators: the message reported when there is no action to perform on the review position or navigator object.
		ui.message(_("No action"))
	# Translators: Input help mode message for activate current object command.
	script_review_activate.__doc__=_("Performs the default action on the current navigator object (example: presses it if it is a button).")
	script_review_activate.category=SCRCAT_OBJECTNAVIGATION

	def script_review_top(self,gesture):
		info=api.getReviewPosition().obj.makeTextInfo(textInfos.POSITION_FIRST)
		api.setReviewPosition(info)
		info.expand(textInfos.UNIT_LINE)
		speech.speakMessage(_("Top"))
		speech.speakTextInfo(info,unit=textInfos.UNIT_LINE,reason=controlTypes.REASON_CARET)
	# Translators: Input help mode message for move review cursor to top line command.
	script_review_top.__doc__=_("Moves the review cursor to the top line of the current navigator object and speaks it")
	script_review_top.category=SCRCAT_TEXTREVIEW

	def script_review_previousLine(self,gesture):
		info=api.getReviewPosition().copy()
		info.expand(textInfos.UNIT_LINE)
		info.collapse()
		res=info.move(textInfos.UNIT_LINE,-1)
		if res==0:
			# Translators: a message reported when review cursor is at the top line of the current navigator object.
			ui.reviewMessage(_("Top"))
		else:
			api.setReviewPosition(info)
		info.expand(textInfos.UNIT_LINE)
		speech.speakTextInfo(info,unit=textInfos.UNIT_LINE,reason=controlTypes.REASON_CARET)
	# Translators: Input help mode message for move review cursor to previous line command.
	script_review_previousLine.__doc__=_("Moves the review cursor to the previous line of the current navigator object and speaks it")
	script_review_previousLine.resumeSayAllMode=sayAllHandler.CURSOR_REVIEW
	script_review_previousLine.category=SCRCAT_TEXTREVIEW

	def script_review_currentLine(self,gesture):
		info=api.getReviewPosition().copy()
		info.expand(textInfos.UNIT_LINE)
		scriptCount=scriptHandler.getLastScriptRepeatCount()
		if scriptCount==0:
			speech.speakTextInfo(info,unit=textInfos.UNIT_LINE,reason=controlTypes.REASON_CARET)
		else:
			speech.spellTextInfo(info,useCharacterDescriptions=scriptCount>1)
	# Translators: Input help mode message for read current line under review cursor command.
	script_review_currentLine.__doc__=_("Reports the line of the current navigator object where the review cursor is situated. If this key is pressed twice, the current line will be spelled. Pressing three times will spell the line using character descriptions.")
	script_review_currentLine.category=SCRCAT_TEXTREVIEW
 
	def script_review_nextLine(self,gesture):
		info=api.getReviewPosition().copy()
		info.expand(textInfos.UNIT_LINE)
		info.collapse()
		res=info.move(textInfos.UNIT_LINE,1)
		if res==0:
			# Translators: a message reported when review cursor is at the bottom line of the current navigator object.
			ui.reviewMessage(_("Bottom"))
		else:
			api.setReviewPosition(info)
		info.expand(textInfos.UNIT_LINE)
		speech.speakTextInfo(info,unit=textInfos.UNIT_LINE,reason=controlTypes.REASON_CARET)
	# Translators: Input help mode message for move review cursor to next line command.
	script_review_nextLine.__doc__=_("Moves the review cursor to the next line of the current navigator object and speaks it")
	script_review_nextLine.resumeSayAllMode=sayAllHandler.CURSOR_REVIEW
	script_review_nextLine.category=SCRCAT_TEXTREVIEW

	def script_review_bottom(self,gesture):
		info=api.getReviewPosition().obj.makeTextInfo(textInfos.POSITION_LAST)
		api.setReviewPosition(info)
		info.expand(textInfos.UNIT_LINE)
		speech.speakMessage(_("Bottom"))
		speech.speakTextInfo(info,unit=textInfos.UNIT_LINE,reason=controlTypes.REASON_CARET)
	# Translators: Input help mode message for move review cursor to bottom line command.
	script_review_bottom.__doc__=_("Moves the review cursor to the bottom line of the current navigator object and speaks it")
	script_review_bottom.category=SCRCAT_TEXTREVIEW

	def script_review_previousWord(self,gesture):
		info=api.getReviewPosition().copy()
		info.expand(textInfos.UNIT_WORD)
		info.collapse()
		res=info.move(textInfos.UNIT_WORD,-1)
		if res==0:
			# Translators: a message reported when review cursor is at the top line of the current navigator object.
			ui.reviewMessage(_("Top"))
		else:
			api.setReviewPosition(info)
		info.expand(textInfos.UNIT_WORD)
		speech.speakTextInfo(info,reason=controlTypes.REASON_CARET,unit=textInfos.UNIT_WORD)
	# Translators: Input help mode message for move review cursor to previous word command.
	script_review_previousWord.__doc__=_("Moves the review cursor to the previous word of the current navigator object and speaks it")
	script_review_previousWord.category=SCRCAT_TEXTREVIEW

	def script_review_currentWord(self,gesture):
		info=api.getReviewPosition().copy()
		info.expand(textInfos.UNIT_WORD)
		scriptCount=scriptHandler.getLastScriptRepeatCount()
		if scriptCount==0:
			speech.speakTextInfo(info,reason=controlTypes.REASON_CARET,unit=textInfos.UNIT_WORD)
		else:
			speech.spellTextInfo(info,useCharacterDescriptions=scriptCount>1)
	# Translators: Input help mode message for report current word under review cursor command.
	script_review_currentWord.__doc__=_("Speaks the word of the current navigator object where the review cursor is situated. Pressing twice spells the word. Pressing three times spells the word using character descriptions")
	script_review_currentWord.category=SCRCAT_TEXTREVIEW

	def script_review_nextWord(self,gesture):
		info=api.getReviewPosition().copy()
		info.expand(textInfos.UNIT_WORD)
		info.collapse()
		res=info.move(textInfos.UNIT_WORD,1)
		if res==0:
			# Translators: a message reported when review cursor is at the bottom line of the current navigator object.
			ui.reviewMessage(_("Bottom"))
		else:
			api.setReviewPosition(info)
		info.expand(textInfos.UNIT_WORD)
		speech.speakTextInfo(info,reason=controlTypes.REASON_CARET,unit=textInfos.UNIT_WORD)
	# Translators: Input help mode message for move review cursor to next word command.
	script_review_nextWord.__doc__=_("Moves the review cursor to the next word of the current navigator object and speaks it")
	script_review_nextWord.category=SCRCAT_TEXTREVIEW

	def script_review_startOfLine(self,gesture):
		info=api.getReviewPosition().copy()
		info.expand(textInfos.UNIT_LINE)
		info.collapse()
		api.setReviewPosition(info)
		info.expand(textInfos.UNIT_CHARACTER)
		speech.speakMessage(_("Left"))
		speech.speakTextInfo(info,unit=textInfos.UNIT_CHARACTER,reason=controlTypes.REASON_CARET)
	# Translators: Input help mode message for move review cursor to start of current line command.
	script_review_startOfLine.__doc__=_("Moves the review cursor to the first character of the line where it is situated in the current navigator object and speaks it")
	script_review_startOfLine.category=SCRCAT_TEXTREVIEW

	def script_review_previousCharacter(self,gesture):
		lineInfo=api.getReviewPosition().copy()
		lineInfo.expand(textInfos.UNIT_LINE)
		charInfo=api.getReviewPosition().copy()
		charInfo.expand(textInfos.UNIT_CHARACTER)
		charInfo.collapse()
		res=charInfo.move(textInfos.UNIT_CHARACTER,-1)
		if res==0 or charInfo.compareEndPoints(lineInfo,"startToStart")<0:
			# Translators: a message reported when review cursor is at the leftmost character of the current navigator object's text.
			ui.reviewMessage(_("Left"))
			reviewInfo=api.getReviewPosition().copy()
			reviewInfo.expand(textInfos.UNIT_CHARACTER)
			speech.speakTextInfo(reviewInfo,unit=textInfos.UNIT_CHARACTER,reason=controlTypes.REASON_CARET)
		else:
			api.setReviewPosition(charInfo)
			charInfo.expand(textInfos.UNIT_CHARACTER)
			speech.speakTextInfo(charInfo,unit=textInfos.UNIT_CHARACTER,reason=controlTypes.REASON_CARET)
	# Translators: Input help mode message for move review cursor to previous character command.
	script_review_previousCharacter.__doc__=_("Moves the review cursor to the previous character of the current navigator object and speaks it")
	script_review_previousCharacter.category=SCRCAT_TEXTREVIEW

	def script_review_currentCharacter(self,gesture):
		info=api.getReviewPosition().copy()
		info.expand(textInfos.UNIT_CHARACTER)
		scriptCount=scriptHandler.getLastScriptRepeatCount()
		if scriptCount==0:
			speech.speakTextInfo(info,unit=textInfos.UNIT_CHARACTER,reason=controlTypes.REASON_CARET)
		elif scriptCount==1:
			speech.spellTextInfo(info,useCharacterDescriptions=True)
		else:
			try:
				c = ord(info.text)
				speech.speakMessage("%d," % c)
				speech.speakSpelling(hex(c))
			except:
				speech.speakTextInfo(info,unit=textInfos.UNIT_CHARACTER,reason=controlTypes.REASON_CARET)
	# Translators: Input help mode message for report current character under review cursor command.
	script_review_currentCharacter.__doc__=_("Reports the character of the current navigator object where the review cursor is situated. Pressing twice reports a description or example of that character. Pressing three times reports the numeric value of the character in decimal and hexadecimal")
	script_review_currentCharacter.category=SCRCAT_TEXTREVIEW

	def script_review_nextCharacter(self,gesture):
		lineInfo=api.getReviewPosition().copy()
		lineInfo.expand(textInfos.UNIT_LINE)
		charInfo=api.getReviewPosition().copy()
		charInfo.expand(textInfos.UNIT_CHARACTER)
		charInfo.collapse()
		res=charInfo.move(textInfos.UNIT_CHARACTER,1)
		if res==0 or charInfo.compareEndPoints(lineInfo,"endToEnd")>=0:
			# Translators: a message reported when review cursor is at the rightmost character of the current navigator object's text.
			ui.reviewMessage(_("Right"))
			reviewInfo=api.getReviewPosition().copy()
			reviewInfo.expand(textInfos.UNIT_CHARACTER)
			speech.speakTextInfo(reviewInfo,unit=textInfos.UNIT_CHARACTER,reason=controlTypes.REASON_CARET)
		else:
			api.setReviewPosition(charInfo)
			charInfo.expand(textInfos.UNIT_CHARACTER)
			speech.speakTextInfo(charInfo,unit=textInfos.UNIT_CHARACTER,reason=controlTypes.REASON_CARET)
	# Translators: Input help mode message for move review cursor to next character command.
	script_review_nextCharacter.__doc__=_("Moves the review cursor to the next character of the current navigator object and speaks it")
	script_review_nextCharacter.category=SCRCAT_TEXTREVIEW

	def script_review_endOfLine(self,gesture):
		info=api.getReviewPosition().copy()
		info.expand(textInfos.UNIT_LINE)
		info.collapse(end=True)
		info.move(textInfos.UNIT_CHARACTER,-1)
		api.setReviewPosition(info)
		info.expand(textInfos.UNIT_CHARACTER)
		speech.speakMessage(_("Right"))
		speech.speakTextInfo(info,unit=textInfos.UNIT_CHARACTER,reason=controlTypes.REASON_CARET)
	# Translators: Input help mode message for move review cursor to end of current line command.
	script_review_endOfLine.__doc__=_("Moves the review cursor to the last character of the line where it is situated in the current navigator object and speaks it")
	script_review_endOfLine.category=SCRCAT_TEXTREVIEW

	def script_speechMode(self,gesture):
		curMode=speech.speechMode
		speech.speechMode=speech.speechMode_talk
		newMode=(curMode+1)%3
		if newMode==speech.speechMode_off:
			# Translators: A speech mode which disables speech output.
			name=_("Speech mode off")
		elif newMode==speech.speechMode_beeps:
			# Translators: A speech mode which will cause NVDA to beep instead of speaking.
			name=_("Speech mode beeps")
		elif newMode==speech.speechMode_talk:
			# Translators: The normal speech mode; i.e. NVDA will talk as normal.
			name=_("Speech mode talk")
		speech.cancelSpeech()
		ui.message(name)
		speech.speechMode=newMode
	# Translators: Input help mode message for toggle speech mode command.
	script_speechMode.__doc__=_("Toggles between the speech modes of off, beep and talk. When set to off NVDA will not speak anything. If beeps then NVDA will simply beep each time it its supposed to speak something. If talk then NVDA wil just speak normally.")
	script_speechMode.category=SCRCAT_SPEECH

	def script_moveToParentTreeInterceptor(self,gesture):
		obj=api.getFocusObject()
		parent=obj.parent
		#Move up parents until the tree interceptor of the parent is different to the tree interceptor of the object.
		#Note that this could include the situation where the parent has no tree interceptor but the object did.
		while parent and parent.treeInterceptor==obj.treeInterceptor:
			parent=parent.parent
		#If the parent has no tree interceptor, keep moving up the parents until we find a parent that does have one.
		while parent and not parent.treeInterceptor:
			parent=parent.parent
		if parent:
			parent.treeInterceptor.rootNVDAObject.setFocus()
			import eventHandler
			import wx
			wx.CallLater(50,eventHandler.executeEvent,"gainFocus",parent.treeInterceptor.rootNVDAObject)
	# Translators: Input help mode message for move to next document with focus command, mostly used in web browsing to move from embedded object to the webpage document.
	script_moveToParentTreeInterceptor.__doc__=_("Moves the focus to the next closest document that contains the focus")
	script_moveToParentTreeInterceptor.category=SCRCAT_FOCUS

	def script_toggleVirtualBufferPassThrough(self,gesture):
		focus = api.getFocusObject()
		vbuf = focus.treeInterceptor
		if not vbuf:
			# #2023: Search the focus and its ancestors for an object for which browse mode is optional.
			for obj in itertools.chain((api.getFocusObject(),), reversed(api.getFocusAncestors())):
				if obj.shouldCreateTreeInterceptor:
					continue
				try:
					obj.treeInterceptorClass
				except:
					continue
				break
			else:
				return
			# Force the tree interceptor to be created.
			obj.shouldCreateTreeInterceptor = True
			ti = treeInterceptorHandler.update(obj)
			if not ti:
				return
			if focus in ti:
				# Update the focus, as it will have cached that there is no tree interceptor.
				focus.treeInterceptor = ti
				# If we just happened to create a browse mode TreeInterceptor
				# Then ensure that browse mode is reported here. From the users point of view, browse mode was turned on.
				if isinstance(ti,browseMode.BrowseModeTreeInterceptor) and not ti.passThrough:
					browseMode.reportPassThrough(ti,False)
					braille.handler.handleGainFocus(ti)
			return

		if not isinstance(vbuf, browseMode.BrowseModeTreeInterceptor):
			return
		# Toggle browse mode pass-through.
		vbuf.passThrough = not vbuf.passThrough
		if isinstance(vbuf,browseMode.BrowseModeDocumentTreeInterceptor):
			# If we are enabling pass-through, the user has explicitly chosen to do so, so disable auto-pass-through.
			# If we're disabling pass-through, re-enable auto-pass-through.
			vbuf.disableAutoPassThrough = vbuf.passThrough
		browseMode.reportPassThrough(vbuf)
	# Translators: Input help mode message for toggle focus and browse mode command in web browsing and other situations.
	script_toggleVirtualBufferPassThrough.__doc__=_("Toggles between browse mode and focus mode. When in focus mode, keys will pass straight through to the application, allowing you to interact directly with a control. When in browse mode, you can navigate the document with the cursor, quick navigation keys, etc.")
	script_toggleVirtualBufferPassThrough.category=inputCore.SCRCAT_BROWSEMODE

	def script_quit(self,gesture):
		gui.quit()
	# Translators: Input help mode message for quit NVDA command.
	script_quit.__doc__=_("Quits NVDA!")

	def script_showGui(self,gesture):
		gui.showGui()
	# Translators: Input help mode message for show NVDA menu command.
	script_showGui.__doc__=_("Shows the NVDA menu")

	def script_review_sayAll(self,gesture):
		sayAllHandler.readText(sayAllHandler.CURSOR_REVIEW)
	# Translators: Input help mode message for say all in review cursor command.
	script_review_sayAll.__doc__ = _("Reads from the review cursor up to end of current text, moving the review cursor as it goes")
	script_review_sayAll.category=SCRCAT_TEXTREVIEW

	def script_sayAll(self,gesture):
		sayAllHandler.readText(sayAllHandler.CURSOR_CARET)
	# Translators: Input help mode message for say all with system caret command.
	script_sayAll.__doc__ = _("Reads from the system caret up to the end of the text, moving the caret as it goes")
	script_sayAll.category=SCRCAT_SYSTEMCARET

	def script_reportFormatting(self,gesture):
		formatConfig={
			"detectFormatAfterCursor":False,
			"reportFontName":True,"reportFontSize":True,"reportFontAttributes":True,"reportColor":True,"reportRevisions":False,"reportEmphasis":False,
<<<<<<< HEAD
			"reportStyle":True,"reportAlignment":True,"reportSpellingErrors":True,"reportGrammarErrors":True,
			"reportPage":False,"reportLineNumber":False,"reportParagraphIndentation":True,"reportLineSpacing":True,"reportTables":False,
=======
			"reportStyle":True,"reportAlignment":True,"reportSpellingErrors":True,
			"reportPage":False,"reportLineNumber":False,"reportParagraphIndentation":True,"reportTables":False,
>>>>>>> a989f5ee
			"reportLinks":False,"reportHeadings":False,"reportLists":False,
			"reportBlockQuotes":False,"reportComments":False,
		}
		textList=[]
		info=api.getReviewPosition()

		# First, fetch indentation.
		line=info.copy()
		line.expand(textInfos.UNIT_LINE)
		indentation,content=speech.splitTextIndentation(line.text)
		if indentation:
			textList.append(speech.getIndentationSpeech(indentation))
		
		info.expand(textInfos.UNIT_CHARACTER)
		formatField=textInfos.FormatField()
		for field in info.getTextWithFields(formatConfig):
			if isinstance(field,textInfos.FieldCommand) and isinstance(field.field,textInfos.FormatField):
				formatField.update(field.field)

		repeats=scriptHandler.getLastScriptRepeatCount()
		if repeats==0:
			text=speech.getFormatFieldSpeech(formatField,formatConfig=formatConfig) if formatField else None
			if text:
				textList.append(text)

			if not textList:
			# Translators: Reported when trying to obtain formatting information (such as font name, indentation and so on) but there is no formatting information for the text under cursor.
				ui.message(_("No formatting information"))
				return
				
			ui.message(" ".join(textList))
		elif repeats==1:
			text=speech.getFormatFieldSpeech(formatField,formatConfig=formatConfig , separator="\n") if formatField else None
			if text:
				textList.append(text)

			if not textList:
				# Translators: Reported when trying to obtain formatting information (such as font name, indentation and so on) but there is no formatting information for the text under cursor.
				ui.message(_("No formatting information"))
				return

			# Translators: title for formatting information dialog.
			ui.browseableMessage(("\n".join(textList) ) , _("Formatting"))
	# Translators: Input help mode message for report formatting command.
	script_reportFormatting.__doc__ = _("Reports formatting info for the current review cursor position within a document. If pressed twice, presents the information in browse mode")
	script_reportFormatting.category=SCRCAT_TEXTREVIEW

	def script_reportCurrentFocus(self,gesture):
		focusObject=api.getFocusObject()
		if isinstance(focusObject,NVDAObject):
			if scriptHandler.getLastScriptRepeatCount()==0:
				speech.speakObject(focusObject, reason=controlTypes.REASON_QUERY)
			else:
				speech.speakSpelling(focusObject.name)
		else:
			speech.speakMessage(_("No focus"))
	# Translators: Input help mode message for report current focus command.
	script_reportCurrentFocus.__doc__ = _("Reports the object with focus. If pressed twice, spells the information")
	script_reportCurrentFocus.category=SCRCAT_FOCUS

	def script_reportStatusLine(self,gesture):
		obj = api.getStatusBar()
		found=False
		if obj:
			text = api.getStatusBarText(obj)
			api.setNavigatorObject(obj)
			found=True
		else:
			info=api.getForegroundObject().flatReviewPosition
			if info:
				info.expand(textInfos.UNIT_STORY)
				info.collapse(True)
				info.expand(textInfos.UNIT_LINE)
				text=info.text
				info.collapse()
				api.setReviewPosition(info)
				found=True
		if not found:
			# Translators: Reported when there is no status line for the current program or window.
			ui.message(_("No status line found"))
			return
		if scriptHandler.getLastScriptRepeatCount()==0:
			ui.message(text)
		else:
			speech.speakSpelling(text)
	# Translators: Input help mode message for report status line text command.
	script_reportStatusLine.__doc__ = _("Reads the current application status bar and moves the navigator to it. If pressed twice, spells the information")
	script_reportStatusLine.category=SCRCAT_FOCUS

	def script_toggleMouseTracking(self,gesture):
		if config.conf["mouse"]["enableMouseTracking"]:
			# Translators: presented when the mouse tracking is toggled.
			state = _("Mouse tracking off")
			config.conf["mouse"]["enableMouseTracking"]=False
		else:
			# Translators: presented when the mouse tracking is toggled.
			state = _("Mouse tracking on")
			config.conf["mouse"]["enableMouseTracking"]=True
		ui.message(state)
	# Translators: Input help mode message for toggle mouse tracking command.
	script_toggleMouseTracking.__doc__=_("Toggles the reporting of information as the mouse moves")
	script_toggleMouseTracking.category=SCRCAT_MOUSE

	def script_title(self,gesture):
		obj=api.getForegroundObject()
		title=obj.name
		if not isinstance(title,basestring) or not title or title.isspace():
			title=obj.appModule.appName  if obj.appModule else None
			if not isinstance(title,basestring) or not title or title.isspace():
				# Translators: Reported when there is no title text for current program or window.
				title=_("No title")
		repeatCount=scriptHandler.getLastScriptRepeatCount()
		if repeatCount==0:
			ui.message(title)
		elif repeatCount==1:
			speech.speakSpelling(title)
		else:
			if api.copyToClip(title):
				ui.message(_("%s copied to clipboard")%title)
	# Translators: Input help mode message for report title bar command.
	script_title.__doc__=_("Reports the title of the current application or foreground window. If pressed twice, spells the title. If pressed three times, copies the title to the clipboard")
	script_title.category=SCRCAT_FOCUS

	def script_speakForeground(self,gesture):
		obj=api.getForegroundObject()
		if obj:
			sayAllHandler.readObjects(obj)
	# Translators: Input help mode message for read foreground object command (usually the foreground window).
	script_speakForeground.__doc__ = _("Speaks the current foreground object")
	script_speakForeground.category=SCRCAT_FOCUS

	def script_test_navigatorDisplayModelText(self,gesture):
		obj=api.getNavigatorObject()
		text=obj.displayText
		speech.speakMessage(text)
		log.info(text)

	def script_navigatorObject_devInfo(self,gesture):
		obj=api.getNavigatorObject()
		log.info("Developer info for navigator object:\n%s" % "\n".join(obj.devInfo), activateLogViewer=True)
	# Translators: Input help mode message for developer info for current navigator object command, used by developers to examine technical info on navigator object. This command also serves as a shortcut to open NVDA log viewer.
	script_navigatorObject_devInfo.__doc__ = _("Logs information about the current navigator object which is useful to developers and activates the log viewer so the information can be examined.")
	script_navigatorObject_devInfo.category=SCRCAT_TOOLS

	def script_toggleProgressBarOutput(self,gesture):
		outputMode=config.conf["presentation"]["progressBarUpdates"]["progressBarOutputMode"]
		if outputMode=="both":
			outputMode="off"
			# Translators: A mode where no progress bar updates are given.
			ui.message(_("No progress bar updates"))
		elif outputMode=="off":
			outputMode="speak"
			# Translators: A mode where progress bar updates will be spoken.
			ui.message(_("Speak progress bar updates"))
		elif outputMode=="speak":
			outputMode="beep"
			# Translators: A mode where beeps will indicate progress bar updates (beeps rise in pitch as progress bar updates).
			ui.message(_("Beep for progress bar updates"))
		else:
			outputMode="both"
			# Translators: A mode where both speech and beeps will indicate progress bar updates.
			ui.message(_("Beep and speak progress bar updates"))
		config.conf["presentation"]["progressBarUpdates"]["progressBarOutputMode"]=outputMode
	# Translators: Input help mode message for toggle progress bar output command.
	script_toggleProgressBarOutput.__doc__=_("Toggles between beeps, speech, beeps and speech, and off, for reporting progress bar updates")
	script_toggleProgressBarOutput.category=SCRCAT_SPEECH

	def script_toggleReportDynamicContentChanges(self,gesture):
		if config.conf["presentation"]["reportDynamicContentChanges"]:
			# Translators: presented when the present dynamic changes is toggled.
			state = _("report dynamic content changes off")
			config.conf["presentation"]["reportDynamicContentChanges"]=False
		else:
			# Translators: presented when the present dynamic changes is toggled.
			state = _("report dynamic content changes on")
			config.conf["presentation"]["reportDynamicContentChanges"]=True
		ui.message(state)
	# Translators: Input help mode message for toggle dynamic content changes command.
	script_toggleReportDynamicContentChanges.__doc__=_("Toggles on and off the reporting of dynamic content changes, such as new text in dos console windows")
	script_toggleReportDynamicContentChanges.category=SCRCAT_SPEECH

	def script_toggleCaretMovesReviewCursor(self,gesture):
		if config.conf["reviewCursor"]["followCaret"]:
			# Translators: presented when toggled.
			state = _("caret moves review cursor off")
			config.conf["reviewCursor"]["followCaret"]=False
		else:
			# Translators: presented when toggled.
			state = _("caret moves review cursor on")
			config.conf["reviewCursor"]["followCaret"]=True
		ui.message(state)
	# Translators: Input help mode message for toggle caret moves review cursor command.
	script_toggleCaretMovesReviewCursor.__doc__=_("Toggles on and off the movement of the review cursor due to the caret moving.")
	script_toggleCaretMovesReviewCursor.category=SCRCAT_TEXTREVIEW

	def script_toggleFocusMovesNavigatorObject(self,gesture):
		if config.conf["reviewCursor"]["followFocus"]:
			# Translators: presented when toggled.
			state = _("focus moves navigator object off")
			config.conf["reviewCursor"]["followFocus"]=False
		else:
			# Translators: presented when toggled.
			state = _("focus moves navigator object on")
			config.conf["reviewCursor"]["followFocus"]=True
		ui.message(state)
	# Translators: Input help mode message for toggle focus moves navigator object command.
	script_toggleFocusMovesNavigatorObject.__doc__=_("Toggles on and off the movement of the navigator object due to focus changes") 
	script_toggleFocusMovesNavigatorObject.category=SCRCAT_OBJECTNAVIGATION

	#added by Rui Batista<ruiandrebatista@gmail.com> to implement a battery status script
	def script_say_battery_status(self,gesture):
		UNKNOWN_BATTERY_STATUS = 0xFF
		AC_ONLINE = 0X1
		NO_SYSTEM_BATTERY = 0X80
		sps = winKernel.SYSTEM_POWER_STATUS()
		if not winKernel.GetSystemPowerStatus(sps) or sps.BatteryFlag is UNKNOWN_BATTERY_STATUS:
			log.error("error accessing system power status")
			return
		if sps.BatteryFlag & NO_SYSTEM_BATTERY:
			# Translators: This is presented when there is no battery such as desktop computers and laptops with battery pack removed.
			ui.message(_("No system battery"))
			return
		# Translators: This is presented to inform the user of the current battery percentage.
		text = _("%d percent") % sps.BatteryLifePercent + " "
		# Translators: This is presented when AC power is connected such as when recharging a laptop battery.
		if sps.ACLineStatus & AC_ONLINE: text += _("AC power on")
		elif sps.BatteryLifeTime!=0xffffffff: 
			# Translators: This is the estimated remaining runtime of the laptop battery.
			text += _("{hours:d} hours and {minutes:d} minutes remaining") .format(hours=sps.BatteryLifeTime / 3600, minutes=(sps.BatteryLifeTime % 3600) / 60)
		ui.message(text)
	# Translators: Input help mode message for report battery status command.
	script_say_battery_status.__doc__ = _("Reports battery status and time remaining if AC is not plugged in")
	script_say_battery_status.category=SCRCAT_SYSTEM

	def script_passNextKeyThrough(self,gesture):
		keyboardHandler.passNextKeyThrough()
		# Translators: Spoken to indicate that the next key press will be sent straight to the current program as though NVDA is not running.
		ui.message(_("Pass next key through"))
	# Translators: Input help mode message for pass next key through command.
	script_passNextKeyThrough.__doc__=_("The next key that is pressed will not be handled at all by NVDA, it will be passed directly through to Windows.")
	script_passNextKeyThrough.category=SCRCAT_INPUT

	def script_reportAppModuleInfo(self,gesture):
		focus=api.getFocusObject()
		appName=appModuleHandler.getAppNameFromProcessID(focus.processID,True)
		# Translators: Indicates the name of the current program (example output: Currently running application is explorer.exe).
		# Note that it does not give friendly name such as Windows Explorer; it presents the file name of the current application.
		# If there is an appModule for the current program, NVDA speaks the name of the module after presenting this message.
		message = _("Currently running application is %s") % appName
		mod=focus.appModule
		if isinstance(mod,appModuleHandler.AppModule) and type(mod)!=appModuleHandler.AppModule:
			# Translators: Indicates the name of the appModule for the current program (example output: and currently loaded module is explorer).
			# For example, the complete message for Windows explorer is: Currently running application is explorer.exe and currently loaded module is explorer.
			# This message will not be presented if there is no module for the current program.
			message += _(" and currently loaded module is %s") % mod.appModuleName.split(".")[0]
		ui.message(message)
	# Translators: Input help mode message for report current program name and app module name command.
	script_reportAppModuleInfo.__doc__ = _("Speaks the filename of the active application along with the name of the currently loaded appModule")
	script_reportAppModuleInfo.category=SCRCAT_TOOLS

	def script_activateGeneralSettingsDialog(self, gesture):
		wx.CallAfter(gui.mainFrame.onGeneralSettingsCommand, None)
	# Translators: Input help mode message for go to general settings dialog command.
	script_activateGeneralSettingsDialog.__doc__ = _("Shows the NVDA general settings dialog")
	script_activateGeneralSettingsDialog.category=SCRCAT_CONFIG

	def script_activateSynthesizerDialog(self, gesture):
		wx.CallAfter(gui.mainFrame.onSynthesizerCommand, None)
	# Translators: Input help mode message for go to synthesizer dialog command.
	script_activateSynthesizerDialog.__doc__ = _("Shows the NVDA synthesizer dialog")
	script_activateSynthesizerDialog.category=SCRCAT_CONFIG

	def script_activateVoiceDialog(self, gesture):
		wx.CallAfter(gui.mainFrame.onVoiceCommand, None)
	# Translators: Input help mode message for go to voice settings dialog command.
	script_activateVoiceDialog.__doc__ = _("Shows the NVDA voice settings dialog")
	script_activateVoiceDialog.category=SCRCAT_CONFIG

	def script_activateBrailleSettingsDialog(self, gesture):
		wx.CallAfter(gui.mainFrame.onBrailleCommand, None)
	# Translators: Input help mode message for go to braille settings dialog command.
	script_activateBrailleSettingsDialog.__doc__ = _("Shows the NVDA braille settings dialog")
	script_activateBrailleSettingsDialog.category=SCRCAT_CONFIG

	def script_activateKeyboardSettingsDialog(self, gesture):
		wx.CallAfter(gui.mainFrame.onKeyboardSettingsCommand, None)
	# Translators: Input help mode message for go to keyboard settings dialog command.
	script_activateKeyboardSettingsDialog.__doc__ = _("Shows the NVDA keyboard settings dialog")
	script_activateKeyboardSettingsDialog.category=SCRCAT_CONFIG

	def script_activateMouseSettingsDialog(self, gesture):
		wx.CallAfter(gui.mainFrame.onMouseSettingsCommand, None)
	# Translators: Input help mode message for go to mouse settings dialog command.
	script_activateMouseSettingsDialog.__doc__ = _("Shows the NVDA mouse settings dialog")
	script_activateMouseSettingsDialog.category=SCRCAT_CONFIG

	def script_activateReviewCursorDialog(self, gesture):
		wx.CallAfter(gui.mainFrame.onReviewCursorCommand, None)
	# Translators: Input help mode message for go to review cursor settings dialog command.
	script_activateReviewCursorDialog.__doc__ = _("Shows the NVDA review cursor settings dialog")
	script_activateReviewCursorDialog.category=SCRCAT_CONFIG

	def script_activateInputCompositionDialog(self, gesture):
		wx.CallAfter(gui.mainFrame.onInputCompositionCommand, None)
	# Translators: Input help mode message for go to input composition dialog.
	script_activateInputCompositionDialog.__doc__ = _("Shows the NVDA input composition settings dialog")
	script_activateInputCompositionDialog.category=SCRCAT_CONFIG

	def script_activateObjectPresentationDialog(self, gesture):
		wx.CallAfter(gui.mainFrame. onObjectPresentationCommand, None)
	# Translators: Input help mode message for go to object presentation dialog command.
	script_activateObjectPresentationDialog.__doc__ = _("Shows the NVDA object presentation settings dialog")
	script_activateObjectPresentationDialog.category=SCRCAT_CONFIG

	def script_activateBrowseModeDialog(self, gesture):
		wx.CallAfter(gui.mainFrame.onBrowseModeCommand, None)
	# Translators: Input help mode message for go to browse mode dialog command.
	script_activateBrowseModeDialog.__doc__ = _("Shows the NVDA browse mode settings dialog")
	script_activateBrowseModeDialog.category=SCRCAT_CONFIG

	def script_activateDocumentFormattingDialog(self, gesture):
		wx.CallAfter(gui.mainFrame.onDocumentFormattingCommand, None)
	# Translators: Input help mode message for go to document formatting dialog command.
	script_activateDocumentFormattingDialog.__doc__ = _("Shows the NVDA document formatting settings dialog")
	script_activateDocumentFormattingDialog.category=SCRCAT_CONFIG

	def script_activateDefaultDictionaryDialog(self, gesture):
		wx.CallAfter(gui.mainFrame.onDefaultDictionaryCommand, None)
	# Translators: Input help mode message for opening default dictionary dialog.
	script_activateDefaultDictionaryDialog.__doc__ = _("Shows the NVDA default dictionary dialog")
	script_activateDefaultDictionaryDialog.category=SCRCAT_CONFIG

	def script_activateVoiceDictionaryDialog(self, gesture):
		wx.CallAfter(gui.mainFrame.onVoiceDictionaryCommand, None)
	# Translators: Input help mode message for opening voice-specific dictionary dialog.
	script_activateVoiceDictionaryDialog.__doc__ = _("Shows the NVDA voice-specific dictionary dialog")
	script_activateVoiceDictionaryDialog.category=SCRCAT_CONFIG

	def script_activateTemporaryDictionaryDialog(self, gesture):
		wx.CallAfter(gui.mainFrame.onTemporaryDictionaryCommand, None)
	# Translators: Input help mode message for opening temporary dictionary.
	script_activateTemporaryDictionaryDialog.__doc__ = _("Shows the NVDA temporary dictionary dialog")
	script_activateTemporaryDictionaryDialog.category=SCRCAT_CONFIG

	def script_activateSpeechSymbolsDialog(self, gesture):
		wx.CallAfter(gui.mainFrame.onSpeechSymbolsCommand, None)
	# Translators: Input help mode message for go to punctuation/symbol pronunciation dialog.
	script_activateSpeechSymbolsDialog.__doc__ = _("Shows the NVDA symbol pronunciation dialog")
	script_activateSpeechSymbolsDialog.category=SCRCAT_CONFIG

	def script_activateInputGesturesDialog(self, gesture):
		wx.CallAfter(gui.mainFrame.onInputGesturesCommand, None)
	# Translators: Input help mode message for go to input gestures dialog command.
	script_activateInputGesturesDialog.__doc__ = _("Shows the NVDA input gestures dialog")
	script_activateInputGesturesDialog.category=SCRCAT_CONFIG

	def script_saveConfiguration(self,gesture):
		wx.CallAfter(gui.mainFrame.onSaveConfigurationCommand, None)
	# Translators: Input help mode message for save current configuration command.
	script_saveConfiguration.__doc__ = _("Saves the current NVDA configuration")
	script_saveConfiguration.category=SCRCAT_CONFIG

	def script_revertConfiguration(self,gesture):
		scriptCount=scriptHandler.getLastScriptRepeatCount()
		if scriptCount==0:
			gui.mainFrame.onRevertToSavedConfigurationCommand(None)
		elif scriptCount==2:
			gui.mainFrame.onRevertToDefaultConfigurationCommand(None)
	# Translators: Input help mode message for apply last saved or default settings command.
	script_revertConfiguration.__doc__ = _("Pressing once reverts the current configuration to the most recently saved state. Pressing three times reverts to factory defaults.")
	script_revertConfiguration.category=SCRCAT_CONFIG

	def script_activatePythonConsole(self,gesture):
		if globalVars.appArgs.secure:
			return
		import pythonConsole
		if not pythonConsole.consoleUI:
			pythonConsole.initialize()
		pythonConsole.consoleUI.console.updateNamespaceSnapshotVars()
		pythonConsole.activate()
	# Translators: Input help mode message for activate python console command.
	script_activatePythonConsole.__doc__ = _("Activates the NVDA Python Console, primarily useful for development")
	script_activatePythonConsole.category=SCRCAT_TOOLS

	def script_activateAddonsManager(self,gesture):
		wx.CallAfter(gui.mainFrame.onAddonsManagerCommand, None)
		# Translators: Input help mode message for activate manage add-ons command.
	script_activateAddonsManager.__doc__ = _("Activates the NVDA Add-ons Manager to install and uninstall add-on packages for NVDA")
	script_activateAddonsManager.category=SCRCAT_TOOLS

	def script_toggleSpeechViewer(self,gesture):
		if gui.speechViewer.isActive:
			# Translators: The message announced when disabling speech viewer.
			state = _("speech viewer disabled")
			gui.speechViewer.deactivate()
			gui.mainFrame.sysTrayIcon.menu_tools_toggleSpeechViewer.Check(False)
		else:
			# Translators: The message announced when enabling speech viewer.
			state = _("speech viewer enabled")
			gui.speechViewer.activate()
			gui.mainFrame.sysTrayIcon.menu_tools_toggleSpeechViewer.Check(True)
		ui.message(state)
		# Translators: Input help mode message for toggle speech viewer command.
	script_toggleSpeechViewer.__doc__ = _("Toggles the NVDA Speech viewer, a floating window that allows you to view all the text that NVDA is currently speaking")
	script_toggleSpeechViewer.category=SCRCAT_TOOLS

	def script_braille_toggleTether(self, gesture):
		if braille.handler.tether == braille.handler.TETHER_FOCUS:
			braille.handler.tether = braille.handler.TETHER_REVIEW
			# Translators: One of the options for tethering braille (see the comment on "braille tethered to" message for more information).
			tetherMsg = _("review")
		else:
			braille.handler.tether = braille.handler.TETHER_FOCUS
			# Translators: One of the options for tethering braille (see the comment on "braille tethered to" message for more information).
			tetherMsg = _("focus")
		# Translators: Reports which position braille is tethered to (braille can be tethered to either focus or review position).
		ui.message(_("Braille tethered to %s") % tetherMsg)
	# Translators: Input help mode message for toggle braille tether to command (tethered means connected to or follows).
	script_braille_toggleTether.__doc__ = _("Toggle tethering of braille between the focus and the review position")
	script_braille_toggleTether.category=SCRCAT_BRAILLE

	def script_braille_toggleShowCursor(self, gesture):
		if config.conf["braille"]["showCursor"]:
			# Translators: The message announced when toggling the braille cursor.
			state = _("Braille cursor off")
			config.conf["braille"]["showCursor"]=False
		else:
			# Translators: The message announced when toggling the braille cursor.
			state = _("Braille cursor on")
			config.conf["braille"]["showCursor"]=True
		ui.message(state)
	# Translators: Input help mode message for toggle braille cursor command.
	script_braille_toggleShowCursor.__doc__ = _("Toggle the braille cursor on and off")
	script_braille_toggleShowCursor.category=SCRCAT_BRAILLE

	def script_braille_cycleCursorShape(self, gesture):
		if not config.conf["braille"]["showCursor"]:
			# Translators: A message reported when changing the braille cursor shape when the braille cursor is turned off.
			ui.message(_("Braille cursor is turned off"))
			return
		shapes = [s[0] for s in braille.CURSOR_SHAPES]
		try:
			index = shapes.index(config.conf["braille"]["cursorShape"]) + 1
		except:
			index = 1
		if index >= len(braille.CURSOR_SHAPES):
			index = 0
		config.conf["braille"]["cursorShape"] = braille.CURSOR_SHAPES[index][0]
		shapeMsg = braille.CURSOR_SHAPES[index][1]
		# Translators: Reports which braille cursor shape is activated.
		ui.message(_("Braille cursor %s") % shapeMsg)
	# Translators: Input help mode message for cycle braille cursor shape command.
	script_braille_cycleCursorShape.__doc__ = _("Cycle through the braille cursor shapes")
	script_braille_cycleCursorShape.category=SCRCAT_BRAILLE

	def script_reportClipboardText(self,gesture):
		try:
			text = api.getClipData()
		except:
			text = None
		if not text or not isinstance(text,basestring) or text.isspace():
			# Translators: Presented when there is no text on the clipboard.
			ui.message(_("There is no text on the clipboard"))
			return
		if len(text) < 1024: 
			ui.message(text)
		else:
			# Translators: If the number of characters on the clipboard is greater than about 1000, it reports this message and gives number of characters on the clipboard.
			# Example output: The clipboard contains a large portion of text. It is 2300 characters long.
			ui.message(_("The clipboard contains a large portion of text. It is %s characters long") % len(text))
	# Translators: Input help mode message for report clipboard text command.
	script_reportClipboardText.__doc__ = _("Reports the text on the Windows clipboard")
	script_reportClipboardText.category=SCRCAT_SYSTEM

	def script_review_markStartForCopy(self, gesture):
		self._copyStartMarker = api.getReviewPosition().copy()
		# Translators: Indicates start of review cursor text to be copied to clipboard.
		ui.message(_("Start marked"))
	# Translators: Input help mode message for mark review cursor position for copy command (that is, marks the current review cursor position as the starting point for text to be copied).
	script_review_markStartForCopy.__doc__ = _("Marks the current position of the review cursor as the start of text to be copied")
	script_review_markStartForCopy.category=SCRCAT_TEXTREVIEW

	def script_review_copy(self, gesture):
		if not getattr(self, "_copyStartMarker", None):
			# Translators: Presented when attempting to copy some review cursor text but there is no start marker.
			ui.message(_("No start marker set"))
			return
		pos = api.getReviewPosition().copy()
		if self._copyStartMarker.obj != pos.obj:
			# Translators: Presented when trying to copy text residing on a different object (that is, start marker is in object 1 but trying to copy text from object 2).
			ui.message(_("The start marker must reside within the same object"))
			return
		pos.move(textInfos.UNIT_CHARACTER, 1, endPoint="end")
		pos.setEndPoint(self._copyStartMarker, "startToStart")
		if pos.compareEndPoints(pos, "startToEnd") < 0 and pos.copyToClipboard():
			# Translators: Presented when some review text has been copied to clipboard.
			ui.message(_("Review selection copied to clipboard"))
		else:
			# Translators: Presented when there is no text selection to copy from review cursor.
			ui.message(_("No text to copy"))
			return
		self._copyStartMarker = None
	# Translators: Input help mode message for copy selected review cursor text to clipboard command.
	script_review_copy.__doc__ = _("Retrieves the text from the previously set start marker up to and including the current position of the review cursor and copies it to the clipboard")
	script_review_copy.category=SCRCAT_TEXTREVIEW

	def script_braille_scrollBack(self, gesture):
		braille.handler.scrollBack()
	# Translators: Input help mode message for a braille command.
	script_braille_scrollBack.__doc__ = _("Scrolls the braille display back")
	script_braille_scrollBack.bypassInputHelp = True
	script_braille_scrollBack.category=SCRCAT_BRAILLE

	def script_braille_scrollForward(self, gesture):
		braille.handler.scrollForward()
	# Translators: Input help mode message for a braille command.
	script_braille_scrollForward.__doc__ = _("Scrolls the braille display forward")
	script_braille_scrollForward.bypassInputHelp = True
	script_braille_scrollForward.category=SCRCAT_BRAILLE

	def script_braille_routeTo(self, gesture):
		braille.handler.routeTo(gesture.routingIndex)
	# Translators: Input help mode message for a braille command.
	script_braille_routeTo.__doc__ = _("Routes the cursor to or activates the object under this braille cell")
	script_braille_routeTo.category=SCRCAT_BRAILLE

	def script_braille_previousLine(self, gesture):
		if braille.handler.buffer.regions: 
			braille.handler.buffer.regions[-1].previousLine(start=True)
	# Translators: Input help mode message for a braille command.
	script_braille_previousLine.__doc__ = _("Moves the braille display to the previous line")
	script_braille_previousLine.category=SCRCAT_BRAILLE

	def script_braille_nextLine(self, gesture):
		if braille.handler.buffer.regions: 
			braille.handler.buffer.regions[-1].nextLine()
	# Translators: Input help mode message for a braille command.
	script_braille_nextLine.__doc__ = _("Moves the braille display to the next line")
	script_braille_nextLine.category=SCRCAT_BRAILLE

	def script_braille_dots(self, gesture):
		brailleInput.handler.input(gesture.dots)
	# Translators: Input help mode message for a braille command.
	script_braille_dots.__doc__= _("Inputs braille dots via the braille keyboard")
	script_braille_dots.category=SCRCAT_BRAILLE

	def script_reloadPlugins(self, gesture):
		import globalPluginHandler
		appModuleHandler.reloadAppModules()
		globalPluginHandler.reloadGlobalPlugins()
		NVDAObject.clearDynamicClassCache()
		# Translators: Presented when plugins (app modules and global plugins) are reloaded.
		ui.message(_("Plugins reloaded"))
	# Translators: Input help mode message for reload plugins command.
	script_reloadPlugins.__doc__=_("Reloads app modules and global plugins without restarting NVDA, which can be Useful for developers")
	script_reloadPlugins.category=SCRCAT_TOOLS

	def script_navigatorObject_nextInFlow(self,gesture):
		curObject=api.getNavigatorObject()
		newObject=None
		if curObject.simpleFirstChild:
			newObject=curObject.simpleFirstChild
		elif curObject.simpleNext:
			newObject=curObject.simpleNext
		elif curObject.simpleParent:
			parent=curObject.simpleParent
			while parent and not parent.simpleNext:
				parent=parent.simpleParent
			if parent:
				newObject=parent.simpleNext
		if newObject:
			api.setNavigatorObject(newObject)
			speech.speakObject(newObject,reason=controlTypes.REASON_FOCUS)
		else:
			# Translators: a message when there is no next object when navigating
			ui.reviewMessage(_("No next"))
	# Translators: Input help mode message for a touchscreen gesture.
	script_navigatorObject_nextInFlow.__doc__=_("Moves to the next object in a flattened view of the object navigation hierarchy")
	script_navigatorObject_nextInFlow.category=SCRCAT_OBJECTNAVIGATION

	def script_navigatorObject_previousInFlow(self,gesture):
		curObject=api.getNavigatorObject()
		newObject=curObject.simplePrevious
		if newObject:
			while newObject.simpleLastChild:
				newObject=newObject.simpleLastChild
		else:
			newObject=curObject.simpleParent
		if newObject:
			api.setNavigatorObject(newObject)
			speech.speakObject(newObject,reason=controlTypes.REASON_FOCUS)
		else:
			# Translators: a message when there is no previous object when navigating
			ui.reviewMessage(_("No previous"))
	# Translators: Input help mode message for a touchscreen gesture.
	script_navigatorObject_previousInFlow.__doc__=_("Moves to the previous object in a flattened view of the object navigation hierarchy")
	script_navigatorObject_previousInFlow.category=SCRCAT_OBJECTNAVIGATION

	def script_touch_changeMode(self,gesture):
		mode=touchHandler.handler._curTouchMode
		index=touchHandler.availableTouchModes.index(mode)
		index=(index+1)%len(touchHandler.availableTouchModes)
		newMode=touchHandler.availableTouchModes[index]
		touchHandler.handler._curTouchMode=newMode
		try:
			newModeLabel=touchHandler.touchModeLabels[newMode]
		except KeyError:
			# Translators: Cycles through available touch modes (a group of related touch gestures; example output: "object mode"; see the user guide for more information on touch modes).
			newModeLabel=_("%s mode")%newMode
		ui.message(newModeLabel)
	# Translators: Input help mode message for a touchscreen gesture.
	script_touch_changeMode.__doc__=_("Cycles between available touch modes")
	script_touch_changeMode.category=SCRCAT_TOUCH


	def script_touch_newExplore(self,gesture):
		touchHandler.handler.screenExplorer.moveTo(gesture.x,gesture.y,new=True)
	# Translators: Input help mode message for a touchscreen gesture.
	script_touch_newExplore.__doc__=_("Reports the object and content directly under your finger")
	script_touch_newExplore.category=SCRCAT_TOUCH

	def script_touch_explore(self,gesture):
		touchHandler.handler.screenExplorer.moveTo(gesture.x,gesture.y)
	# Translators: Input help mode message for a touchscreen gesture.
	script_touch_explore.__doc__=_("Reports the new object or content under your finger if different to where your finger was last")
	script_touch_explore.category=SCRCAT_TOUCH

	def script_touch_hoverUp(self,gesture):
		#Specifically for touch typing with onscreen keyboard keys
		obj=api.getNavigatorObject()
		import NVDAObjects.UIA
		if isinstance(obj,NVDAObjects.UIA.UIA) and obj.UIAElement.cachedClassName=="CRootKey":
			obj.doAction()
	script_touch_hoverUp.category=SCRCAT_TOUCH

	def script_activateConfigProfilesDialog(self, gesture):
		wx.CallAfter(gui.mainFrame.onConfigProfilesCommand, None)
	# Translators: Describes the command to open the Configuration Profiles dialog.
	script_activateConfigProfilesDialog.__doc__ = _("Shows the NVDA Configuration Profiles dialog")
	script_activateConfigProfilesDialog.category=SCRCAT_CONFIG

	def script_interactWithMath(self, gesture):
		import mathPres
		mathMl = mathPres.getMathMlFromTextInfo(api.getReviewPosition())
		if not mathMl:
			obj = api.getNavigatorObject()
			if obj.role == controlTypes.ROLE_MATH:
				try:
					mathMl = obj.mathMl
				except (NotImplementedError, LookupError):
					mathMl = None
		if not mathMl:
			# Translators: Reported when the user attempts math interaction
			# with something that isn't math.
			ui.message(_("Not math"))
			return
		mathPres.interactWithMathMl(mathMl)
	# Translators: Describes a command.
	script_interactWithMath.__doc__ = _("Begins interaction with math content")

	__gestures = {
		# Basic
		"kb:NVDA+n": "showGui",
		"kb:NVDA+1": "toggleInputHelp",
		"kb:NVDA+q": "quit",
		"kb:NVDA+f2": "passNextKeyThrough",
		"kb(desktop):NVDA+shift+s":"toggleCurrentAppSleepMode",
		"kb(laptop):NVDA+shift+z":"toggleCurrentAppSleepMode",

		# System status
		"kb:NVDA+f12": "dateTime",
		"kb:NVDA+shift+b": "say_battery_status",
		"kb:NVDA+c": "reportClipboardText",

		# System focus
		"kb:NVDA+tab": "reportCurrentFocus",
		"kb:NVDA+t": "title",
		"kb:NVDA+b": "speakForeground",
		"kb(desktop):NVDA+end": "reportStatusLine",
		"kb(laptop):NVDA+shift+end": "reportStatusLine",

		# System caret
		"kb(desktop):NVDA+downArrow": "sayAll",
		"kb(laptop):NVDA+a": "sayAll",
		"kb(desktop):NVDA+upArrow": "reportCurrentLine",
		"kb(laptop):NVDA+l": "reportCurrentLine",
		"kb(desktop):NVDA+shift+upArrow": "reportCurrentSelection",
		"kb(laptop):NVDA+shift+s": "reportCurrentSelection",
		"kb:NVDA+f": "reportFormatting",

		# Object navigation
		"kb:NVDA+numpad5": "navigatorObject_current",
		"kb(laptop):NVDA+shift+o": "navigatorObject_current",
		"kb:NVDA+numpad8": "navigatorObject_parent",
		"kb(laptop):NVDA+shift+upArrow": "navigatorObject_parent",
		"ts(object):flickup":"navigatorObject_parent",
		"kb:NVDA+numpad4": "navigatorObject_previous",
		"kb(laptop):NVDA+shift+leftArrow": "navigatorObject_previous",
		"ts(object):flickleft":"navigatorObject_previousInFlow",
		"ts(object):2finger_flickleft":"navigatorObject_previous",
		"kb:NVDA+numpad6": "navigatorObject_next",
		"kb(laptop):NVDA+shift+rightArrow": "navigatorObject_next",
		"ts(object):flickright":"navigatorObject_nextInFlow",
		"ts(object):2finger_flickright":"navigatorObject_next",
		"kb:NVDA+numpad2": "navigatorObject_firstChild",
		"kb(laptop):NVDA+shift+downArrow": "navigatorObject_firstChild",
		"ts(object):flickdown":"navigatorObject_firstChild",
		"kb:NVDA+numpadMinus": "navigatorObject_toFocus",
		"kb(laptop):NVDA+backspace": "navigatorObject_toFocus",
		"kb:NVDA+numpadEnter": "review_activate",
		"kb(laptop):NVDA+enter": "review_activate",
		"ts:double_tap": "review_activate",
		"kb:NVDA+shift+numpadMinus": "navigatorObject_moveFocus",
		"kb(laptop):NVDA+shift+backspace": "navigatorObject_moveFocus",
		"kb:NVDA+numpadDelete": "navigatorObject_currentDimensions",
		"kb(laptop):NVDA+delete": "navigatorObject_currentDimensions",

		#Touch-specific commands
		"ts:tap":"touch_newExplore",
		"ts:hoverDown":"touch_newExplore",
		"ts:hover":"touch_explore",
		"ts:3finger_tap":"touch_changeMode",
		"ts:2finger_double_tap":"showGui",
		"ts:hoverUp":"touch_hoverUp",
		# Review cursor
		"kb:shift+numpad7": "review_top",
		"kb(laptop):NVDA+control+home": "review_top",
		"kb:numpad7": "review_previousLine",
		"ts(text):flickUp":"review_previousLine",
		"kb(laptop):NVDA+upArrow": "review_previousLine",
		"kb:numpad8": "review_currentLine",
		"kb(laptop):NVDA+shift+.": "review_currentLine",
		"kb:numpad9": "review_nextLine",
		"kb(laptop):NVDA+downArrow": "review_nextLine",
		"ts(text):flickDown":"review_nextLine",
		"kb:shift+numpad9": "review_bottom",
		"kb(laptop):NVDA+control+end": "review_bottom",
		"kb:numpad4": "review_previousWord",
		"kb(laptop):NVDA+control+leftArrow": "review_previousWord",
		"ts(text):2finger_flickLeft":"review_previousWord",
		"kb:numpad5": "review_currentWord",
		"kb(laptop):NVDA+control+.": "review_currentWord",
		"ts(text):hoverUp":"review_currentWord",
		"kb:numpad6": "review_nextWord",
		"kb(laptop):NVDA+control+rightArrow": "review_nextWord",
		"ts(text):2finger_flickRight":"review_nextWord",
		"kb:shift+numpad1": "review_startOfLine",
		"kb(laptop):NVDA+home": "review_startOfLine",
		"kb:numpad1": "review_previousCharacter",
		"kb(laptop):NVDA+leftArrow": "review_previousCharacter",
		"ts(text):flickLeft":"review_previousCharacter",
		"kb:numpad2": "review_currentCharacter",
		"kb(laptop):NVDA+.": "review_currentCharacter",
		"kb:numpad3": "review_nextCharacter",
		"kb(laptop):NVDA+rightArrow": "review_nextCharacter",
		"ts(text):flickRight":"review_nextCharacter",
		"kb:shift+numpad3": "review_endOfLine",
		"kb(laptop):NVDA+end": "review_endOfLine",
		"kb:numpadPlus": "review_sayAll",
		"kb(laptop):NVDA+shift+a": "review_sayAll",
		"ts(text):3finger_flickDown":"review_sayAll",
		"kb:NVDA+f9": "review_markStartForCopy",
		"kb:NVDA+f10": "review_copy",

		# Flat review
		"kb:NVDA+numpad7": "reviewMode_next",
		"kb(laptop):NVDA+pageUp": "reviewMode_next",
		"ts(object):2finger_flickUp": "reviewMode_next",
		"kb:NVDA+numpad1": "reviewMode_previous",
		"kb(laptop):NVDA+pageDown": "reviewMode_previous",
		"ts(object):2finger_flickDown": "reviewMode_previous",

		# Mouse
		"kb:numpadDivide": "leftMouseClick",
		"kb(laptop):NVDA+[": "leftMouseClick",
		"kb:shift+numpadDivide": "toggleLeftMouseButton",
		"kb(laptop):NVDA+control+[": "toggleLeftMouseButton",
		"kb:numpadMultiply": "rightMouseClick",
		"kb(laptop):NVDA+]": "rightMouseClick",
		"kb:shift+numpadMultiply": "toggleRightMouseButton",
		"kb(laptop):NVDA+control+]": "toggleRightMouseButton",
		"kb:NVDA+numpadDivide": "moveMouseToNavigatorObject",
		"kb(laptop):NVDA+shift+m": "moveMouseToNavigatorObject",
		"kb:NVDA+numpadMultiply": "moveNavigatorObjectToMouse",
		"kb(laptop):NVDA+shift+n": "moveNavigatorObjectToMouse",

		# Tree interceptors
		"kb:NVDA+space": "toggleVirtualBufferPassThrough",
		"kb:NVDA+control+space": "moveToParentTreeInterceptor",

		# Preferences dialogs
		"kb:NVDA+control+g": "activateGeneralSettingsDialog",
		"kb:NVDA+control+s": "activateSynthesizerDialog",
		"kb:NVDA+control+v": "activateVoiceDialog",
		"kb:NVDA+control+k": "activateKeyboardSettingsDialog",
		"kb:NVDA+control+m": "activateMouseSettingsDialog",
		"kb:NVDA+control+o": "activateObjectPresentationDialog",
		"kb:NVDA+control+b": "activateBrowseModeDialog",
		"kb:NVDA+control+d": "activateDocumentFormattingDialog",

		# Configuration management
		"kb:NVDA+control+c": "saveConfiguration",
		"kb:NVDA+control+r": "revertConfiguration",
		"kb:NVDA+control+p": "activateConfigProfilesDialog",

		# Settings
		"kb:NVDA+shift+d":"cycleAudioDuckingMode",
		"kb:NVDA+2": "toggleSpeakTypedCharacters",
		"kb:NVDA+3": "toggleSpeakTypedWords",
		"kb:NVDA+4": "toggleSpeakCommandKeys",
		"kb:NVDA+p": "cycleSpeechSymbolLevel",
		"kb:NVDA+s": "speechMode",
		"kb:NVDA+m": "toggleMouseTracking",
		"kb:NVDA+u": "toggleProgressBarOutput",
		"kb:NVDA+5": "toggleReportDynamicContentChanges",
		"kb:NVDA+6": "toggleCaretMovesReviewCursor",
		"kb:NVDA+7": "toggleFocusMovesNavigatorObject",
		"kb:NVDA+control+t": "braille_toggleTether",

		# Synth settings ring
		"kb(desktop):NVDA+control+leftArrow": "previousSynthSetting",
		"kb(laptop):NVDA+shift+control+leftArrow": "previousSynthSetting",
		"kb(desktop):NVDA+control+rightArrow": "nextSynthSetting",
		"kb(laptop):NVDA+shift+control+rightArrow": "nextSynthSetting",
		"kb(desktop):NVDA+control+upArrow": "increaseSynthSetting",
		"kb(laptop):NVDA+shift+control+upArrow": "increaseSynthSetting",
		"kb(desktop):NVDA+control+downArrow": "decreaseSynthSetting",
		"kb(laptop):NVDA+control+shift+downArrow": "decreaseSynthSetting",

		# Braille keyboard
		"bk:dots" : "braille_dots",

		# Tools
		"kb:NVDA+f1": "navigatorObject_devInfo",
		"kb:NVDA+control+f1": "reportAppModuleInfo",
		"kb:NVDA+control+z": "activatePythonConsole",
		"kb:NVDA+control+f3": "reloadPlugins",
		"kb(desktop):NVDA+control+f2": "test_navigatorDisplayModelText",
		"kb:NVDA+alt+m": "interactWithMath",
	}

#: The single global commands instance.
#: @type: L{GlobalCommands}
commands = GlobalCommands()
<|MERGE_RESOLUTION|>--- conflicted
+++ resolved
@@ -1,2093 +1,2088 @@
-# -*- coding: UTF-8 -*-
-#globalCommands.py
-#A part of NonVisual Desktop Access (NVDA)
-#This file is covered by the GNU General Public License.
-#See the file COPYING for more details.
-#Copyright (C) 2006-2015 NV Access Limited, Peter Vágner, Aleksey Sadovoy, Rui Batista, Joseph Lee, Leonard de Ruijter
-
-import time
-import itertools
-import tones
-import audioDucking
-import touchHandler
-import keyboardHandler
-import mouseHandler
-import eventHandler
-import review
-import controlTypes
-import api
-import textInfos
-import speech
-import sayAllHandler
-from NVDAObjects import NVDAObject, NVDAObjectTextInfo
-import globalVars
-from logHandler import log
-from synthDriverHandler import *
-import gui
-import wx
-import config
-import winUser
-import appModuleHandler
-import winKernel
-import treeInterceptorHandler
-import browseMode
-import scriptHandler
-import ui
-import braille
-import brailleInput
-import inputCore
-import virtualBuffers
-import characterProcessing
-from baseObject import ScriptableObject
-
-#: Script category for text review commands.
-# Translators: The name of a category of NVDA commands.
-SCRCAT_TEXTREVIEW = _("Text review")
-#: Script category for Object navigation commands.
-# Translators: The name of a category of NVDA commands.
-SCRCAT_OBJECTNAVIGATION = _("Object navigation")
-#: Script category for system caret commands.
-# Translators: The name of a category of NVDA commands.
-SCRCAT_SYSTEMCARET = _("System caret")
-#: Script category for mouse commands.
-# Translators: The name of a category of NVDA commands.
-SCRCAT_MOUSE = _("Mouse")
-#: Script category for speech commands.
-# Translators: The name of a category of NVDA commands.
-SCRCAT_SPEECH = _("Speech")
-#: Script category for configuration dialogs commands.
-# Translators: The name of a category of NVDA commands.
-SCRCAT_CONFIG = _("Configuration")
-#: Script category for Braille commands.
-# Translators: The name of a category of NVDA commands.
-SCRCAT_BRAILLE = _("Braille")
-#: Script category for tools commands.
-# Translators: The name of a category of NVDA commands.
-SCRCAT_TOOLS = pgettext('script category', 'Tools')
-#: Script category for touch commands.
-# Translators: The name of a category of NVDA commands.
-SCRCAT_TOUCH = _("Touch screen")
-#: Script category for focus commands.
-# Translators: The name of a category of NVDA commands.
-SCRCAT_FOCUS = _("System focus")
-#: Script category for system status commands.
-# Translators: The name of a category of NVDA commands.
-SCRCAT_SYSTEM = _("System status")
-#: Script category for input commands.
-# Translators: The name of a category of NVDA commands.
-SCRCAT_INPUT = _("Input")
-#: Script category for document formatting commands.
-# Translators: The name of a category of NVDA commands.
-SCRCAT_DOCUMENTFORMATTING = _("Document formatting")
-
-class GlobalCommands(ScriptableObject):
-	"""Commands that are available at all times, regardless of the current focus.
-	"""
-
-	def script_cycleAudioDuckingMode(self,gesture):
-		if not audioDucking.isAudioDuckingSupported():
-			# Translators: a message when audio ducking is not supported on this machine
-			ui.message(_("Audio ducking not supported"))
-			return
-		curMode=config.conf['audio']['audioDuckingMode']
-		numModes=len(audioDucking.audioDuckingModes)
-		nextMode=(curMode+1)%numModes
-		audioDucking.setAudioDuckingMode(nextMode)
-		config.conf['audio']['audioDuckingMode']=nextMode
-		nextLabel=audioDucking.audioDuckingModes[nextMode]
-		ui.message(nextLabel)
-	# Translators: Describes the Cycle audio ducking mode command.
-	script_cycleAudioDuckingMode.__doc__=_("Cycles through audio ducking modes which determine when NVDA lowers the volume of other sounds")
-
-	def script_toggleInputHelp(self,gesture):
-		inputCore.manager.isInputHelpActive = not inputCore.manager.isInputHelpActive
-		# Translators: This will be presented when the input help is toggled.
-		stateOn = _("input help on")
-		# Translators: This will be presented when the input help is toggled.
-		stateOff = _("input help off")
-		state = stateOn if inputCore.manager.isInputHelpActive else stateOff
-		ui.message(state)
-	# Translators: Input help mode message for toggle input help command.
-	script_toggleInputHelp.__doc__=_("Turns input help on or off. When on, any input such as pressing a key on the keyboard will tell you what script is associated with that input, if any.")
-	script_toggleInputHelp.category=SCRCAT_INPUT
-
-	def script_toggleCurrentAppSleepMode(self,gesture):
-		curFocus=api.getFocusObject()
-		curApp=curFocus.appModule
-		if curApp.sleepMode:
-			curApp.sleepMode=False
-			# Translators: This is presented when sleep mode is deactivated, NVDA will continue working as expected.
-			ui.message(_("Sleep mode off"))
-			eventHandler.executeEvent("gainFocus",curFocus)
-		else:
-			eventHandler.executeEvent("loseFocus",curFocus)
-			curApp.sleepMode=True
-			# Translators: This is presented when sleep mode is activated, the focused application is self voicing, such as klango or openbook.
-			ui.message(_("Sleep mode on"))
-	# Translators: Input help mode message for toggle sleep mode command.
-	script_toggleCurrentAppSleepMode.__doc__=_("Toggles  sleep mode on and off for  the active application.")
-	script_toggleCurrentAppSleepMode.allowInSleepMode=True
-
-	def script_reportCurrentLine(self,gesture):
-		obj=api.getFocusObject()
-		treeInterceptor=obj.treeInterceptor
-		if isinstance(treeInterceptor,treeInterceptorHandler.DocumentTreeInterceptor) and not treeInterceptor.passThrough:
-			obj=treeInterceptor
-		try:
-			info=obj.makeTextInfo(textInfos.POSITION_CARET)
-		except (NotImplementedError, RuntimeError):
-			info=obj.makeTextInfo(textInfos.POSITION_FIRST)
-		info.expand(textInfos.UNIT_LINE)
-		if scriptHandler.getLastScriptRepeatCount()==0:
-			speech.speakTextInfo(info,unit=textInfos.UNIT_LINE,reason=controlTypes.REASON_CARET)
-		else:
-			speech.speakSpelling(info.text)
-	# Translators: Input help mode message for report current line command.
-	script_reportCurrentLine.__doc__=_("Reports the current line under the application cursor. Pressing this key twice will spell the current line")
-	script_reportCurrentLine.category=SCRCAT_SYSTEMCARET
-
-	def script_leftMouseClick(self,gesture):
-		# Translators: Reported when left mouse button is clicked.
-		ui.message(_("Left click"))
-		winUser.mouse_event(winUser.MOUSEEVENTF_LEFTDOWN,0,0,None,None)
-		winUser.mouse_event(winUser.MOUSEEVENTF_LEFTUP,0,0,None,None)
-	# Translators: Input help mode message for left mouse click command.
-	script_leftMouseClick.__doc__=_("Clicks the left mouse button once at the current mouse position")
-	script_leftMouseClick.category=SCRCAT_MOUSE
-
-	def script_rightMouseClick(self,gesture):
-		# Translators: Reported when right mouse button is clicked.
-		ui.message(_("Right click"))
-		winUser.mouse_event(winUser.MOUSEEVENTF_RIGHTDOWN,0,0,None,None)
-		winUser.mouse_event(winUser.MOUSEEVENTF_RIGHTUP,0,0,None,None)
-	# Translators: Input help mode message for right mouse click command.
-	script_rightMouseClick.__doc__=_("Clicks the right mouse button once at the current mouse position")
-	script_rightMouseClick.category=SCRCAT_MOUSE
-
-	def script_toggleLeftMouseButton(self,gesture):
-		if winUser.getKeyState(winUser.VK_LBUTTON)&32768:
-			# Translators: This is presented when the left mouse button lock is released (used for drag and drop).
-			ui.message(_("Left mouse button unlock"))
-			winUser.mouse_event(winUser.MOUSEEVENTF_LEFTUP,0,0,None,None)
-		else:
-			# Translators: This is presented when the left mouse button is locked down (used for drag and drop).
-			ui.message(_("Left mouse button lock"))
-			winUser.mouse_event(winUser.MOUSEEVENTF_LEFTDOWN,0,0,None,None)
-	# Translators: Input help mode message for left mouse lock/unlock toggle command.
-	script_toggleLeftMouseButton.__doc__=_("Locks or unlocks the left mouse button")
-	script_toggleLeftMouseButton.category=SCRCAT_MOUSE
-
-	def script_toggleRightMouseButton(self,gesture):
-		if winUser.getKeyState(winUser.VK_RBUTTON)&32768:
-			# Translators: This is presented when the right mouse button lock is released (used for drag and drop).
-			ui.message(_("Right mouse button unlock"))
-			winUser.mouse_event(winUser.MOUSEEVENTF_RIGHTUP,0,0,None,None)
-		else:
-			# Translators: This is presented when the right mouse button is locked down (used for drag and drop).
-			ui.message(_("Right mouse button lock"))
-			winUser.mouse_event(winUser.MOUSEEVENTF_RIGHTDOWN,0,0,None,None)
-	# Translators: Input help mode message for right mouse lock/unlock command.
-	script_toggleRightMouseButton.__doc__=_("Locks or unlocks the right mouse button")
-	script_toggleRightMouseButton.category=SCRCAT_MOUSE
-
-	def script_reportCurrentSelection(self,gesture):
-		obj=api.getFocusObject()
-		treeInterceptor=obj.treeInterceptor
-		if isinstance(treeInterceptor,treeInterceptorHandler.DocumentTreeInterceptor) and not treeInterceptor.passThrough:
-			obj=treeInterceptor
-		try:
-			info=obj.makeTextInfo(textInfos.POSITION_SELECTION)
-		except (RuntimeError, NotImplementedError):
-			info=None
-		if not info or info.isCollapsed:
-			speech.speakMessage(_("No selection"))
-		else:
-			speech.speakMessage(_("Selected %s")%info.text)
-	# Translators: Input help mode message for report current selection command.
-	script_reportCurrentSelection.__doc__=_("Announces the current selection in edit controls and documents. If there is no selection it says so.")
-	script_reportCurrentSelection.category=SCRCAT_SYSTEMCARET
-
-	def script_dateTime(self,gesture):
-		if scriptHandler.getLastScriptRepeatCount()==0:
-			text=winKernel.GetTimeFormat(winKernel.LOCALE_USER_DEFAULT, winKernel.TIME_NOSECONDS, None, None)
-		else:
-			text=winKernel.GetDateFormat(winKernel.LOCALE_USER_DEFAULT, winKernel.DATE_LONGDATE, None, None)
-		ui.message(text)
-	# Translators: Input help mode message for report date and time command.
-	script_dateTime.__doc__=_("If pressed once, reports the current time. If pressed twice, reports the current date")
-	script_dateTime.category=SCRCAT_SYSTEM
-
-	def script_increaseSynthSetting(self,gesture):
-		settingName=globalVars.settingsRing.currentSettingName
-		if not settingName:
-			# Translators: Reported when there are no settings to configure in synth settings ring (example: when there is no setting for language).
-			ui.message(_("No settings"))
-			return
-		settingValue=globalVars.settingsRing.increase()
-		ui.message("%s %s" % (settingName,settingValue))
-	# Translators: Input help mode message for increase synth setting value command.
-	script_increaseSynthSetting.__doc__=_("Increases the currently active setting in the synth settings ring")
-	script_increaseSynthSetting.category=SCRCAT_SPEECH
-
-	def script_decreaseSynthSetting(self,gesture):
-		settingName=globalVars.settingsRing.currentSettingName
-		if not settingName:
-			ui.message(_("No settings"))
-			return
-		settingValue=globalVars.settingsRing.decrease()
-		ui.message("%s %s" % (settingName,settingValue))
-	# Translators: Input help mode message for decrease synth setting value command.
-	script_decreaseSynthSetting.__doc__=_("Decreases the currently active setting in the synth settings ring")
-	script_decreaseSynthSetting.category=SCRCAT_SPEECH
-
-	def script_nextSynthSetting(self,gesture):
-		nextSettingName=globalVars.settingsRing.next()
-		if not nextSettingName:
-			ui.message(_("No settings"))
-			return
-		nextSettingValue=globalVars.settingsRing.currentSettingValue
-		ui.message("%s %s"%(nextSettingName,nextSettingValue))
-	# Translators: Input help mode message for next synth setting command.
-	script_nextSynthSetting.__doc__=_("Moves to the next available setting in the synth settings ring")
-	script_nextSynthSetting.category=SCRCAT_SPEECH
-
-	def script_previousSynthSetting(self,gesture):
-		previousSettingName=globalVars.settingsRing.previous()
-		if not previousSettingName:
-			ui.message(_("No settings"))
-			return
-		previousSettingValue=globalVars.settingsRing.currentSettingValue
-		ui.message("%s %s"%(previousSettingName,previousSettingValue))
-	# Translators: Input help mode message for previous synth setting command.
-	script_previousSynthSetting.__doc__=_("Moves to the previous available setting in the synth settings ring")
-	script_previousSynthSetting.category=SCRCAT_SPEECH
-
-	def script_toggleSpeakTypedCharacters(self,gesture):
-		if config.conf["keyboard"]["speakTypedCharacters"]:
-			# Translators: The message announced when toggling the speak typed characters keyboard setting.
-			state = _("speak typed characters off")
-			config.conf["keyboard"]["speakTypedCharacters"]=False
-		else:
-			# Translators: The message announced when toggling the speak typed characters keyboard setting.
-			state = _("speak typed characters on")
-			config.conf["keyboard"]["speakTypedCharacters"]=True
-		ui.message(state)
-	# Translators: Input help mode message for toggle speaked typed characters command.
-	script_toggleSpeakTypedCharacters.__doc__=_("Toggles on and off the speaking of typed characters")
-	script_toggleSpeakTypedCharacters.category=SCRCAT_SPEECH
-
-	def script_toggleSpeakTypedWords(self,gesture):
-		if config.conf["keyboard"]["speakTypedWords"]:
-			# Translators: The message announced when toggling the speak typed words keyboard setting.
-			state = _("speak typed words off")
-			config.conf["keyboard"]["speakTypedWords"]=False
-		else:
-			# Translators: The message announced when toggling the speak typed words keyboard setting.
-			state = _("speak typed words on")
-			config.conf["keyboard"]["speakTypedWords"]=True
-		ui.message(state)
-	# Translators: Input help mode message for toggle speak typed words command.
-	script_toggleSpeakTypedWords.__doc__=_("Toggles on and off the speaking of typed words")
-	script_toggleSpeakTypedWords.category=SCRCAT_SPEECH
-
-	def script_toggleSpeakCommandKeys(self,gesture):
-		if config.conf["keyboard"]["speakCommandKeys"]:
-			# Translators: The message announced when toggling the speak typed command keyboard setting.
-			state = _("speak command keys off")
-			config.conf["keyboard"]["speakCommandKeys"]=False
-		else:
-			# Translators: The message announced when toggling the speak typed command keyboard setting.
-			state = _("speak command keys on")
-			config.conf["keyboard"]["speakCommandKeys"]=True
-		ui.message(state)
-	# Translators: Input help mode message for toggle speak command keys command.
-	script_toggleSpeakCommandKeys.__doc__=_("Toggles on and off the speaking of typed keys, that are not specifically characters")
-	script_toggleSpeakCommandKeys.category=SCRCAT_SPEECH
-
-	def script_toggleReportFontName(self,gesture):
-		if config.conf["documentFormatting"]["reportFontName"]:
-			# Translators: The message announced when toggling the report font name document formatting setting.
-			state = _("report font name off")
-			config.conf["documentFormatting"]["reportFontName"]=False
-		else:
-			# Translators: The message announced when toggling the report font name document formatting setting.
-			state = _("report font name on")
-			config.conf["documentFormatting"]["reportFontName"]=True
-		ui.message(state)
-	# Translators: Input help mode message for toggle report font name command.
-	script_toggleReportFontName.__doc__=_("Toggles on and off the reporting of font changes")
-	script_toggleReportFontName.category=SCRCAT_DOCUMENTFORMATTING
-
-	def script_toggleReportFontSize(self,gesture):
-		if config.conf["documentFormatting"]["reportFontSize"]:
-			# Translators: The message announced when toggling the report font size document formatting setting.
-			state = _("report font size off")
-			config.conf["documentFormatting"]["reportFontSize"]=False
-		else:
-			# Translators: The message announced when toggling the report font size document formatting setting.
-			state = _("report font size on")
-			config.conf["documentFormatting"]["reportFontSize"]=True
-		ui.message(state)
-	# Translators: Input help mode message for toggle report font size command.
-	script_toggleReportFontSize.__doc__=_("Toggles on and off the reporting of font size changes")
-	script_toggleReportFontSize.category=SCRCAT_DOCUMENTFORMATTING
-
-	def script_toggleReportFontAttributes(self,gesture):
-		if config.conf["documentFormatting"]["reportFontAttributes"]:
-			# Translators: The message announced when toggling the report font attributes document formatting setting.
-			state = _("report font attributes off")
-			config.conf["documentFormatting"]["reportFontAttributes"]=False
-		else:
-			# Translators: The message announced when toggling the report font attributes document formatting setting.
-			state = _("report font attributes on")
-			config.conf["documentFormatting"]["reportFontAttributes"]=True
-		ui.message(state)
-	# Translators: Input help mode message for toggle report font attributes command.
-	script_toggleReportFontAttributes.__doc__=_("Toggles on and off the reporting of font attributes")
-	script_toggleReportFontAttributes.category=SCRCAT_DOCUMENTFORMATTING
-
-	def script_toggleReportRevisions(self,gesture):
-		if config.conf["documentFormatting"]["reportRevisions"]:
-			# Translators: The message announced when toggling the report revisions document formatting setting.
-			state = _("report revisions off")
-			config.conf["documentFormatting"]["reportRevisions"]=False
-		else:
-			# Translators: The message announced when toggling the report revisions document formatting setting.
-			state = _("report revisions on")
-			config.conf["documentFormatting"]["reportRevisions"]=True
-		ui.message(state)
-	# Translators: Input help mode message for toggle report revisions command.
-	script_toggleReportRevisions.__doc__=_("Toggles on and off the reporting of revisions")
-	script_toggleReportRevisions.category=SCRCAT_DOCUMENTFORMATTING
-
-	def script_toggleReportEmphasis(self,gesture):
-		if config.conf["documentFormatting"]["reportEmphasis"]:
-			# Translators: The message announced when toggling the report emphasis document formatting setting.
-			state = _("report emphasis off")
-			config.conf["documentFormatting"]["reportEmphasis"]=False
-		else:
-			# Translators: The message announced when toggling the report emphasis document formatting setting.
-			state = _("report emphasis on")
-			config.conf["documentFormatting"]["reportEmphasis"]=True
-		ui.message(state)
-	# Translators: Input help mode message for toggle report emphasis command.
-	script_toggleReportEmphasis.__doc__=_("Toggles on and off the reporting of emphasis")
-	script_toggleReportEmphasis.category=SCRCAT_DOCUMENTFORMATTING
-
-	def script_toggleReportColor(self,gesture):
-		if config.conf["documentFormatting"]["reportColor"]:
-			# Translators: The message announced when toggling the report colors document formatting setting.
-			state = _("report colors off")
-			config.conf["documentFormatting"]["reportColor"]=False
-		else:
-			# Translators: The message announced when toggling the report colors document formatting setting.
-			state = _("report colors on")
-			config.conf["documentFormatting"]["reportColor"]=True
-		ui.message(state)
-	# Translators: Input help mode message for toggle report colors command.
-	script_toggleReportColor.__doc__=_("Toggles on and off the reporting of colors")
-	script_toggleReportColor.category=SCRCAT_DOCUMENTFORMATTING
-
-	def script_toggleReportAlignment(self,gesture):
-		if config.conf["documentFormatting"]["reportAlignment"]:
-			# Translators: The message announced when toggling the report alignment document formatting setting.
-			state = _("report alignment off")
-			config.conf["documentFormatting"]["reportAlignment"]=False
-		else:
-			# Translators: The message announced when toggling the report alignment document formatting setting.
-			state = _("report alignment on")
-			config.conf["documentFormatting"]["reportAlignment"]=True
-		ui.message(state)
-	# Translators: Input help mode message for toggle report alignment command.
-	script_toggleReportAlignment.__doc__=_("Toggles on and off the reporting of text alignment")
-	script_toggleReportAlignment.category=SCRCAT_DOCUMENTFORMATTING
-
-	def script_toggleReportStyle(self,gesture):
-		if config.conf["documentFormatting"]["reportStyle"]:
-			# Translators: The message announced when toggling the report style document formatting setting.
-			state = _("report style off")
-			config.conf["documentFormatting"]["reportStyle"]=False
-		else:
-			# Translators: The message announced when toggling the report style document formatting setting.
-			state = _("report style on")
-			config.conf["documentFormatting"]["reportStyle"]=True
-		ui.message(state)
-	# Translators: Input help mode message for toggle report style command.
-	script_toggleReportStyle.__doc__=_("Toggles on and off the reporting of style changes")
-	script_toggleReportStyle.category=SCRCAT_DOCUMENTFORMATTING
-
-	def script_toggleReportSpellingErrors(self,gesture):
-		if config.conf["documentFormatting"]["reportSpellingErrors"]:
-			# Translators: The message announced when toggling the report spelling errors document formatting setting.
-			state = _("report spelling errors off")
-			config.conf["documentFormatting"]["reportSpellingErrors"]=False
-		else:
-			# Translators: The message announced when toggling the report spelling errors document formatting setting.
-			state = _("report spelling errors on")
-			config.conf["documentFormatting"]["reportSpellingErrors"]=True
-		ui.message(state)
-	# Translators: Input help mode message for toggle report spelling errors command.
-	script_toggleReportSpellingErrors.__doc__=_("Toggles on and off the reporting of spelling errors")
-	script_toggleReportSpellingErrors.category=SCRCAT_DOCUMENTFORMATTING
-
-	def script_toggleReportPage(self,gesture):
-		if config.conf["documentFormatting"]["reportPage"]:
-			# Translators: The message announced when toggling the report pages document formatting setting.
-			state = _("report pages off")
-			config.conf["documentFormatting"]["reportPage"]=False
-		else:
-			# Translators: The message announced when toggling the report pages document formatting setting.
-			state = _("report pages on")
-			config.conf["documentFormatting"]["reportPage"]=True
-		ui.message(state)
-	# Translators: Input help mode message for toggle report pages command.
-	script_toggleReportPage.__doc__=_("Toggles on and off the reporting of pages")
-	script_toggleReportPage.category=SCRCAT_DOCUMENTFORMATTING
-
-	def script_toggleReportLineNumber(self,gesture):
-		if config.conf["documentFormatting"]["reportLineNumber"]:
-			# Translators: The message announced when toggling the report line numbers document formatting setting.
-			state = _("report line numbers off")
-			config.conf["documentFormatting"]["reportLineNumber"]=False
-		else:
-			# Translators: The message announced when toggling the report line numbers document formatting setting.
-			state = _("report line numbers on")
-			config.conf["documentFormatting"]["reportLineNumber"]=True
-		ui.message(state)
-	# Translators: Input help mode message for toggle report line numbers command.
-	script_toggleReportLineNumber.__doc__=_("Toggles on and off the reporting of line numbers")
-	script_toggleReportLineNumber.category=SCRCAT_DOCUMENTFORMATTING
-
-	def script_toggleReportLineIndentation(self,gesture):
-		if config.conf["documentFormatting"]["reportLineIndentation"]:
-			# Translators: The message announced when toggling the report line indentation document formatting setting.
-			state = _("report line indentation off")
-			config.conf["documentFormatting"]["reportLineIndentation"]=False
-		else:
-			# Translators: The message announced when toggling the report line indentation document formatting setting.
-			state = _("report line indentation on")
-			config.conf["documentFormatting"]["reportLineIndentation"]=True
-		ui.message(state)
-	# Translators: Input help mode message for toggle report line indentation command.
-	script_toggleReportLineIndentation.__doc__=_("Toggles on and off the reporting of line indentation")
-	script_toggleReportLineIndentation.category=SCRCAT_DOCUMENTFORMATTING
-
-	def script_toggleReportParagraphIndentation(self,gesture):
-		if config.conf["documentFormatting"]["reportParagraphIndentation"]:
-			# Translators: The message announced when toggling the report paragraph indentation document formatting setting.
-			state = _("report paragraph indentation off")
-			config.conf["documentFormatting"]["reportParagraphIndentation"]=False
-		else:
-			# Translators: The message announced when toggling the report paragraph indentation document formatting setting.
-			state = _("report paragraph indentation on")
-			config.conf["documentFormatting"]["reportParagraphIndentation"]=True
-		ui.message(state)
-	# Translators: Input help mode message for toggle report paragraph indentation command.
-	script_toggleReportParagraphIndentation.__doc__=_("Toggles on and off the reporting of paragraph indentation")
-	script_toggleReportParagraphIndentation.category=SCRCAT_DOCUMENTFORMATTING
-
-	def script_toggleReportLineSpacing(self,gesture):
-		if config.conf["documentFormatting"]["reportLineSpacing"]:
-			# Translators: The message announced when toggling the report line spacing document formatting setting.
-			state = _("report line spacing off")
-			config.conf["documentFormatting"]["reportLineSpacing"]=False
-		else:
-			# Translators: The message announced when toggling the report line spacing document formatting setting.
-			state = _("report line spacing on")
-			config.conf["documentFormatting"]["reportLineSpacing"]=True
-		ui.message(state)
-	# Translators: Input help mode message for toggle report line spacing command.
-	script_toggleReportLineSpacing.__doc__=_("Toggles on and off the reporting of line spacing")
-	script_toggleReportLineSpacing.category=SCRCAT_DOCUMENTFORMATTING
-
-	def script_toggleReportTables(self,gesture):
-		if config.conf["documentFormatting"]["reportTables"]:
-			# Translators: The message announced when toggling the report tables document formatting setting.
-			state = _("report tables off")
-			config.conf["documentFormatting"]["reportTables"]=False
-		else:
-			# Translators: The message announced when toggling the report tables document formatting setting.
-			state = _("report tables on")
-			config.conf["documentFormatting"]["reportTables"]=True
-		ui.message(state)
-	# Translators: Input help mode message for toggle report tables command.
-	script_toggleReportTables.__doc__=_("Toggles on and off the reporting of tables")
-	script_toggleReportTables.category=SCRCAT_DOCUMENTFORMATTING
-
-	def script_toggleReportTableHeaders(self,gesture):
-		if config.conf["documentFormatting"]["reportTableHeaders"]:
-			# Translators: The message announced when toggling the report table row/column headers document formatting setting.
-			state = _("report table row and column headers off")
-			config.conf["documentFormatting"]["reportTableHeaders"]=False
-		else:
-			# Translators: The message announced when toggling the report table row/column headers document formatting setting.
-			state = _("report table row and column headers on")
-			config.conf["documentFormatting"]["reportTableHeaders"]=True
-		ui.message(state)
-	# Translators: Input help mode message for toggle report table row/column headers command.
-	script_toggleReportTableHeaders.__doc__=_("Toggles on and off the reporting of table row and column headers")
-	script_toggleReportTableHeaders.category=SCRCAT_DOCUMENTFORMATTING
-
-	def script_toggleReportTableCellCoords(self,gesture):
-		if config.conf["documentFormatting"]["reportTableCellCoords"]:
-			# Translators: The message announced when toggling the report table cell coordinates document formatting setting.
-			state = _("report table cell coordinates off")
-			config.conf["documentFormatting"]["reportTableCellCoords"]=False
-		else:
-			# Translators: The message announced when toggling the report table cell coordinates document formatting setting.
-			state = _("report table cell coordinates on")
-			config.conf["documentFormatting"]["reportTableCellCoords"]=True
-		ui.message(state)
-	# Translators: Input help mode message for toggle report table cell coordinates command.
-	script_toggleReportTableCellCoords.__doc__=_("Toggles on and off the reporting of table cell coordinates")
-	script_toggleReportTableCellCoords.category=SCRCAT_DOCUMENTFORMATTING
-
-	def script_toggleReportLinks(self,gesture):
-		if config.conf["documentFormatting"]["reportLinks"]:
-			# Translators: The message announced when toggling the report links document formatting setting.
-			state = _("report links off")
-			config.conf["documentFormatting"]["reportLinks"]=False
-		else:
-			# Translators: The message announced when toggling the report links document formatting setting.
-			state = _("report links on")
-			config.conf["documentFormatting"]["reportLinks"]=True
-		ui.message(state)
-	# Translators: Input help mode message for toggle report links command.
-	script_toggleReportLinks.__doc__=_("Toggles on and off the reporting of links")
-	script_toggleReportLinks.category=SCRCAT_DOCUMENTFORMATTING
-
-	def script_toggleReportComments(self,gesture):
-		if config.conf["documentFormatting"]["reportComments"]:
-			# Translators: The message announced when toggling the report comments document formatting setting.
-			state = _("report comments off")
-			config.conf["documentFormatting"]["reportComments"]=False
-		else:
-			# Translators: The message announced when toggling the report comments document formatting setting.
-			state = _("report comments on")
-			config.conf["documentFormatting"]["reportComments"]=True
-		ui.message(state)
-	# Translators: Input help mode message for toggle report comments command.
-	script_toggleReportComments.__doc__=_("Toggles on and off the reporting of comments")
-	script_toggleReportComments.category=SCRCAT_DOCUMENTFORMATTING
-
-	def script_toggleReportLists(self,gesture):
-		if config.conf["documentFormatting"]["reportLists"]:
-			# Translators: The message announced when toggling the report lists document formatting setting.
-			state = _("report lists off")
-			config.conf["documentFormatting"]["reportLists"]=False
-		else:
-			# Translators: The message announced when toggling the report lists document formatting setting.
-			state = _("report lists on")
-			config.conf["documentFormatting"]["reportLists"]=True
-		ui.message(state)
-	# Translators: Input help mode message for toggle report lists command.
-	script_toggleReportLists.__doc__=_("Toggles on and off the reporting of lists")
-	script_toggleReportLists.category=SCRCAT_DOCUMENTFORMATTING
-
-	def script_toggleReportHeadings(self,gesture):
-		if config.conf["documentFormatting"]["reportHeadings"]:
-			# Translators: The message announced when toggling the report headings document formatting setting.
-			state = _("report headings off")
-			config.conf["documentFormatting"]["reportHeadings"]=False
-		else:
-			# Translators: The message announced when toggling the report headings document formatting setting.
-			state = _("report headings on")
-			config.conf["documentFormatting"]["reportHeadings"]=True
-		ui.message(state)
-	# Translators: Input help mode message for toggle report headings command.
-	script_toggleReportHeadings.__doc__=_("Toggles on and off the reporting of headings")
-	script_toggleReportHeadings.category=SCRCAT_DOCUMENTFORMATTING
-
-	def script_toggleReportBlockQuotes(self,gesture):
-		if config.conf["documentFormatting"]["reportBlockQuotes"]:
-			# Translators: The message announced when toggling the report block quotes document formatting setting.
-			state = _("report block quotes off")
-			config.conf["documentFormatting"]["reportBlockQuotes"]=False
-		else:
-			# Translators: The message announced when toggling the report block quotes document formatting setting.
-			state = _("report block quotes on")
-			config.conf["documentFormatting"]["reportBlockQuotes"]=True
-		ui.message(state)
-	# Translators: Input help mode message for toggle report block quotes command.
-	script_toggleReportBlockQuotes.__doc__=_("Toggles on and off the reporting of block quotes")
-	script_toggleReportBlockQuotes.category=SCRCAT_DOCUMENTFORMATTING
-
-	def script_toggleReportLandmarks(self,gesture):
-		if config.conf["documentFormatting"]["reportLandmarks"]:
-			# Translators: The message announced when toggling the report landmarks document formatting setting.
-			state = _("report landmarks off")
-			config.conf["documentFormatting"]["reportLandmarks"]=False
-		else:
-			# Translators: The message announced when toggling the report landmarks document formatting setting.
-			state = _("report landmarks on")
-			config.conf["documentFormatting"]["reportLandmarks"]=True
-		ui.message(state)
-	# Translators: Input help mode message for toggle report landmarks command.
-	script_toggleReportLandmarks.__doc__=_("Toggles on and off the reporting of landmarks")
-	script_toggleReportLandmarks.category=SCRCAT_DOCUMENTFORMATTING
-
-	def script_toggleReportFrames(self,gesture):
-		if config.conf["documentFormatting"]["reportFrames"]:
-			# Translators: The message announced when toggling the report frames document formatting setting.
-			state = _("report frames off")
-			config.conf["documentFormatting"]["reportFrames"]=False
-		else:
-			# Translators: The message announced when toggling the report frames document formatting setting.
-			state = _("report frames on")
-			config.conf["documentFormatting"]["reportFrames"]=True
-		ui.message(state)
-	# Translators: Input help mode message for toggle report frames command.
-	script_toggleReportFrames.__doc__=_("Toggles on and off the reporting of frames")
-	script_toggleReportFrames.category=SCRCAT_DOCUMENTFORMATTING
-
-	def script_toggleReportClickable(self,gesture):
-		if config.conf["documentFormatting"]["reportClickable"]:
-			# Translators: The message announced when toggling the report if clickable document formatting setting.
-			state = _("report if clickable off")
-			config.conf["documentFormatting"]["reportClickable"]=False
-		else:
-			# Translators: The message announced when toggling the report if clickable document formatting setting.
-			state = _("report if clickable on")
-			config.conf["documentFormatting"]["reportClickable"]=True
-		ui.message(state)
-	# Translators: Input help mode message for toggle report if clickable command.
-	script_toggleReportClickable.__doc__=_("Toggles on and off reporting if clickable")
-	script_toggleReportClickable.category=SCRCAT_DOCUMENTFORMATTING
-
-	def script_cycleSpeechSymbolLevel(self,gesture):
-		curLevel = config.conf["speech"]["symbolLevel"]
-		for level in characterProcessing.CONFIGURABLE_SPEECH_SYMBOL_LEVELS:
-			if level > curLevel:
-				break
-		else:
-			level = characterProcessing.SYMLVL_NONE
-		name = characterProcessing.SPEECH_SYMBOL_LEVEL_LABELS[level]
-		config.conf["speech"]["symbolLevel"] = level
-		# Translators: Reported when the user cycles through speech symbol levels
-		# which determine what symbols are spoken.
-		# %s will be replaced with the symbol level; e.g. none, some, most and all.
-		ui.message(_("Symbol level %s") % name)
-	# Translators: Input help mode message for cycle speech symbol level command.
-	script_cycleSpeechSymbolLevel.__doc__=_("Cycles through speech symbol levels which determine what symbols are spoken")
-	script_cycleSpeechSymbolLevel.category=SCRCAT_SPEECH
-
-	def script_moveMouseToNavigatorObject(self,gesture):
-		obj=api.getNavigatorObject() 
-		try:
-			p=api.getReviewPosition().pointAtStart
-		except (NotImplementedError, LookupError):
-			p=None
-		if p:
-			x=p.x
-			y=p.y
-		else:
-			try:
-				(left,top,width,height)=obj.location
-			except:
-				# Translators: Reported when the object has no location for the mouse to move to it.
-				ui.message(_("Object has no location"))
-				return
-			x=left+(width/2)
-			y=top+(height/2)
-		winUser.setCursorPos(x,y)
-		mouseHandler.executeMouseMoveEvent(x,y)
-	# Translators: Input help mode message for move mouse to navigator object command.
-	script_moveMouseToNavigatorObject.__doc__=_("Moves the mouse pointer to the current navigator object")
-	script_moveMouseToNavigatorObject.category=SCRCAT_MOUSE
-
-	def script_moveNavigatorObjectToMouse(self,gesture):
-		# Translators: Reported when attempting to move the navigator object to the object under mouse pointer.
-		ui.message(_("Move navigator object to mouse"))
-		obj=api.getMouseObject()
-		api.setNavigatorObject(obj)
-		speech.speakObject(obj)
-	# Translators: Input help mode message for move navigator object to mouse command.
-	script_moveNavigatorObjectToMouse.__doc__=_("Sets the navigator object to the current object under the mouse pointer and speaks it")
-	script_moveNavigatorObjectToMouse.category=SCRCAT_MOUSE
-
-	def script_reviewMode_next(self,gesture):
-		label=review.nextMode()
-		if label:
-			ui.message(label)
-			pos=api.getReviewPosition().copy()
-			pos.expand(textInfos.UNIT_LINE)
-			speech.speakTextInfo(pos)
-		else:
-			# Translators: reported when there are no other available review modes for this object 
-			ui.message(_("No next review mode"))
-	# Translators: Script help message for next review mode command.
-	script_reviewMode_next.__doc__=_("Switches to the next review mode (e.g. object, document or screen) and positions the review position at the point of the navigator object")
-	script_reviewMode_next.category=SCRCAT_TEXTREVIEW
-
-	def script_reviewMode_previous(self,gesture):
-		label=review.nextMode(prev=True)
-		if label:
-			ui.message(label)
-			pos=api.getReviewPosition().copy()
-			pos.expand(textInfos.UNIT_LINE)
-			speech.speakTextInfo(pos)
-		else:
-			# Translators: reported when there are no  other available review modes for this object 
-			ui.message(_("No previous review mode"))
-	# Translators: Script help message for previous review mode command.
-	script_reviewMode_previous.__doc__=_("Switches to the previous review mode (e.g. object, document or screen) and positions the review position at the point of the navigator object") 
-	script_reviewMode_previous.category=SCRCAT_TEXTREVIEW
-
-	def script_navigatorObject_current(self,gesture):
-		curObject=api.getNavigatorObject()
-		if not isinstance(curObject,NVDAObject):
-			# Translators: Reported when the user tries to perform a command related to the navigator object
-			# but there is no current navigator object.
-			speech.speakMessage(_("No navigator object"))
-			return
-		if scriptHandler.getLastScriptRepeatCount()>=1:
-			if curObject.TextInfo!=NVDAObjectTextInfo:
-				textList=[]
-				if curObject.name and isinstance(curObject.name, basestring) and not curObject.name.isspace():
-					textList.append(curObject.name)
-				try:
-					info=curObject.makeTextInfo(textInfos.POSITION_SELECTION)
-					if not info.isCollapsed:
-						textList.append(info.text)
-					else:
-						info.expand(textInfos.UNIT_LINE)
-						if not info.isCollapsed:
-							textList.append(info.text)
-				except (RuntimeError, NotImplementedError):
-					# No caret or selection on this object.
-					pass
-			else:
-				textList=[prop for prop in (curObject.name, curObject.value) if prop and isinstance(prop, basestring) and not prop.isspace()]
-			text=" ".join(textList)
-			if len(text)>0 and not text.isspace():
-				if scriptHandler.getLastScriptRepeatCount()==1:
-					speech.speakSpelling(text)
-				else:
-					if api.copyToClip(text):
-						# Translators: Indicates something has been copied to clipboard (example output: title text copied to clipboard).
-						speech.speakMessage(_("%s copied to clipboard")%text)
-		else:
-			speech.speakObject(curObject,reason=controlTypes.REASON_QUERY)
-	# Translators: Input help mode message for report current navigator object command.
-	script_navigatorObject_current.__doc__=_("Reports the current navigator object. Pressing twice spells this information, and pressing three times Copies name and value of this  object to the clipboard")
-	script_navigatorObject_current.category=SCRCAT_OBJECTNAVIGATION
-
-	def script_navigatorObject_currentDimensions(self,gesture):
-		count=scriptHandler.getLastScriptRepeatCount()
-		locationText=api.getReviewPosition().locationText if count==0 else None
-		if not locationText:
-			locationText=api.getNavigatorObject().locationText
-		if not locationText:
-			# Translators: message when there is no location information for the review cursor
-			ui.message(_("No location information"))
-			return
-		ui.message(locationText)
-	# Translators: Description for report review cursor location command.
-	script_navigatorObject_currentDimensions.__doc__=_("Reports information about the location of the text or object at the review cursor. Pressing twice may provide further detail.") 
-	script_navigatorObject_currentDimensions.category=SCRCAT_OBJECTNAVIGATION
-
-	def script_navigatorObject_toFocus(self,gesture):
-		obj=api.getFocusObject()
-		try:
-			pos=obj.makeTextInfo(textInfos.POSITION_CARET)
-		except (NotImplementedError,RuntimeError):
-			pos=obj.makeTextInfo(textInfos.POSITION_FIRST)
-		api.setReviewPosition(pos)
-		# Translators: Reported when attempting to move the navigator object to focus.
-		speech.speakMessage(_("Move to focus"))
-		speech.speakObject(obj,reason=controlTypes.REASON_FOCUS)
-	# Translators: Input help mode message for move navigator object to current focus command.
-	script_navigatorObject_toFocus.__doc__=_("Sets the navigator object to the current focus, and the review cursor to the position of the caret inside it, if possible.")
-	script_navigatorObject_toFocus.category=SCRCAT_OBJECTNAVIGATION
-
-	def script_navigatorObject_moveFocus(self,gesture):
-		obj=api.getNavigatorObject()
-		if not isinstance(obj,NVDAObject):
-			# Translators: Reported when:
-			# 1. There is no focusable object e.g. cannot use tab and shift tab to move to controls.
-			# 2. Trying to move focus to navigator object but there is no focus.
-			ui.message(_("No focus"))
-		if scriptHandler.getLastScriptRepeatCount()==0:
-			# Translators: Reported when attempting to move focus to navigator object.
-			ui.message(_("Move focus"))
-			obj.setFocus()
-		else:
-			review=api.getReviewPosition()
-			try:
-				review.updateCaret()
-			except NotImplementedError:
-				# Translators: Reported when trying to move caret to the position of the review cursor but there is no caret.
-				ui.message(_("No caret"))
-				return
-			info=review.copy()
-			info.expand(textInfos.UNIT_LINE)
-			speech.speakTextInfo(info,reason=controlTypes.REASON_CARET)
-	# Translators: Input help mode message for move focus to current navigator object command.
-	script_navigatorObject_moveFocus.__doc__=_("Pressed once sets the keyboard focus to the navigator object, pressed twice sets the system caret to the position of the review cursor")
-	script_navigatorObject_moveFocus.category=SCRCAT_OBJECTNAVIGATION
-
-	def script_navigatorObject_parent(self,gesture):
-		curObject=api.getNavigatorObject()
-		if not isinstance(curObject,NVDAObject):
-			# Translators: Reported when the user tries to perform a command related to the navigator object
-			# but there is no current navigator object.
-			ui.reviewMessage(_("No navigator object"))
-			return
-		simpleReviewMode=config.conf["reviewCursor"]["simpleReviewMode"]
-		curObject=curObject.simpleParent if simpleReviewMode else curObject.parent
-		if curObject is not None:
-			api.setNavigatorObject(curObject)
-			speech.speakObject(curObject,reason=controlTypes.REASON_FOCUS)
-		else:
-			# Translators: Reported when there is no containing (parent) object such as when focused on desktop.
-			ui.reviewMessage(_("No containing object"))
-	# Translators: Input help mode message for move to parent object command.
-	script_navigatorObject_parent.__doc__=_("Moves the navigator object to the object containing it")
-	script_navigatorObject_parent.category=SCRCAT_OBJECTNAVIGATION
-
-	def script_navigatorObject_next(self,gesture):
-		curObject=api.getNavigatorObject()
-		if not isinstance(curObject,NVDAObject):
-			# Translators: Reported when the user tries to perform a command related to the navigator object
-			# but there is no current navigator object.
-			ui.reviewMessage(_("No navigator object"))
-			return
-		simpleReviewMode=config.conf["reviewCursor"]["simpleReviewMode"]
-		curObject=curObject.simpleNext if simpleReviewMode else curObject.next
-		if curObject is not None:
-			api.setNavigatorObject(curObject)
-			speech.speakObject(curObject,reason=controlTypes.REASON_FOCUS)
-		else:
-			# Translators: Reported when there is no next object (current object is the last object).
-			ui.reviewMessage(_("No next"))
-	# Translators: Input help mode message for move to next object command.
-	script_navigatorObject_next.__doc__=_("Moves the navigator object to the next object")
-	script_navigatorObject_next.category=SCRCAT_OBJECTNAVIGATION
-
-	def script_navigatorObject_previous(self,gesture):
-		curObject=api.getNavigatorObject()
-		if not isinstance(curObject,NVDAObject):
-			# Translators: Reported when the user tries to perform a command related to the navigator object
-			# but there is no current navigator object.
-			ui.reviewMessage(_("No navigator object"))
-			return
-		simpleReviewMode=config.conf["reviewCursor"]["simpleReviewMode"]
-		curObject=curObject.simplePrevious if simpleReviewMode else curObject.previous
-		if curObject is not None:
-			api.setNavigatorObject(curObject)
-			speech.speakObject(curObject,reason=controlTypes.REASON_FOCUS)
-		else:
-			# Translators: Reported when there is no previous object (current object is the first object).
-			ui.reviewMessage(_("No previous"))
-	# Translators: Input help mode message for move to previous object command.
-	script_navigatorObject_previous.__doc__=_("Moves the navigator object to the previous object")
-	script_navigatorObject_previous.category=SCRCAT_OBJECTNAVIGATION
-
-	def script_navigatorObject_firstChild(self,gesture):
-		curObject=api.getNavigatorObject()
-		if not isinstance(curObject,NVDAObject):
-			# Translators: Reported when the user tries to perform a command related to the navigator object
-			# but there is no current navigator object.
-			ui.reviewMessage(_("No navigator object"))
-			return
-		simpleReviewMode=config.conf["reviewCursor"]["simpleReviewMode"]
-		curObject=curObject.simpleFirstChild if simpleReviewMode else curObject.firstChild
-		if curObject is not None:
-			api.setNavigatorObject(curObject)
-			speech.speakObject(curObject,reason=controlTypes.REASON_FOCUS)
-		else:
-			# Translators: Reported when there is no contained (first child) object such as inside a document.
-			ui.reviewMessage(_("No objects inside"))
-	# Translators: Input help mode message for move to first child object command.
-	script_navigatorObject_firstChild.__doc__=_("Moves the navigator object to the first object inside it")
-	script_navigatorObject_firstChild.category=SCRCAT_OBJECTNAVIGATION
-
-	def script_review_activate(self,gesture):
-		# Translators: a message reported when the action at the position of the review cursor or navigator object is performed.
-		actionName=_("Activate")
-		pos=api.getReviewPosition()
-		try:
-			pos.activate()
-			if isinstance(gesture,touchHandler.TouchInputGesture):
-				touchHandler.handler.notifyInteraction(pos.NVDAObjectAtStart)
-			ui.message(actionName)
-			return
-		except NotImplementedError:
-			pass
-		obj=api.getNavigatorObject()
-		while obj:
-			realActionName=actionName
-			try:
-				realActionName=obj.getActionName()
-			except:
-				pass
-			try:
-				obj.doAction()
-				if isinstance(gesture,touchHandler.TouchInputGesture):
-					touchHandler.handler.notifyInteraction(obj)
-				ui.message(realActionName)
-				return
-			except NotImplementedError:
-				pass
-			obj=obj.parent
-		# Translators: the message reported when there is no action to perform on the review position or navigator object.
-		ui.message(_("No action"))
-	# Translators: Input help mode message for activate current object command.
-	script_review_activate.__doc__=_("Performs the default action on the current navigator object (example: presses it if it is a button).")
-	script_review_activate.category=SCRCAT_OBJECTNAVIGATION
-
-	def script_review_top(self,gesture):
-		info=api.getReviewPosition().obj.makeTextInfo(textInfos.POSITION_FIRST)
-		api.setReviewPosition(info)
-		info.expand(textInfos.UNIT_LINE)
-		speech.speakMessage(_("Top"))
-		speech.speakTextInfo(info,unit=textInfos.UNIT_LINE,reason=controlTypes.REASON_CARET)
-	# Translators: Input help mode message for move review cursor to top line command.
-	script_review_top.__doc__=_("Moves the review cursor to the top line of the current navigator object and speaks it")
-	script_review_top.category=SCRCAT_TEXTREVIEW
-
-	def script_review_previousLine(self,gesture):
-		info=api.getReviewPosition().copy()
-		info.expand(textInfos.UNIT_LINE)
-		info.collapse()
-		res=info.move(textInfos.UNIT_LINE,-1)
-		if res==0:
-			# Translators: a message reported when review cursor is at the top line of the current navigator object.
-			ui.reviewMessage(_("Top"))
-		else:
-			api.setReviewPosition(info)
-		info.expand(textInfos.UNIT_LINE)
-		speech.speakTextInfo(info,unit=textInfos.UNIT_LINE,reason=controlTypes.REASON_CARET)
-	# Translators: Input help mode message for move review cursor to previous line command.
-	script_review_previousLine.__doc__=_("Moves the review cursor to the previous line of the current navigator object and speaks it")
-	script_review_previousLine.resumeSayAllMode=sayAllHandler.CURSOR_REVIEW
-	script_review_previousLine.category=SCRCAT_TEXTREVIEW
-
-	def script_review_currentLine(self,gesture):
-		info=api.getReviewPosition().copy()
-		info.expand(textInfos.UNIT_LINE)
-		scriptCount=scriptHandler.getLastScriptRepeatCount()
-		if scriptCount==0:
-			speech.speakTextInfo(info,unit=textInfos.UNIT_LINE,reason=controlTypes.REASON_CARET)
-		else:
-			speech.spellTextInfo(info,useCharacterDescriptions=scriptCount>1)
-	# Translators: Input help mode message for read current line under review cursor command.
-	script_review_currentLine.__doc__=_("Reports the line of the current navigator object where the review cursor is situated. If this key is pressed twice, the current line will be spelled. Pressing three times will spell the line using character descriptions.")
-	script_review_currentLine.category=SCRCAT_TEXTREVIEW
- 
-	def script_review_nextLine(self,gesture):
-		info=api.getReviewPosition().copy()
-		info.expand(textInfos.UNIT_LINE)
-		info.collapse()
-		res=info.move(textInfos.UNIT_LINE,1)
-		if res==0:
-			# Translators: a message reported when review cursor is at the bottom line of the current navigator object.
-			ui.reviewMessage(_("Bottom"))
-		else:
-			api.setReviewPosition(info)
-		info.expand(textInfos.UNIT_LINE)
-		speech.speakTextInfo(info,unit=textInfos.UNIT_LINE,reason=controlTypes.REASON_CARET)
-	# Translators: Input help mode message for move review cursor to next line command.
-	script_review_nextLine.__doc__=_("Moves the review cursor to the next line of the current navigator object and speaks it")
-	script_review_nextLine.resumeSayAllMode=sayAllHandler.CURSOR_REVIEW
-	script_review_nextLine.category=SCRCAT_TEXTREVIEW
-
-	def script_review_bottom(self,gesture):
-		info=api.getReviewPosition().obj.makeTextInfo(textInfos.POSITION_LAST)
-		api.setReviewPosition(info)
-		info.expand(textInfos.UNIT_LINE)
-		speech.speakMessage(_("Bottom"))
-		speech.speakTextInfo(info,unit=textInfos.UNIT_LINE,reason=controlTypes.REASON_CARET)
-	# Translators: Input help mode message for move review cursor to bottom line command.
-	script_review_bottom.__doc__=_("Moves the review cursor to the bottom line of the current navigator object and speaks it")
-	script_review_bottom.category=SCRCAT_TEXTREVIEW
-
-	def script_review_previousWord(self,gesture):
-		info=api.getReviewPosition().copy()
-		info.expand(textInfos.UNIT_WORD)
-		info.collapse()
-		res=info.move(textInfos.UNIT_WORD,-1)
-		if res==0:
-			# Translators: a message reported when review cursor is at the top line of the current navigator object.
-			ui.reviewMessage(_("Top"))
-		else:
-			api.setReviewPosition(info)
-		info.expand(textInfos.UNIT_WORD)
-		speech.speakTextInfo(info,reason=controlTypes.REASON_CARET,unit=textInfos.UNIT_WORD)
-	# Translators: Input help mode message for move review cursor to previous word command.
-	script_review_previousWord.__doc__=_("Moves the review cursor to the previous word of the current navigator object and speaks it")
-	script_review_previousWord.category=SCRCAT_TEXTREVIEW
-
-	def script_review_currentWord(self,gesture):
-		info=api.getReviewPosition().copy()
-		info.expand(textInfos.UNIT_WORD)
-		scriptCount=scriptHandler.getLastScriptRepeatCount()
-		if scriptCount==0:
-			speech.speakTextInfo(info,reason=controlTypes.REASON_CARET,unit=textInfos.UNIT_WORD)
-		else:
-			speech.spellTextInfo(info,useCharacterDescriptions=scriptCount>1)
-	# Translators: Input help mode message for report current word under review cursor command.
-	script_review_currentWord.__doc__=_("Speaks the word of the current navigator object where the review cursor is situated. Pressing twice spells the word. Pressing three times spells the word using character descriptions")
-	script_review_currentWord.category=SCRCAT_TEXTREVIEW
-
-	def script_review_nextWord(self,gesture):
-		info=api.getReviewPosition().copy()
-		info.expand(textInfos.UNIT_WORD)
-		info.collapse()
-		res=info.move(textInfos.UNIT_WORD,1)
-		if res==0:
-			# Translators: a message reported when review cursor is at the bottom line of the current navigator object.
-			ui.reviewMessage(_("Bottom"))
-		else:
-			api.setReviewPosition(info)
-		info.expand(textInfos.UNIT_WORD)
-		speech.speakTextInfo(info,reason=controlTypes.REASON_CARET,unit=textInfos.UNIT_WORD)
-	# Translators: Input help mode message for move review cursor to next word command.
-	script_review_nextWord.__doc__=_("Moves the review cursor to the next word of the current navigator object and speaks it")
-	script_review_nextWord.category=SCRCAT_TEXTREVIEW
-
-	def script_review_startOfLine(self,gesture):
-		info=api.getReviewPosition().copy()
-		info.expand(textInfos.UNIT_LINE)
-		info.collapse()
-		api.setReviewPosition(info)
-		info.expand(textInfos.UNIT_CHARACTER)
-		speech.speakMessage(_("Left"))
-		speech.speakTextInfo(info,unit=textInfos.UNIT_CHARACTER,reason=controlTypes.REASON_CARET)
-	# Translators: Input help mode message for move review cursor to start of current line command.
-	script_review_startOfLine.__doc__=_("Moves the review cursor to the first character of the line where it is situated in the current navigator object and speaks it")
-	script_review_startOfLine.category=SCRCAT_TEXTREVIEW
-
-	def script_review_previousCharacter(self,gesture):
-		lineInfo=api.getReviewPosition().copy()
-		lineInfo.expand(textInfos.UNIT_LINE)
-		charInfo=api.getReviewPosition().copy()
-		charInfo.expand(textInfos.UNIT_CHARACTER)
-		charInfo.collapse()
-		res=charInfo.move(textInfos.UNIT_CHARACTER,-1)
-		if res==0 or charInfo.compareEndPoints(lineInfo,"startToStart")<0:
-			# Translators: a message reported when review cursor is at the leftmost character of the current navigator object's text.
-			ui.reviewMessage(_("Left"))
-			reviewInfo=api.getReviewPosition().copy()
-			reviewInfo.expand(textInfos.UNIT_CHARACTER)
-			speech.speakTextInfo(reviewInfo,unit=textInfos.UNIT_CHARACTER,reason=controlTypes.REASON_CARET)
-		else:
-			api.setReviewPosition(charInfo)
-			charInfo.expand(textInfos.UNIT_CHARACTER)
-			speech.speakTextInfo(charInfo,unit=textInfos.UNIT_CHARACTER,reason=controlTypes.REASON_CARET)
-	# Translators: Input help mode message for move review cursor to previous character command.
-	script_review_previousCharacter.__doc__=_("Moves the review cursor to the previous character of the current navigator object and speaks it")
-	script_review_previousCharacter.category=SCRCAT_TEXTREVIEW
-
-	def script_review_currentCharacter(self,gesture):
-		info=api.getReviewPosition().copy()
-		info.expand(textInfos.UNIT_CHARACTER)
-		scriptCount=scriptHandler.getLastScriptRepeatCount()
-		if scriptCount==0:
-			speech.speakTextInfo(info,unit=textInfos.UNIT_CHARACTER,reason=controlTypes.REASON_CARET)
-		elif scriptCount==1:
-			speech.spellTextInfo(info,useCharacterDescriptions=True)
-		else:
-			try:
-				c = ord(info.text)
-				speech.speakMessage("%d," % c)
-				speech.speakSpelling(hex(c))
-			except:
-				speech.speakTextInfo(info,unit=textInfos.UNIT_CHARACTER,reason=controlTypes.REASON_CARET)
-	# Translators: Input help mode message for report current character under review cursor command.
-	script_review_currentCharacter.__doc__=_("Reports the character of the current navigator object where the review cursor is situated. Pressing twice reports a description or example of that character. Pressing three times reports the numeric value of the character in decimal and hexadecimal")
-	script_review_currentCharacter.category=SCRCAT_TEXTREVIEW
-
-	def script_review_nextCharacter(self,gesture):
-		lineInfo=api.getReviewPosition().copy()
-		lineInfo.expand(textInfos.UNIT_LINE)
-		charInfo=api.getReviewPosition().copy()
-		charInfo.expand(textInfos.UNIT_CHARACTER)
-		charInfo.collapse()
-		res=charInfo.move(textInfos.UNIT_CHARACTER,1)
-		if res==0 or charInfo.compareEndPoints(lineInfo,"endToEnd")>=0:
-			# Translators: a message reported when review cursor is at the rightmost character of the current navigator object's text.
-			ui.reviewMessage(_("Right"))
-			reviewInfo=api.getReviewPosition().copy()
-			reviewInfo.expand(textInfos.UNIT_CHARACTER)
-			speech.speakTextInfo(reviewInfo,unit=textInfos.UNIT_CHARACTER,reason=controlTypes.REASON_CARET)
-		else:
-			api.setReviewPosition(charInfo)
-			charInfo.expand(textInfos.UNIT_CHARACTER)
-			speech.speakTextInfo(charInfo,unit=textInfos.UNIT_CHARACTER,reason=controlTypes.REASON_CARET)
-	# Translators: Input help mode message for move review cursor to next character command.
-	script_review_nextCharacter.__doc__=_("Moves the review cursor to the next character of the current navigator object and speaks it")
-	script_review_nextCharacter.category=SCRCAT_TEXTREVIEW
-
-	def script_review_endOfLine(self,gesture):
-		info=api.getReviewPosition().copy()
-		info.expand(textInfos.UNIT_LINE)
-		info.collapse(end=True)
-		info.move(textInfos.UNIT_CHARACTER,-1)
-		api.setReviewPosition(info)
-		info.expand(textInfos.UNIT_CHARACTER)
-		speech.speakMessage(_("Right"))
-		speech.speakTextInfo(info,unit=textInfos.UNIT_CHARACTER,reason=controlTypes.REASON_CARET)
-	# Translators: Input help mode message for move review cursor to end of current line command.
-	script_review_endOfLine.__doc__=_("Moves the review cursor to the last character of the line where it is situated in the current navigator object and speaks it")
-	script_review_endOfLine.category=SCRCAT_TEXTREVIEW
-
-	def script_speechMode(self,gesture):
-		curMode=speech.speechMode
-		speech.speechMode=speech.speechMode_talk
-		newMode=(curMode+1)%3
-		if newMode==speech.speechMode_off:
-			# Translators: A speech mode which disables speech output.
-			name=_("Speech mode off")
-		elif newMode==speech.speechMode_beeps:
-			# Translators: A speech mode which will cause NVDA to beep instead of speaking.
-			name=_("Speech mode beeps")
-		elif newMode==speech.speechMode_talk:
-			# Translators: The normal speech mode; i.e. NVDA will talk as normal.
-			name=_("Speech mode talk")
-		speech.cancelSpeech()
-		ui.message(name)
-		speech.speechMode=newMode
-	# Translators: Input help mode message for toggle speech mode command.
-	script_speechMode.__doc__=_("Toggles between the speech modes of off, beep and talk. When set to off NVDA will not speak anything. If beeps then NVDA will simply beep each time it its supposed to speak something. If talk then NVDA wil just speak normally.")
-	script_speechMode.category=SCRCAT_SPEECH
-
-	def script_moveToParentTreeInterceptor(self,gesture):
-		obj=api.getFocusObject()
-		parent=obj.parent
-		#Move up parents until the tree interceptor of the parent is different to the tree interceptor of the object.
-		#Note that this could include the situation where the parent has no tree interceptor but the object did.
-		while parent and parent.treeInterceptor==obj.treeInterceptor:
-			parent=parent.parent
-		#If the parent has no tree interceptor, keep moving up the parents until we find a parent that does have one.
-		while parent and not parent.treeInterceptor:
-			parent=parent.parent
-		if parent:
-			parent.treeInterceptor.rootNVDAObject.setFocus()
-			import eventHandler
-			import wx
-			wx.CallLater(50,eventHandler.executeEvent,"gainFocus",parent.treeInterceptor.rootNVDAObject)
-	# Translators: Input help mode message for move to next document with focus command, mostly used in web browsing to move from embedded object to the webpage document.
-	script_moveToParentTreeInterceptor.__doc__=_("Moves the focus to the next closest document that contains the focus")
-	script_moveToParentTreeInterceptor.category=SCRCAT_FOCUS
-
-	def script_toggleVirtualBufferPassThrough(self,gesture):
-		focus = api.getFocusObject()
-		vbuf = focus.treeInterceptor
-		if not vbuf:
-			# #2023: Search the focus and its ancestors for an object for which browse mode is optional.
-			for obj in itertools.chain((api.getFocusObject(),), reversed(api.getFocusAncestors())):
-				if obj.shouldCreateTreeInterceptor:
-					continue
-				try:
-					obj.treeInterceptorClass
-				except:
-					continue
-				break
-			else:
-				return
-			# Force the tree interceptor to be created.
-			obj.shouldCreateTreeInterceptor = True
-			ti = treeInterceptorHandler.update(obj)
-			if not ti:
-				return
-			if focus in ti:
-				# Update the focus, as it will have cached that there is no tree interceptor.
-				focus.treeInterceptor = ti
-				# If we just happened to create a browse mode TreeInterceptor
-				# Then ensure that browse mode is reported here. From the users point of view, browse mode was turned on.
-				if isinstance(ti,browseMode.BrowseModeTreeInterceptor) and not ti.passThrough:
-					browseMode.reportPassThrough(ti,False)
-					braille.handler.handleGainFocus(ti)
-			return
-
-		if not isinstance(vbuf, browseMode.BrowseModeTreeInterceptor):
-			return
-		# Toggle browse mode pass-through.
-		vbuf.passThrough = not vbuf.passThrough
-		if isinstance(vbuf,browseMode.BrowseModeDocumentTreeInterceptor):
-			# If we are enabling pass-through, the user has explicitly chosen to do so, so disable auto-pass-through.
-			# If we're disabling pass-through, re-enable auto-pass-through.
-			vbuf.disableAutoPassThrough = vbuf.passThrough
-		browseMode.reportPassThrough(vbuf)
-	# Translators: Input help mode message for toggle focus and browse mode command in web browsing and other situations.
-	script_toggleVirtualBufferPassThrough.__doc__=_("Toggles between browse mode and focus mode. When in focus mode, keys will pass straight through to the application, allowing you to interact directly with a control. When in browse mode, you can navigate the document with the cursor, quick navigation keys, etc.")
-	script_toggleVirtualBufferPassThrough.category=inputCore.SCRCAT_BROWSEMODE
-
-	def script_quit(self,gesture):
-		gui.quit()
-	# Translators: Input help mode message for quit NVDA command.
-	script_quit.__doc__=_("Quits NVDA!")
-
-	def script_showGui(self,gesture):
-		gui.showGui()
-	# Translators: Input help mode message for show NVDA menu command.
-	script_showGui.__doc__=_("Shows the NVDA menu")
-
-	def script_review_sayAll(self,gesture):
-		sayAllHandler.readText(sayAllHandler.CURSOR_REVIEW)
-	# Translators: Input help mode message for say all in review cursor command.
-	script_review_sayAll.__doc__ = _("Reads from the review cursor up to end of current text, moving the review cursor as it goes")
-	script_review_sayAll.category=SCRCAT_TEXTREVIEW
-
-	def script_sayAll(self,gesture):
-		sayAllHandler.readText(sayAllHandler.CURSOR_CARET)
-	# Translators: Input help mode message for say all with system caret command.
-	script_sayAll.__doc__ = _("Reads from the system caret up to the end of the text, moving the caret as it goes")
-	script_sayAll.category=SCRCAT_SYSTEMCARET
-
-	def script_reportFormatting(self,gesture):
-		formatConfig={
-			"detectFormatAfterCursor":False,
-			"reportFontName":True,"reportFontSize":True,"reportFontAttributes":True,"reportColor":True,"reportRevisions":False,"reportEmphasis":False,
-<<<<<<< HEAD
-			"reportStyle":True,"reportAlignment":True,"reportSpellingErrors":True,"reportGrammarErrors":True,
-			"reportPage":False,"reportLineNumber":False,"reportParagraphIndentation":True,"reportLineSpacing":True,"reportTables":False,
-=======
-			"reportStyle":True,"reportAlignment":True,"reportSpellingErrors":True,
-			"reportPage":False,"reportLineNumber":False,"reportParagraphIndentation":True,"reportTables":False,
->>>>>>> a989f5ee
-			"reportLinks":False,"reportHeadings":False,"reportLists":False,
-			"reportBlockQuotes":False,"reportComments":False,
-		}
-		textList=[]
-		info=api.getReviewPosition()
-
-		# First, fetch indentation.
-		line=info.copy()
-		line.expand(textInfos.UNIT_LINE)
-		indentation,content=speech.splitTextIndentation(line.text)
-		if indentation:
-			textList.append(speech.getIndentationSpeech(indentation))
-		
-		info.expand(textInfos.UNIT_CHARACTER)
-		formatField=textInfos.FormatField()
-		for field in info.getTextWithFields(formatConfig):
-			if isinstance(field,textInfos.FieldCommand) and isinstance(field.field,textInfos.FormatField):
-				formatField.update(field.field)
-
-		repeats=scriptHandler.getLastScriptRepeatCount()
-		if repeats==0:
-			text=speech.getFormatFieldSpeech(formatField,formatConfig=formatConfig) if formatField else None
-			if text:
-				textList.append(text)
-
-			if not textList:
-			# Translators: Reported when trying to obtain formatting information (such as font name, indentation and so on) but there is no formatting information for the text under cursor.
-				ui.message(_("No formatting information"))
-				return
-				
-			ui.message(" ".join(textList))
-		elif repeats==1:
-			text=speech.getFormatFieldSpeech(formatField,formatConfig=formatConfig , separator="\n") if formatField else None
-			if text:
-				textList.append(text)
-
-			if not textList:
-				# Translators: Reported when trying to obtain formatting information (such as font name, indentation and so on) but there is no formatting information for the text under cursor.
-				ui.message(_("No formatting information"))
-				return
-
-			# Translators: title for formatting information dialog.
-			ui.browseableMessage(("\n".join(textList) ) , _("Formatting"))
-	# Translators: Input help mode message for report formatting command.
-	script_reportFormatting.__doc__ = _("Reports formatting info for the current review cursor position within a document. If pressed twice, presents the information in browse mode")
-	script_reportFormatting.category=SCRCAT_TEXTREVIEW
-
-	def script_reportCurrentFocus(self,gesture):
-		focusObject=api.getFocusObject()
-		if isinstance(focusObject,NVDAObject):
-			if scriptHandler.getLastScriptRepeatCount()==0:
-				speech.speakObject(focusObject, reason=controlTypes.REASON_QUERY)
-			else:
-				speech.speakSpelling(focusObject.name)
-		else:
-			speech.speakMessage(_("No focus"))
-	# Translators: Input help mode message for report current focus command.
-	script_reportCurrentFocus.__doc__ = _("Reports the object with focus. If pressed twice, spells the information")
-	script_reportCurrentFocus.category=SCRCAT_FOCUS
-
-	def script_reportStatusLine(self,gesture):
-		obj = api.getStatusBar()
-		found=False
-		if obj:
-			text = api.getStatusBarText(obj)
-			api.setNavigatorObject(obj)
-			found=True
-		else:
-			info=api.getForegroundObject().flatReviewPosition
-			if info:
-				info.expand(textInfos.UNIT_STORY)
-				info.collapse(True)
-				info.expand(textInfos.UNIT_LINE)
-				text=info.text
-				info.collapse()
-				api.setReviewPosition(info)
-				found=True
-		if not found:
-			# Translators: Reported when there is no status line for the current program or window.
-			ui.message(_("No status line found"))
-			return
-		if scriptHandler.getLastScriptRepeatCount()==0:
-			ui.message(text)
-		else:
-			speech.speakSpelling(text)
-	# Translators: Input help mode message for report status line text command.
-	script_reportStatusLine.__doc__ = _("Reads the current application status bar and moves the navigator to it. If pressed twice, spells the information")
-	script_reportStatusLine.category=SCRCAT_FOCUS
-
-	def script_toggleMouseTracking(self,gesture):
-		if config.conf["mouse"]["enableMouseTracking"]:
-			# Translators: presented when the mouse tracking is toggled.
-			state = _("Mouse tracking off")
-			config.conf["mouse"]["enableMouseTracking"]=False
-		else:
-			# Translators: presented when the mouse tracking is toggled.
-			state = _("Mouse tracking on")
-			config.conf["mouse"]["enableMouseTracking"]=True
-		ui.message(state)
-	# Translators: Input help mode message for toggle mouse tracking command.
-	script_toggleMouseTracking.__doc__=_("Toggles the reporting of information as the mouse moves")
-	script_toggleMouseTracking.category=SCRCAT_MOUSE
-
-	def script_title(self,gesture):
-		obj=api.getForegroundObject()
-		title=obj.name
-		if not isinstance(title,basestring) or not title or title.isspace():
-			title=obj.appModule.appName  if obj.appModule else None
-			if not isinstance(title,basestring) or not title or title.isspace():
-				# Translators: Reported when there is no title text for current program or window.
-				title=_("No title")
-		repeatCount=scriptHandler.getLastScriptRepeatCount()
-		if repeatCount==0:
-			ui.message(title)
-		elif repeatCount==1:
-			speech.speakSpelling(title)
-		else:
-			if api.copyToClip(title):
-				ui.message(_("%s copied to clipboard")%title)
-	# Translators: Input help mode message for report title bar command.
-	script_title.__doc__=_("Reports the title of the current application or foreground window. If pressed twice, spells the title. If pressed three times, copies the title to the clipboard")
-	script_title.category=SCRCAT_FOCUS
-
-	def script_speakForeground(self,gesture):
-		obj=api.getForegroundObject()
-		if obj:
-			sayAllHandler.readObjects(obj)
-	# Translators: Input help mode message for read foreground object command (usually the foreground window).
-	script_speakForeground.__doc__ = _("Speaks the current foreground object")
-	script_speakForeground.category=SCRCAT_FOCUS
-
-	def script_test_navigatorDisplayModelText(self,gesture):
-		obj=api.getNavigatorObject()
-		text=obj.displayText
-		speech.speakMessage(text)
-		log.info(text)
-
-	def script_navigatorObject_devInfo(self,gesture):
-		obj=api.getNavigatorObject()
-		log.info("Developer info for navigator object:\n%s" % "\n".join(obj.devInfo), activateLogViewer=True)
-	# Translators: Input help mode message for developer info for current navigator object command, used by developers to examine technical info on navigator object. This command also serves as a shortcut to open NVDA log viewer.
-	script_navigatorObject_devInfo.__doc__ = _("Logs information about the current navigator object which is useful to developers and activates the log viewer so the information can be examined.")
-	script_navigatorObject_devInfo.category=SCRCAT_TOOLS
-
-	def script_toggleProgressBarOutput(self,gesture):
-		outputMode=config.conf["presentation"]["progressBarUpdates"]["progressBarOutputMode"]
-		if outputMode=="both":
-			outputMode="off"
-			# Translators: A mode where no progress bar updates are given.
-			ui.message(_("No progress bar updates"))
-		elif outputMode=="off":
-			outputMode="speak"
-			# Translators: A mode where progress bar updates will be spoken.
-			ui.message(_("Speak progress bar updates"))
-		elif outputMode=="speak":
-			outputMode="beep"
-			# Translators: A mode where beeps will indicate progress bar updates (beeps rise in pitch as progress bar updates).
-			ui.message(_("Beep for progress bar updates"))
-		else:
-			outputMode="both"
-			# Translators: A mode where both speech and beeps will indicate progress bar updates.
-			ui.message(_("Beep and speak progress bar updates"))
-		config.conf["presentation"]["progressBarUpdates"]["progressBarOutputMode"]=outputMode
-	# Translators: Input help mode message for toggle progress bar output command.
-	script_toggleProgressBarOutput.__doc__=_("Toggles between beeps, speech, beeps and speech, and off, for reporting progress bar updates")
-	script_toggleProgressBarOutput.category=SCRCAT_SPEECH
-
-	def script_toggleReportDynamicContentChanges(self,gesture):
-		if config.conf["presentation"]["reportDynamicContentChanges"]:
-			# Translators: presented when the present dynamic changes is toggled.
-			state = _("report dynamic content changes off")
-			config.conf["presentation"]["reportDynamicContentChanges"]=False
-		else:
-			# Translators: presented when the present dynamic changes is toggled.
-			state = _("report dynamic content changes on")
-			config.conf["presentation"]["reportDynamicContentChanges"]=True
-		ui.message(state)
-	# Translators: Input help mode message for toggle dynamic content changes command.
-	script_toggleReportDynamicContentChanges.__doc__=_("Toggles on and off the reporting of dynamic content changes, such as new text in dos console windows")
-	script_toggleReportDynamicContentChanges.category=SCRCAT_SPEECH
-
-	def script_toggleCaretMovesReviewCursor(self,gesture):
-		if config.conf["reviewCursor"]["followCaret"]:
-			# Translators: presented when toggled.
-			state = _("caret moves review cursor off")
-			config.conf["reviewCursor"]["followCaret"]=False
-		else:
-			# Translators: presented when toggled.
-			state = _("caret moves review cursor on")
-			config.conf["reviewCursor"]["followCaret"]=True
-		ui.message(state)
-	# Translators: Input help mode message for toggle caret moves review cursor command.
-	script_toggleCaretMovesReviewCursor.__doc__=_("Toggles on and off the movement of the review cursor due to the caret moving.")
-	script_toggleCaretMovesReviewCursor.category=SCRCAT_TEXTREVIEW
-
-	def script_toggleFocusMovesNavigatorObject(self,gesture):
-		if config.conf["reviewCursor"]["followFocus"]:
-			# Translators: presented when toggled.
-			state = _("focus moves navigator object off")
-			config.conf["reviewCursor"]["followFocus"]=False
-		else:
-			# Translators: presented when toggled.
-			state = _("focus moves navigator object on")
-			config.conf["reviewCursor"]["followFocus"]=True
-		ui.message(state)
-	# Translators: Input help mode message for toggle focus moves navigator object command.
-	script_toggleFocusMovesNavigatorObject.__doc__=_("Toggles on and off the movement of the navigator object due to focus changes") 
-	script_toggleFocusMovesNavigatorObject.category=SCRCAT_OBJECTNAVIGATION
-
-	#added by Rui Batista<ruiandrebatista@gmail.com> to implement a battery status script
-	def script_say_battery_status(self,gesture):
-		UNKNOWN_BATTERY_STATUS = 0xFF
-		AC_ONLINE = 0X1
-		NO_SYSTEM_BATTERY = 0X80
-		sps = winKernel.SYSTEM_POWER_STATUS()
-		if not winKernel.GetSystemPowerStatus(sps) or sps.BatteryFlag is UNKNOWN_BATTERY_STATUS:
-			log.error("error accessing system power status")
-			return
-		if sps.BatteryFlag & NO_SYSTEM_BATTERY:
-			# Translators: This is presented when there is no battery such as desktop computers and laptops with battery pack removed.
-			ui.message(_("No system battery"))
-			return
-		# Translators: This is presented to inform the user of the current battery percentage.
-		text = _("%d percent") % sps.BatteryLifePercent + " "
-		# Translators: This is presented when AC power is connected such as when recharging a laptop battery.
-		if sps.ACLineStatus & AC_ONLINE: text += _("AC power on")
-		elif sps.BatteryLifeTime!=0xffffffff: 
-			# Translators: This is the estimated remaining runtime of the laptop battery.
-			text += _("{hours:d} hours and {minutes:d} minutes remaining") .format(hours=sps.BatteryLifeTime / 3600, minutes=(sps.BatteryLifeTime % 3600) / 60)
-		ui.message(text)
-	# Translators: Input help mode message for report battery status command.
-	script_say_battery_status.__doc__ = _("Reports battery status and time remaining if AC is not plugged in")
-	script_say_battery_status.category=SCRCAT_SYSTEM
-
-	def script_passNextKeyThrough(self,gesture):
-		keyboardHandler.passNextKeyThrough()
-		# Translators: Spoken to indicate that the next key press will be sent straight to the current program as though NVDA is not running.
-		ui.message(_("Pass next key through"))
-	# Translators: Input help mode message for pass next key through command.
-	script_passNextKeyThrough.__doc__=_("The next key that is pressed will not be handled at all by NVDA, it will be passed directly through to Windows.")
-	script_passNextKeyThrough.category=SCRCAT_INPUT
-
-	def script_reportAppModuleInfo(self,gesture):
-		focus=api.getFocusObject()
-		appName=appModuleHandler.getAppNameFromProcessID(focus.processID,True)
-		# Translators: Indicates the name of the current program (example output: Currently running application is explorer.exe).
-		# Note that it does not give friendly name such as Windows Explorer; it presents the file name of the current application.
-		# If there is an appModule for the current program, NVDA speaks the name of the module after presenting this message.
-		message = _("Currently running application is %s") % appName
-		mod=focus.appModule
-		if isinstance(mod,appModuleHandler.AppModule) and type(mod)!=appModuleHandler.AppModule:
-			# Translators: Indicates the name of the appModule for the current program (example output: and currently loaded module is explorer).
-			# For example, the complete message for Windows explorer is: Currently running application is explorer.exe and currently loaded module is explorer.
-			# This message will not be presented if there is no module for the current program.
-			message += _(" and currently loaded module is %s") % mod.appModuleName.split(".")[0]
-		ui.message(message)
-	# Translators: Input help mode message for report current program name and app module name command.
-	script_reportAppModuleInfo.__doc__ = _("Speaks the filename of the active application along with the name of the currently loaded appModule")
-	script_reportAppModuleInfo.category=SCRCAT_TOOLS
-
-	def script_activateGeneralSettingsDialog(self, gesture):
-		wx.CallAfter(gui.mainFrame.onGeneralSettingsCommand, None)
-	# Translators: Input help mode message for go to general settings dialog command.
-	script_activateGeneralSettingsDialog.__doc__ = _("Shows the NVDA general settings dialog")
-	script_activateGeneralSettingsDialog.category=SCRCAT_CONFIG
-
-	def script_activateSynthesizerDialog(self, gesture):
-		wx.CallAfter(gui.mainFrame.onSynthesizerCommand, None)
-	# Translators: Input help mode message for go to synthesizer dialog command.
-	script_activateSynthesizerDialog.__doc__ = _("Shows the NVDA synthesizer dialog")
-	script_activateSynthesizerDialog.category=SCRCAT_CONFIG
-
-	def script_activateVoiceDialog(self, gesture):
-		wx.CallAfter(gui.mainFrame.onVoiceCommand, None)
-	# Translators: Input help mode message for go to voice settings dialog command.
-	script_activateVoiceDialog.__doc__ = _("Shows the NVDA voice settings dialog")
-	script_activateVoiceDialog.category=SCRCAT_CONFIG
-
-	def script_activateBrailleSettingsDialog(self, gesture):
-		wx.CallAfter(gui.mainFrame.onBrailleCommand, None)
-	# Translators: Input help mode message for go to braille settings dialog command.
-	script_activateBrailleSettingsDialog.__doc__ = _("Shows the NVDA braille settings dialog")
-	script_activateBrailleSettingsDialog.category=SCRCAT_CONFIG
-
-	def script_activateKeyboardSettingsDialog(self, gesture):
-		wx.CallAfter(gui.mainFrame.onKeyboardSettingsCommand, None)
-	# Translators: Input help mode message for go to keyboard settings dialog command.
-	script_activateKeyboardSettingsDialog.__doc__ = _("Shows the NVDA keyboard settings dialog")
-	script_activateKeyboardSettingsDialog.category=SCRCAT_CONFIG
-
-	def script_activateMouseSettingsDialog(self, gesture):
-		wx.CallAfter(gui.mainFrame.onMouseSettingsCommand, None)
-	# Translators: Input help mode message for go to mouse settings dialog command.
-	script_activateMouseSettingsDialog.__doc__ = _("Shows the NVDA mouse settings dialog")
-	script_activateMouseSettingsDialog.category=SCRCAT_CONFIG
-
-	def script_activateReviewCursorDialog(self, gesture):
-		wx.CallAfter(gui.mainFrame.onReviewCursorCommand, None)
-	# Translators: Input help mode message for go to review cursor settings dialog command.
-	script_activateReviewCursorDialog.__doc__ = _("Shows the NVDA review cursor settings dialog")
-	script_activateReviewCursorDialog.category=SCRCAT_CONFIG
-
-	def script_activateInputCompositionDialog(self, gesture):
-		wx.CallAfter(gui.mainFrame.onInputCompositionCommand, None)
-	# Translators: Input help mode message for go to input composition dialog.
-	script_activateInputCompositionDialog.__doc__ = _("Shows the NVDA input composition settings dialog")
-	script_activateInputCompositionDialog.category=SCRCAT_CONFIG
-
-	def script_activateObjectPresentationDialog(self, gesture):
-		wx.CallAfter(gui.mainFrame. onObjectPresentationCommand, None)
-	# Translators: Input help mode message for go to object presentation dialog command.
-	script_activateObjectPresentationDialog.__doc__ = _("Shows the NVDA object presentation settings dialog")
-	script_activateObjectPresentationDialog.category=SCRCAT_CONFIG
-
-	def script_activateBrowseModeDialog(self, gesture):
-		wx.CallAfter(gui.mainFrame.onBrowseModeCommand, None)
-	# Translators: Input help mode message for go to browse mode dialog command.
-	script_activateBrowseModeDialog.__doc__ = _("Shows the NVDA browse mode settings dialog")
-	script_activateBrowseModeDialog.category=SCRCAT_CONFIG
-
-	def script_activateDocumentFormattingDialog(self, gesture):
-		wx.CallAfter(gui.mainFrame.onDocumentFormattingCommand, None)
-	# Translators: Input help mode message for go to document formatting dialog command.
-	script_activateDocumentFormattingDialog.__doc__ = _("Shows the NVDA document formatting settings dialog")
-	script_activateDocumentFormattingDialog.category=SCRCAT_CONFIG
-
-	def script_activateDefaultDictionaryDialog(self, gesture):
-		wx.CallAfter(gui.mainFrame.onDefaultDictionaryCommand, None)
-	# Translators: Input help mode message for opening default dictionary dialog.
-	script_activateDefaultDictionaryDialog.__doc__ = _("Shows the NVDA default dictionary dialog")
-	script_activateDefaultDictionaryDialog.category=SCRCAT_CONFIG
-
-	def script_activateVoiceDictionaryDialog(self, gesture):
-		wx.CallAfter(gui.mainFrame.onVoiceDictionaryCommand, None)
-	# Translators: Input help mode message for opening voice-specific dictionary dialog.
-	script_activateVoiceDictionaryDialog.__doc__ = _("Shows the NVDA voice-specific dictionary dialog")
-	script_activateVoiceDictionaryDialog.category=SCRCAT_CONFIG
-
-	def script_activateTemporaryDictionaryDialog(self, gesture):
-		wx.CallAfter(gui.mainFrame.onTemporaryDictionaryCommand, None)
-	# Translators: Input help mode message for opening temporary dictionary.
-	script_activateTemporaryDictionaryDialog.__doc__ = _("Shows the NVDA temporary dictionary dialog")
-	script_activateTemporaryDictionaryDialog.category=SCRCAT_CONFIG
-
-	def script_activateSpeechSymbolsDialog(self, gesture):
-		wx.CallAfter(gui.mainFrame.onSpeechSymbolsCommand, None)
-	# Translators: Input help mode message for go to punctuation/symbol pronunciation dialog.
-	script_activateSpeechSymbolsDialog.__doc__ = _("Shows the NVDA symbol pronunciation dialog")
-	script_activateSpeechSymbolsDialog.category=SCRCAT_CONFIG
-
-	def script_activateInputGesturesDialog(self, gesture):
-		wx.CallAfter(gui.mainFrame.onInputGesturesCommand, None)
-	# Translators: Input help mode message for go to input gestures dialog command.
-	script_activateInputGesturesDialog.__doc__ = _("Shows the NVDA input gestures dialog")
-	script_activateInputGesturesDialog.category=SCRCAT_CONFIG
-
-	def script_saveConfiguration(self,gesture):
-		wx.CallAfter(gui.mainFrame.onSaveConfigurationCommand, None)
-	# Translators: Input help mode message for save current configuration command.
-	script_saveConfiguration.__doc__ = _("Saves the current NVDA configuration")
-	script_saveConfiguration.category=SCRCAT_CONFIG
-
-	def script_revertConfiguration(self,gesture):
-		scriptCount=scriptHandler.getLastScriptRepeatCount()
-		if scriptCount==0:
-			gui.mainFrame.onRevertToSavedConfigurationCommand(None)
-		elif scriptCount==2:
-			gui.mainFrame.onRevertToDefaultConfigurationCommand(None)
-	# Translators: Input help mode message for apply last saved or default settings command.
-	script_revertConfiguration.__doc__ = _("Pressing once reverts the current configuration to the most recently saved state. Pressing three times reverts to factory defaults.")
-	script_revertConfiguration.category=SCRCAT_CONFIG
-
-	def script_activatePythonConsole(self,gesture):
-		if globalVars.appArgs.secure:
-			return
-		import pythonConsole
-		if not pythonConsole.consoleUI:
-			pythonConsole.initialize()
-		pythonConsole.consoleUI.console.updateNamespaceSnapshotVars()
-		pythonConsole.activate()
-	# Translators: Input help mode message for activate python console command.
-	script_activatePythonConsole.__doc__ = _("Activates the NVDA Python Console, primarily useful for development")
-	script_activatePythonConsole.category=SCRCAT_TOOLS
-
-	def script_activateAddonsManager(self,gesture):
-		wx.CallAfter(gui.mainFrame.onAddonsManagerCommand, None)
-		# Translators: Input help mode message for activate manage add-ons command.
-	script_activateAddonsManager.__doc__ = _("Activates the NVDA Add-ons Manager to install and uninstall add-on packages for NVDA")
-	script_activateAddonsManager.category=SCRCAT_TOOLS
-
-	def script_toggleSpeechViewer(self,gesture):
-		if gui.speechViewer.isActive:
-			# Translators: The message announced when disabling speech viewer.
-			state = _("speech viewer disabled")
-			gui.speechViewer.deactivate()
-			gui.mainFrame.sysTrayIcon.menu_tools_toggleSpeechViewer.Check(False)
-		else:
-			# Translators: The message announced when enabling speech viewer.
-			state = _("speech viewer enabled")
-			gui.speechViewer.activate()
-			gui.mainFrame.sysTrayIcon.menu_tools_toggleSpeechViewer.Check(True)
-		ui.message(state)
-		# Translators: Input help mode message for toggle speech viewer command.
-	script_toggleSpeechViewer.__doc__ = _("Toggles the NVDA Speech viewer, a floating window that allows you to view all the text that NVDA is currently speaking")
-	script_toggleSpeechViewer.category=SCRCAT_TOOLS
-
-	def script_braille_toggleTether(self, gesture):
-		if braille.handler.tether == braille.handler.TETHER_FOCUS:
-			braille.handler.tether = braille.handler.TETHER_REVIEW
-			# Translators: One of the options for tethering braille (see the comment on "braille tethered to" message for more information).
-			tetherMsg = _("review")
-		else:
-			braille.handler.tether = braille.handler.TETHER_FOCUS
-			# Translators: One of the options for tethering braille (see the comment on "braille tethered to" message for more information).
-			tetherMsg = _("focus")
-		# Translators: Reports which position braille is tethered to (braille can be tethered to either focus or review position).
-		ui.message(_("Braille tethered to %s") % tetherMsg)
-	# Translators: Input help mode message for toggle braille tether to command (tethered means connected to or follows).
-	script_braille_toggleTether.__doc__ = _("Toggle tethering of braille between the focus and the review position")
-	script_braille_toggleTether.category=SCRCAT_BRAILLE
-
-	def script_braille_toggleShowCursor(self, gesture):
-		if config.conf["braille"]["showCursor"]:
-			# Translators: The message announced when toggling the braille cursor.
-			state = _("Braille cursor off")
-			config.conf["braille"]["showCursor"]=False
-		else:
-			# Translators: The message announced when toggling the braille cursor.
-			state = _("Braille cursor on")
-			config.conf["braille"]["showCursor"]=True
-		ui.message(state)
-	# Translators: Input help mode message for toggle braille cursor command.
-	script_braille_toggleShowCursor.__doc__ = _("Toggle the braille cursor on and off")
-	script_braille_toggleShowCursor.category=SCRCAT_BRAILLE
-
-	def script_braille_cycleCursorShape(self, gesture):
-		if not config.conf["braille"]["showCursor"]:
-			# Translators: A message reported when changing the braille cursor shape when the braille cursor is turned off.
-			ui.message(_("Braille cursor is turned off"))
-			return
-		shapes = [s[0] for s in braille.CURSOR_SHAPES]
-		try:
-			index = shapes.index(config.conf["braille"]["cursorShape"]) + 1
-		except:
-			index = 1
-		if index >= len(braille.CURSOR_SHAPES):
-			index = 0
-		config.conf["braille"]["cursorShape"] = braille.CURSOR_SHAPES[index][0]
-		shapeMsg = braille.CURSOR_SHAPES[index][1]
-		# Translators: Reports which braille cursor shape is activated.
-		ui.message(_("Braille cursor %s") % shapeMsg)
-	# Translators: Input help mode message for cycle braille cursor shape command.
-	script_braille_cycleCursorShape.__doc__ = _("Cycle through the braille cursor shapes")
-	script_braille_cycleCursorShape.category=SCRCAT_BRAILLE
-
-	def script_reportClipboardText(self,gesture):
-		try:
-			text = api.getClipData()
-		except:
-			text = None
-		if not text or not isinstance(text,basestring) or text.isspace():
-			# Translators: Presented when there is no text on the clipboard.
-			ui.message(_("There is no text on the clipboard"))
-			return
-		if len(text) < 1024: 
-			ui.message(text)
-		else:
-			# Translators: If the number of characters on the clipboard is greater than about 1000, it reports this message and gives number of characters on the clipboard.
-			# Example output: The clipboard contains a large portion of text. It is 2300 characters long.
-			ui.message(_("The clipboard contains a large portion of text. It is %s characters long") % len(text))
-	# Translators: Input help mode message for report clipboard text command.
-	script_reportClipboardText.__doc__ = _("Reports the text on the Windows clipboard")
-	script_reportClipboardText.category=SCRCAT_SYSTEM
-
-	def script_review_markStartForCopy(self, gesture):
-		self._copyStartMarker = api.getReviewPosition().copy()
-		# Translators: Indicates start of review cursor text to be copied to clipboard.
-		ui.message(_("Start marked"))
-	# Translators: Input help mode message for mark review cursor position for copy command (that is, marks the current review cursor position as the starting point for text to be copied).
-	script_review_markStartForCopy.__doc__ = _("Marks the current position of the review cursor as the start of text to be copied")
-	script_review_markStartForCopy.category=SCRCAT_TEXTREVIEW
-
-	def script_review_copy(self, gesture):
-		if not getattr(self, "_copyStartMarker", None):
-			# Translators: Presented when attempting to copy some review cursor text but there is no start marker.
-			ui.message(_("No start marker set"))
-			return
-		pos = api.getReviewPosition().copy()
-		if self._copyStartMarker.obj != pos.obj:
-			# Translators: Presented when trying to copy text residing on a different object (that is, start marker is in object 1 but trying to copy text from object 2).
-			ui.message(_("The start marker must reside within the same object"))
-			return
-		pos.move(textInfos.UNIT_CHARACTER, 1, endPoint="end")
-		pos.setEndPoint(self._copyStartMarker, "startToStart")
-		if pos.compareEndPoints(pos, "startToEnd") < 0 and pos.copyToClipboard():
-			# Translators: Presented when some review text has been copied to clipboard.
-			ui.message(_("Review selection copied to clipboard"))
-		else:
-			# Translators: Presented when there is no text selection to copy from review cursor.
-			ui.message(_("No text to copy"))
-			return
-		self._copyStartMarker = None
-	# Translators: Input help mode message for copy selected review cursor text to clipboard command.
-	script_review_copy.__doc__ = _("Retrieves the text from the previously set start marker up to and including the current position of the review cursor and copies it to the clipboard")
-	script_review_copy.category=SCRCAT_TEXTREVIEW
-
-	def script_braille_scrollBack(self, gesture):
-		braille.handler.scrollBack()
-	# Translators: Input help mode message for a braille command.
-	script_braille_scrollBack.__doc__ = _("Scrolls the braille display back")
-	script_braille_scrollBack.bypassInputHelp = True
-	script_braille_scrollBack.category=SCRCAT_BRAILLE
-
-	def script_braille_scrollForward(self, gesture):
-		braille.handler.scrollForward()
-	# Translators: Input help mode message for a braille command.
-	script_braille_scrollForward.__doc__ = _("Scrolls the braille display forward")
-	script_braille_scrollForward.bypassInputHelp = True
-	script_braille_scrollForward.category=SCRCAT_BRAILLE
-
-	def script_braille_routeTo(self, gesture):
-		braille.handler.routeTo(gesture.routingIndex)
-	# Translators: Input help mode message for a braille command.
-	script_braille_routeTo.__doc__ = _("Routes the cursor to or activates the object under this braille cell")
-	script_braille_routeTo.category=SCRCAT_BRAILLE
-
-	def script_braille_previousLine(self, gesture):
-		if braille.handler.buffer.regions: 
-			braille.handler.buffer.regions[-1].previousLine(start=True)
-	# Translators: Input help mode message for a braille command.
-	script_braille_previousLine.__doc__ = _("Moves the braille display to the previous line")
-	script_braille_previousLine.category=SCRCAT_BRAILLE
-
-	def script_braille_nextLine(self, gesture):
-		if braille.handler.buffer.regions: 
-			braille.handler.buffer.regions[-1].nextLine()
-	# Translators: Input help mode message for a braille command.
-	script_braille_nextLine.__doc__ = _("Moves the braille display to the next line")
-	script_braille_nextLine.category=SCRCAT_BRAILLE
-
-	def script_braille_dots(self, gesture):
-		brailleInput.handler.input(gesture.dots)
-	# Translators: Input help mode message for a braille command.
-	script_braille_dots.__doc__= _("Inputs braille dots via the braille keyboard")
-	script_braille_dots.category=SCRCAT_BRAILLE
-
-	def script_reloadPlugins(self, gesture):
-		import globalPluginHandler
-		appModuleHandler.reloadAppModules()
-		globalPluginHandler.reloadGlobalPlugins()
-		NVDAObject.clearDynamicClassCache()
-		# Translators: Presented when plugins (app modules and global plugins) are reloaded.
-		ui.message(_("Plugins reloaded"))
-	# Translators: Input help mode message for reload plugins command.
-	script_reloadPlugins.__doc__=_("Reloads app modules and global plugins without restarting NVDA, which can be Useful for developers")
-	script_reloadPlugins.category=SCRCAT_TOOLS
-
-	def script_navigatorObject_nextInFlow(self,gesture):
-		curObject=api.getNavigatorObject()
-		newObject=None
-		if curObject.simpleFirstChild:
-			newObject=curObject.simpleFirstChild
-		elif curObject.simpleNext:
-			newObject=curObject.simpleNext
-		elif curObject.simpleParent:
-			parent=curObject.simpleParent
-			while parent and not parent.simpleNext:
-				parent=parent.simpleParent
-			if parent:
-				newObject=parent.simpleNext
-		if newObject:
-			api.setNavigatorObject(newObject)
-			speech.speakObject(newObject,reason=controlTypes.REASON_FOCUS)
-		else:
-			# Translators: a message when there is no next object when navigating
-			ui.reviewMessage(_("No next"))
-	# Translators: Input help mode message for a touchscreen gesture.
-	script_navigatorObject_nextInFlow.__doc__=_("Moves to the next object in a flattened view of the object navigation hierarchy")
-	script_navigatorObject_nextInFlow.category=SCRCAT_OBJECTNAVIGATION
-
-	def script_navigatorObject_previousInFlow(self,gesture):
-		curObject=api.getNavigatorObject()
-		newObject=curObject.simplePrevious
-		if newObject:
-			while newObject.simpleLastChild:
-				newObject=newObject.simpleLastChild
-		else:
-			newObject=curObject.simpleParent
-		if newObject:
-			api.setNavigatorObject(newObject)
-			speech.speakObject(newObject,reason=controlTypes.REASON_FOCUS)
-		else:
-			# Translators: a message when there is no previous object when navigating
-			ui.reviewMessage(_("No previous"))
-	# Translators: Input help mode message for a touchscreen gesture.
-	script_navigatorObject_previousInFlow.__doc__=_("Moves to the previous object in a flattened view of the object navigation hierarchy")
-	script_navigatorObject_previousInFlow.category=SCRCAT_OBJECTNAVIGATION
-
-	def script_touch_changeMode(self,gesture):
-		mode=touchHandler.handler._curTouchMode
-		index=touchHandler.availableTouchModes.index(mode)
-		index=(index+1)%len(touchHandler.availableTouchModes)
-		newMode=touchHandler.availableTouchModes[index]
-		touchHandler.handler._curTouchMode=newMode
-		try:
-			newModeLabel=touchHandler.touchModeLabels[newMode]
-		except KeyError:
-			# Translators: Cycles through available touch modes (a group of related touch gestures; example output: "object mode"; see the user guide for more information on touch modes).
-			newModeLabel=_("%s mode")%newMode
-		ui.message(newModeLabel)
-	# Translators: Input help mode message for a touchscreen gesture.
-	script_touch_changeMode.__doc__=_("Cycles between available touch modes")
-	script_touch_changeMode.category=SCRCAT_TOUCH
-
-
-	def script_touch_newExplore(self,gesture):
-		touchHandler.handler.screenExplorer.moveTo(gesture.x,gesture.y,new=True)
-	# Translators: Input help mode message for a touchscreen gesture.
-	script_touch_newExplore.__doc__=_("Reports the object and content directly under your finger")
-	script_touch_newExplore.category=SCRCAT_TOUCH
-
-	def script_touch_explore(self,gesture):
-		touchHandler.handler.screenExplorer.moveTo(gesture.x,gesture.y)
-	# Translators: Input help mode message for a touchscreen gesture.
-	script_touch_explore.__doc__=_("Reports the new object or content under your finger if different to where your finger was last")
-	script_touch_explore.category=SCRCAT_TOUCH
-
-	def script_touch_hoverUp(self,gesture):
-		#Specifically for touch typing with onscreen keyboard keys
-		obj=api.getNavigatorObject()
-		import NVDAObjects.UIA
-		if isinstance(obj,NVDAObjects.UIA.UIA) and obj.UIAElement.cachedClassName=="CRootKey":
-			obj.doAction()
-	script_touch_hoverUp.category=SCRCAT_TOUCH
-
-	def script_activateConfigProfilesDialog(self, gesture):
-		wx.CallAfter(gui.mainFrame.onConfigProfilesCommand, None)
-	# Translators: Describes the command to open the Configuration Profiles dialog.
-	script_activateConfigProfilesDialog.__doc__ = _("Shows the NVDA Configuration Profiles dialog")
-	script_activateConfigProfilesDialog.category=SCRCAT_CONFIG
-
-	def script_interactWithMath(self, gesture):
-		import mathPres
-		mathMl = mathPres.getMathMlFromTextInfo(api.getReviewPosition())
-		if not mathMl:
-			obj = api.getNavigatorObject()
-			if obj.role == controlTypes.ROLE_MATH:
-				try:
-					mathMl = obj.mathMl
-				except (NotImplementedError, LookupError):
-					mathMl = None
-		if not mathMl:
-			# Translators: Reported when the user attempts math interaction
-			# with something that isn't math.
-			ui.message(_("Not math"))
-			return
-		mathPres.interactWithMathMl(mathMl)
-	# Translators: Describes a command.
-	script_interactWithMath.__doc__ = _("Begins interaction with math content")
-
-	__gestures = {
-		# Basic
-		"kb:NVDA+n": "showGui",
-		"kb:NVDA+1": "toggleInputHelp",
-		"kb:NVDA+q": "quit",
-		"kb:NVDA+f2": "passNextKeyThrough",
-		"kb(desktop):NVDA+shift+s":"toggleCurrentAppSleepMode",
-		"kb(laptop):NVDA+shift+z":"toggleCurrentAppSleepMode",
-
-		# System status
-		"kb:NVDA+f12": "dateTime",
-		"kb:NVDA+shift+b": "say_battery_status",
-		"kb:NVDA+c": "reportClipboardText",
-
-		# System focus
-		"kb:NVDA+tab": "reportCurrentFocus",
-		"kb:NVDA+t": "title",
-		"kb:NVDA+b": "speakForeground",
-		"kb(desktop):NVDA+end": "reportStatusLine",
-		"kb(laptop):NVDA+shift+end": "reportStatusLine",
-
-		# System caret
-		"kb(desktop):NVDA+downArrow": "sayAll",
-		"kb(laptop):NVDA+a": "sayAll",
-		"kb(desktop):NVDA+upArrow": "reportCurrentLine",
-		"kb(laptop):NVDA+l": "reportCurrentLine",
-		"kb(desktop):NVDA+shift+upArrow": "reportCurrentSelection",
-		"kb(laptop):NVDA+shift+s": "reportCurrentSelection",
-		"kb:NVDA+f": "reportFormatting",
-
-		# Object navigation
-		"kb:NVDA+numpad5": "navigatorObject_current",
-		"kb(laptop):NVDA+shift+o": "navigatorObject_current",
-		"kb:NVDA+numpad8": "navigatorObject_parent",
-		"kb(laptop):NVDA+shift+upArrow": "navigatorObject_parent",
-		"ts(object):flickup":"navigatorObject_parent",
-		"kb:NVDA+numpad4": "navigatorObject_previous",
-		"kb(laptop):NVDA+shift+leftArrow": "navigatorObject_previous",
-		"ts(object):flickleft":"navigatorObject_previousInFlow",
-		"ts(object):2finger_flickleft":"navigatorObject_previous",
-		"kb:NVDA+numpad6": "navigatorObject_next",
-		"kb(laptop):NVDA+shift+rightArrow": "navigatorObject_next",
-		"ts(object):flickright":"navigatorObject_nextInFlow",
-		"ts(object):2finger_flickright":"navigatorObject_next",
-		"kb:NVDA+numpad2": "navigatorObject_firstChild",
-		"kb(laptop):NVDA+shift+downArrow": "navigatorObject_firstChild",
-		"ts(object):flickdown":"navigatorObject_firstChild",
-		"kb:NVDA+numpadMinus": "navigatorObject_toFocus",
-		"kb(laptop):NVDA+backspace": "navigatorObject_toFocus",
-		"kb:NVDA+numpadEnter": "review_activate",
-		"kb(laptop):NVDA+enter": "review_activate",
-		"ts:double_tap": "review_activate",
-		"kb:NVDA+shift+numpadMinus": "navigatorObject_moveFocus",
-		"kb(laptop):NVDA+shift+backspace": "navigatorObject_moveFocus",
-		"kb:NVDA+numpadDelete": "navigatorObject_currentDimensions",
-		"kb(laptop):NVDA+delete": "navigatorObject_currentDimensions",
-
-		#Touch-specific commands
-		"ts:tap":"touch_newExplore",
-		"ts:hoverDown":"touch_newExplore",
-		"ts:hover":"touch_explore",
-		"ts:3finger_tap":"touch_changeMode",
-		"ts:2finger_double_tap":"showGui",
-		"ts:hoverUp":"touch_hoverUp",
-		# Review cursor
-		"kb:shift+numpad7": "review_top",
-		"kb(laptop):NVDA+control+home": "review_top",
-		"kb:numpad7": "review_previousLine",
-		"ts(text):flickUp":"review_previousLine",
-		"kb(laptop):NVDA+upArrow": "review_previousLine",
-		"kb:numpad8": "review_currentLine",
-		"kb(laptop):NVDA+shift+.": "review_currentLine",
-		"kb:numpad9": "review_nextLine",
-		"kb(laptop):NVDA+downArrow": "review_nextLine",
-		"ts(text):flickDown":"review_nextLine",
-		"kb:shift+numpad9": "review_bottom",
-		"kb(laptop):NVDA+control+end": "review_bottom",
-		"kb:numpad4": "review_previousWord",
-		"kb(laptop):NVDA+control+leftArrow": "review_previousWord",
-		"ts(text):2finger_flickLeft":"review_previousWord",
-		"kb:numpad5": "review_currentWord",
-		"kb(laptop):NVDA+control+.": "review_currentWord",
-		"ts(text):hoverUp":"review_currentWord",
-		"kb:numpad6": "review_nextWord",
-		"kb(laptop):NVDA+control+rightArrow": "review_nextWord",
-		"ts(text):2finger_flickRight":"review_nextWord",
-		"kb:shift+numpad1": "review_startOfLine",
-		"kb(laptop):NVDA+home": "review_startOfLine",
-		"kb:numpad1": "review_previousCharacter",
-		"kb(laptop):NVDA+leftArrow": "review_previousCharacter",
-		"ts(text):flickLeft":"review_previousCharacter",
-		"kb:numpad2": "review_currentCharacter",
-		"kb(laptop):NVDA+.": "review_currentCharacter",
-		"kb:numpad3": "review_nextCharacter",
-		"kb(laptop):NVDA+rightArrow": "review_nextCharacter",
-		"ts(text):flickRight":"review_nextCharacter",
-		"kb:shift+numpad3": "review_endOfLine",
-		"kb(laptop):NVDA+end": "review_endOfLine",
-		"kb:numpadPlus": "review_sayAll",
-		"kb(laptop):NVDA+shift+a": "review_sayAll",
-		"ts(text):3finger_flickDown":"review_sayAll",
-		"kb:NVDA+f9": "review_markStartForCopy",
-		"kb:NVDA+f10": "review_copy",
-
-		# Flat review
-		"kb:NVDA+numpad7": "reviewMode_next",
-		"kb(laptop):NVDA+pageUp": "reviewMode_next",
-		"ts(object):2finger_flickUp": "reviewMode_next",
-		"kb:NVDA+numpad1": "reviewMode_previous",
-		"kb(laptop):NVDA+pageDown": "reviewMode_previous",
-		"ts(object):2finger_flickDown": "reviewMode_previous",
-
-		# Mouse
-		"kb:numpadDivide": "leftMouseClick",
-		"kb(laptop):NVDA+[": "leftMouseClick",
-		"kb:shift+numpadDivide": "toggleLeftMouseButton",
-		"kb(laptop):NVDA+control+[": "toggleLeftMouseButton",
-		"kb:numpadMultiply": "rightMouseClick",
-		"kb(laptop):NVDA+]": "rightMouseClick",
-		"kb:shift+numpadMultiply": "toggleRightMouseButton",
-		"kb(laptop):NVDA+control+]": "toggleRightMouseButton",
-		"kb:NVDA+numpadDivide": "moveMouseToNavigatorObject",
-		"kb(laptop):NVDA+shift+m": "moveMouseToNavigatorObject",
-		"kb:NVDA+numpadMultiply": "moveNavigatorObjectToMouse",
-		"kb(laptop):NVDA+shift+n": "moveNavigatorObjectToMouse",
-
-		# Tree interceptors
-		"kb:NVDA+space": "toggleVirtualBufferPassThrough",
-		"kb:NVDA+control+space": "moveToParentTreeInterceptor",
-
-		# Preferences dialogs
-		"kb:NVDA+control+g": "activateGeneralSettingsDialog",
-		"kb:NVDA+control+s": "activateSynthesizerDialog",
-		"kb:NVDA+control+v": "activateVoiceDialog",
-		"kb:NVDA+control+k": "activateKeyboardSettingsDialog",
-		"kb:NVDA+control+m": "activateMouseSettingsDialog",
-		"kb:NVDA+control+o": "activateObjectPresentationDialog",
-		"kb:NVDA+control+b": "activateBrowseModeDialog",
-		"kb:NVDA+control+d": "activateDocumentFormattingDialog",
-
-		# Configuration management
-		"kb:NVDA+control+c": "saveConfiguration",
-		"kb:NVDA+control+r": "revertConfiguration",
-		"kb:NVDA+control+p": "activateConfigProfilesDialog",
-
-		# Settings
-		"kb:NVDA+shift+d":"cycleAudioDuckingMode",
-		"kb:NVDA+2": "toggleSpeakTypedCharacters",
-		"kb:NVDA+3": "toggleSpeakTypedWords",
-		"kb:NVDA+4": "toggleSpeakCommandKeys",
-		"kb:NVDA+p": "cycleSpeechSymbolLevel",
-		"kb:NVDA+s": "speechMode",
-		"kb:NVDA+m": "toggleMouseTracking",
-		"kb:NVDA+u": "toggleProgressBarOutput",
-		"kb:NVDA+5": "toggleReportDynamicContentChanges",
-		"kb:NVDA+6": "toggleCaretMovesReviewCursor",
-		"kb:NVDA+7": "toggleFocusMovesNavigatorObject",
-		"kb:NVDA+control+t": "braille_toggleTether",
-
-		# Synth settings ring
-		"kb(desktop):NVDA+control+leftArrow": "previousSynthSetting",
-		"kb(laptop):NVDA+shift+control+leftArrow": "previousSynthSetting",
-		"kb(desktop):NVDA+control+rightArrow": "nextSynthSetting",
-		"kb(laptop):NVDA+shift+control+rightArrow": "nextSynthSetting",
-		"kb(desktop):NVDA+control+upArrow": "increaseSynthSetting",
-		"kb(laptop):NVDA+shift+control+upArrow": "increaseSynthSetting",
-		"kb(desktop):NVDA+control+downArrow": "decreaseSynthSetting",
-		"kb(laptop):NVDA+control+shift+downArrow": "decreaseSynthSetting",
-
-		# Braille keyboard
-		"bk:dots" : "braille_dots",
-
-		# Tools
-		"kb:NVDA+f1": "navigatorObject_devInfo",
-		"kb:NVDA+control+f1": "reportAppModuleInfo",
-		"kb:NVDA+control+z": "activatePythonConsole",
-		"kb:NVDA+control+f3": "reloadPlugins",
-		"kb(desktop):NVDA+control+f2": "test_navigatorDisplayModelText",
-		"kb:NVDA+alt+m": "interactWithMath",
-	}
-
-#: The single global commands instance.
-#: @type: L{GlobalCommands}
-commands = GlobalCommands()
+# -*- coding: UTF-8 -*-
+#globalCommands.py
+#A part of NonVisual Desktop Access (NVDA)
+#This file is covered by the GNU General Public License.
+#See the file COPYING for more details.
+#Copyright (C) 2006-2015 NV Access Limited, Peter Vágner, Aleksey Sadovoy, Rui Batista, Joseph Lee, Leonard de Ruijter
+
+import time
+import itertools
+import tones
+import audioDucking
+import touchHandler
+import keyboardHandler
+import mouseHandler
+import eventHandler
+import review
+import controlTypes
+import api
+import textInfos
+import speech
+import sayAllHandler
+from NVDAObjects import NVDAObject, NVDAObjectTextInfo
+import globalVars
+from logHandler import log
+from synthDriverHandler import *
+import gui
+import wx
+import config
+import winUser
+import appModuleHandler
+import winKernel
+import treeInterceptorHandler
+import browseMode
+import scriptHandler
+import ui
+import braille
+import brailleInput
+import inputCore
+import virtualBuffers
+import characterProcessing
+from baseObject import ScriptableObject
+
+#: Script category for text review commands.
+# Translators: The name of a category of NVDA commands.
+SCRCAT_TEXTREVIEW = _("Text review")
+#: Script category for Object navigation commands.
+# Translators: The name of a category of NVDA commands.
+SCRCAT_OBJECTNAVIGATION = _("Object navigation")
+#: Script category for system caret commands.
+# Translators: The name of a category of NVDA commands.
+SCRCAT_SYSTEMCARET = _("System caret")
+#: Script category for mouse commands.
+# Translators: The name of a category of NVDA commands.
+SCRCAT_MOUSE = _("Mouse")
+#: Script category for speech commands.
+# Translators: The name of a category of NVDA commands.
+SCRCAT_SPEECH = _("Speech")
+#: Script category for configuration dialogs commands.
+# Translators: The name of a category of NVDA commands.
+SCRCAT_CONFIG = _("Configuration")
+#: Script category for Braille commands.
+# Translators: The name of a category of NVDA commands.
+SCRCAT_BRAILLE = _("Braille")
+#: Script category for tools commands.
+# Translators: The name of a category of NVDA commands.
+SCRCAT_TOOLS = pgettext('script category', 'Tools')
+#: Script category for touch commands.
+# Translators: The name of a category of NVDA commands.
+SCRCAT_TOUCH = _("Touch screen")
+#: Script category for focus commands.
+# Translators: The name of a category of NVDA commands.
+SCRCAT_FOCUS = _("System focus")
+#: Script category for system status commands.
+# Translators: The name of a category of NVDA commands.
+SCRCAT_SYSTEM = _("System status")
+#: Script category for input commands.
+# Translators: The name of a category of NVDA commands.
+SCRCAT_INPUT = _("Input")
+#: Script category for document formatting commands.
+# Translators: The name of a category of NVDA commands.
+SCRCAT_DOCUMENTFORMATTING = _("Document formatting")
+
+class GlobalCommands(ScriptableObject):
+	"""Commands that are available at all times, regardless of the current focus.
+	"""
+
+	def script_cycleAudioDuckingMode(self,gesture):
+		if not audioDucking.isAudioDuckingSupported():
+			# Translators: a message when audio ducking is not supported on this machine
+			ui.message(_("Audio ducking not supported"))
+			return
+		curMode=config.conf['audio']['audioDuckingMode']
+		numModes=len(audioDucking.audioDuckingModes)
+		nextMode=(curMode+1)%numModes
+		audioDucking.setAudioDuckingMode(nextMode)
+		config.conf['audio']['audioDuckingMode']=nextMode
+		nextLabel=audioDucking.audioDuckingModes[nextMode]
+		ui.message(nextLabel)
+	# Translators: Describes the Cycle audio ducking mode command.
+	script_cycleAudioDuckingMode.__doc__=_("Cycles through audio ducking modes which determine when NVDA lowers the volume of other sounds")
+
+	def script_toggleInputHelp(self,gesture):
+		inputCore.manager.isInputHelpActive = not inputCore.manager.isInputHelpActive
+		# Translators: This will be presented when the input help is toggled.
+		stateOn = _("input help on")
+		# Translators: This will be presented when the input help is toggled.
+		stateOff = _("input help off")
+		state = stateOn if inputCore.manager.isInputHelpActive else stateOff
+		ui.message(state)
+	# Translators: Input help mode message for toggle input help command.
+	script_toggleInputHelp.__doc__=_("Turns input help on or off. When on, any input such as pressing a key on the keyboard will tell you what script is associated with that input, if any.")
+	script_toggleInputHelp.category=SCRCAT_INPUT
+
+	def script_toggleCurrentAppSleepMode(self,gesture):
+		curFocus=api.getFocusObject()
+		curApp=curFocus.appModule
+		if curApp.sleepMode:
+			curApp.sleepMode=False
+			# Translators: This is presented when sleep mode is deactivated, NVDA will continue working as expected.
+			ui.message(_("Sleep mode off"))
+			eventHandler.executeEvent("gainFocus",curFocus)
+		else:
+			eventHandler.executeEvent("loseFocus",curFocus)
+			curApp.sleepMode=True
+			# Translators: This is presented when sleep mode is activated, the focused application is self voicing, such as klango or openbook.
+			ui.message(_("Sleep mode on"))
+	# Translators: Input help mode message for toggle sleep mode command.
+	script_toggleCurrentAppSleepMode.__doc__=_("Toggles  sleep mode on and off for  the active application.")
+	script_toggleCurrentAppSleepMode.allowInSleepMode=True
+
+	def script_reportCurrentLine(self,gesture):
+		obj=api.getFocusObject()
+		treeInterceptor=obj.treeInterceptor
+		if isinstance(treeInterceptor,treeInterceptorHandler.DocumentTreeInterceptor) and not treeInterceptor.passThrough:
+			obj=treeInterceptor
+		try:
+			info=obj.makeTextInfo(textInfos.POSITION_CARET)
+		except (NotImplementedError, RuntimeError):
+			info=obj.makeTextInfo(textInfos.POSITION_FIRST)
+		info.expand(textInfos.UNIT_LINE)
+		if scriptHandler.getLastScriptRepeatCount()==0:
+			speech.speakTextInfo(info,unit=textInfos.UNIT_LINE,reason=controlTypes.REASON_CARET)
+		else:
+			speech.speakSpelling(info.text)
+	# Translators: Input help mode message for report current line command.
+	script_reportCurrentLine.__doc__=_("Reports the current line under the application cursor. Pressing this key twice will spell the current line")
+	script_reportCurrentLine.category=SCRCAT_SYSTEMCARET
+
+	def script_leftMouseClick(self,gesture):
+		# Translators: Reported when left mouse button is clicked.
+		ui.message(_("Left click"))
+		winUser.mouse_event(winUser.MOUSEEVENTF_LEFTDOWN,0,0,None,None)
+		winUser.mouse_event(winUser.MOUSEEVENTF_LEFTUP,0,0,None,None)
+	# Translators: Input help mode message for left mouse click command.
+	script_leftMouseClick.__doc__=_("Clicks the left mouse button once at the current mouse position")
+	script_leftMouseClick.category=SCRCAT_MOUSE
+
+	def script_rightMouseClick(self,gesture):
+		# Translators: Reported when right mouse button is clicked.
+		ui.message(_("Right click"))
+		winUser.mouse_event(winUser.MOUSEEVENTF_RIGHTDOWN,0,0,None,None)
+		winUser.mouse_event(winUser.MOUSEEVENTF_RIGHTUP,0,0,None,None)
+	# Translators: Input help mode message for right mouse click command.
+	script_rightMouseClick.__doc__=_("Clicks the right mouse button once at the current mouse position")
+	script_rightMouseClick.category=SCRCAT_MOUSE
+
+	def script_toggleLeftMouseButton(self,gesture):
+		if winUser.getKeyState(winUser.VK_LBUTTON)&32768:
+			# Translators: This is presented when the left mouse button lock is released (used for drag and drop).
+			ui.message(_("Left mouse button unlock"))
+			winUser.mouse_event(winUser.MOUSEEVENTF_LEFTUP,0,0,None,None)
+		else:
+			# Translators: This is presented when the left mouse button is locked down (used for drag and drop).
+			ui.message(_("Left mouse button lock"))
+			winUser.mouse_event(winUser.MOUSEEVENTF_LEFTDOWN,0,0,None,None)
+	# Translators: Input help mode message for left mouse lock/unlock toggle command.
+	script_toggleLeftMouseButton.__doc__=_("Locks or unlocks the left mouse button")
+	script_toggleLeftMouseButton.category=SCRCAT_MOUSE
+
+	def script_toggleRightMouseButton(self,gesture):
+		if winUser.getKeyState(winUser.VK_RBUTTON)&32768:
+			# Translators: This is presented when the right mouse button lock is released (used for drag and drop).
+			ui.message(_("Right mouse button unlock"))
+			winUser.mouse_event(winUser.MOUSEEVENTF_RIGHTUP,0,0,None,None)
+		else:
+			# Translators: This is presented when the right mouse button is locked down (used for drag and drop).
+			ui.message(_("Right mouse button lock"))
+			winUser.mouse_event(winUser.MOUSEEVENTF_RIGHTDOWN,0,0,None,None)
+	# Translators: Input help mode message for right mouse lock/unlock command.
+	script_toggleRightMouseButton.__doc__=_("Locks or unlocks the right mouse button")
+	script_toggleRightMouseButton.category=SCRCAT_MOUSE
+
+	def script_reportCurrentSelection(self,gesture):
+		obj=api.getFocusObject()
+		treeInterceptor=obj.treeInterceptor
+		if isinstance(treeInterceptor,treeInterceptorHandler.DocumentTreeInterceptor) and not treeInterceptor.passThrough:
+			obj=treeInterceptor
+		try:
+			info=obj.makeTextInfo(textInfos.POSITION_SELECTION)
+		except (RuntimeError, NotImplementedError):
+			info=None
+		if not info or info.isCollapsed:
+			speech.speakMessage(_("No selection"))
+		else:
+			speech.speakMessage(_("Selected %s")%info.text)
+	# Translators: Input help mode message for report current selection command.
+	script_reportCurrentSelection.__doc__=_("Announces the current selection in edit controls and documents. If there is no selection it says so.")
+	script_reportCurrentSelection.category=SCRCAT_SYSTEMCARET
+
+	def script_dateTime(self,gesture):
+		if scriptHandler.getLastScriptRepeatCount()==0:
+			text=winKernel.GetTimeFormat(winKernel.LOCALE_USER_DEFAULT, winKernel.TIME_NOSECONDS, None, None)
+		else:
+			text=winKernel.GetDateFormat(winKernel.LOCALE_USER_DEFAULT, winKernel.DATE_LONGDATE, None, None)
+		ui.message(text)
+	# Translators: Input help mode message for report date and time command.
+	script_dateTime.__doc__=_("If pressed once, reports the current time. If pressed twice, reports the current date")
+	script_dateTime.category=SCRCAT_SYSTEM
+
+	def script_increaseSynthSetting(self,gesture):
+		settingName=globalVars.settingsRing.currentSettingName
+		if not settingName:
+			# Translators: Reported when there are no settings to configure in synth settings ring (example: when there is no setting for language).
+			ui.message(_("No settings"))
+			return
+		settingValue=globalVars.settingsRing.increase()
+		ui.message("%s %s" % (settingName,settingValue))
+	# Translators: Input help mode message for increase synth setting value command.
+	script_increaseSynthSetting.__doc__=_("Increases the currently active setting in the synth settings ring")
+	script_increaseSynthSetting.category=SCRCAT_SPEECH
+
+	def script_decreaseSynthSetting(self,gesture):
+		settingName=globalVars.settingsRing.currentSettingName
+		if not settingName:
+			ui.message(_("No settings"))
+			return
+		settingValue=globalVars.settingsRing.decrease()
+		ui.message("%s %s" % (settingName,settingValue))
+	# Translators: Input help mode message for decrease synth setting value command.
+	script_decreaseSynthSetting.__doc__=_("Decreases the currently active setting in the synth settings ring")
+	script_decreaseSynthSetting.category=SCRCAT_SPEECH
+
+	def script_nextSynthSetting(self,gesture):
+		nextSettingName=globalVars.settingsRing.next()
+		if not nextSettingName:
+			ui.message(_("No settings"))
+			return
+		nextSettingValue=globalVars.settingsRing.currentSettingValue
+		ui.message("%s %s"%(nextSettingName,nextSettingValue))
+	# Translators: Input help mode message for next synth setting command.
+	script_nextSynthSetting.__doc__=_("Moves to the next available setting in the synth settings ring")
+	script_nextSynthSetting.category=SCRCAT_SPEECH
+
+	def script_previousSynthSetting(self,gesture):
+		previousSettingName=globalVars.settingsRing.previous()
+		if not previousSettingName:
+			ui.message(_("No settings"))
+			return
+		previousSettingValue=globalVars.settingsRing.currentSettingValue
+		ui.message("%s %s"%(previousSettingName,previousSettingValue))
+	# Translators: Input help mode message for previous synth setting command.
+	script_previousSynthSetting.__doc__=_("Moves to the previous available setting in the synth settings ring")
+	script_previousSynthSetting.category=SCRCAT_SPEECH
+
+	def script_toggleSpeakTypedCharacters(self,gesture):
+		if config.conf["keyboard"]["speakTypedCharacters"]:
+			# Translators: The message announced when toggling the speak typed characters keyboard setting.
+			state = _("speak typed characters off")
+			config.conf["keyboard"]["speakTypedCharacters"]=False
+		else:
+			# Translators: The message announced when toggling the speak typed characters keyboard setting.
+			state = _("speak typed characters on")
+			config.conf["keyboard"]["speakTypedCharacters"]=True
+		ui.message(state)
+	# Translators: Input help mode message for toggle speaked typed characters command.
+	script_toggleSpeakTypedCharacters.__doc__=_("Toggles on and off the speaking of typed characters")
+	script_toggleSpeakTypedCharacters.category=SCRCAT_SPEECH
+
+	def script_toggleSpeakTypedWords(self,gesture):
+		if config.conf["keyboard"]["speakTypedWords"]:
+			# Translators: The message announced when toggling the speak typed words keyboard setting.
+			state = _("speak typed words off")
+			config.conf["keyboard"]["speakTypedWords"]=False
+		else:
+			# Translators: The message announced when toggling the speak typed words keyboard setting.
+			state = _("speak typed words on")
+			config.conf["keyboard"]["speakTypedWords"]=True
+		ui.message(state)
+	# Translators: Input help mode message for toggle speak typed words command.
+	script_toggleSpeakTypedWords.__doc__=_("Toggles on and off the speaking of typed words")
+	script_toggleSpeakTypedWords.category=SCRCAT_SPEECH
+
+	def script_toggleSpeakCommandKeys(self,gesture):
+		if config.conf["keyboard"]["speakCommandKeys"]:
+			# Translators: The message announced when toggling the speak typed command keyboard setting.
+			state = _("speak command keys off")
+			config.conf["keyboard"]["speakCommandKeys"]=False
+		else:
+			# Translators: The message announced when toggling the speak typed command keyboard setting.
+			state = _("speak command keys on")
+			config.conf["keyboard"]["speakCommandKeys"]=True
+		ui.message(state)
+	# Translators: Input help mode message for toggle speak command keys command.
+	script_toggleSpeakCommandKeys.__doc__=_("Toggles on and off the speaking of typed keys, that are not specifically characters")
+	script_toggleSpeakCommandKeys.category=SCRCAT_SPEECH
+
+	def script_toggleReportFontName(self,gesture):
+		if config.conf["documentFormatting"]["reportFontName"]:
+			# Translators: The message announced when toggling the report font name document formatting setting.
+			state = _("report font name off")
+			config.conf["documentFormatting"]["reportFontName"]=False
+		else:
+			# Translators: The message announced when toggling the report font name document formatting setting.
+			state = _("report font name on")
+			config.conf["documentFormatting"]["reportFontName"]=True
+		ui.message(state)
+	# Translators: Input help mode message for toggle report font name command.
+	script_toggleReportFontName.__doc__=_("Toggles on and off the reporting of font changes")
+	script_toggleReportFontName.category=SCRCAT_DOCUMENTFORMATTING
+
+	def script_toggleReportFontSize(self,gesture):
+		if config.conf["documentFormatting"]["reportFontSize"]:
+			# Translators: The message announced when toggling the report font size document formatting setting.
+			state = _("report font size off")
+			config.conf["documentFormatting"]["reportFontSize"]=False
+		else:
+			# Translators: The message announced when toggling the report font size document formatting setting.
+			state = _("report font size on")
+			config.conf["documentFormatting"]["reportFontSize"]=True
+		ui.message(state)
+	# Translators: Input help mode message for toggle report font size command.
+	script_toggleReportFontSize.__doc__=_("Toggles on and off the reporting of font size changes")
+	script_toggleReportFontSize.category=SCRCAT_DOCUMENTFORMATTING
+
+	def script_toggleReportFontAttributes(self,gesture):
+		if config.conf["documentFormatting"]["reportFontAttributes"]:
+			# Translators: The message announced when toggling the report font attributes document formatting setting.
+			state = _("report font attributes off")
+			config.conf["documentFormatting"]["reportFontAttributes"]=False
+		else:
+			# Translators: The message announced when toggling the report font attributes document formatting setting.
+			state = _("report font attributes on")
+			config.conf["documentFormatting"]["reportFontAttributes"]=True
+		ui.message(state)
+	# Translators: Input help mode message for toggle report font attributes command.
+	script_toggleReportFontAttributes.__doc__=_("Toggles on and off the reporting of font attributes")
+	script_toggleReportFontAttributes.category=SCRCAT_DOCUMENTFORMATTING
+
+	def script_toggleReportRevisions(self,gesture):
+		if config.conf["documentFormatting"]["reportRevisions"]:
+			# Translators: The message announced when toggling the report revisions document formatting setting.
+			state = _("report revisions off")
+			config.conf["documentFormatting"]["reportRevisions"]=False
+		else:
+			# Translators: The message announced when toggling the report revisions document formatting setting.
+			state = _("report revisions on")
+			config.conf["documentFormatting"]["reportRevisions"]=True
+		ui.message(state)
+	# Translators: Input help mode message for toggle report revisions command.
+	script_toggleReportRevisions.__doc__=_("Toggles on and off the reporting of revisions")
+	script_toggleReportRevisions.category=SCRCAT_DOCUMENTFORMATTING
+
+	def script_toggleReportEmphasis(self,gesture):
+		if config.conf["documentFormatting"]["reportEmphasis"]:
+			# Translators: The message announced when toggling the report emphasis document formatting setting.
+			state = _("report emphasis off")
+			config.conf["documentFormatting"]["reportEmphasis"]=False
+		else:
+			# Translators: The message announced when toggling the report emphasis document formatting setting.
+			state = _("report emphasis on")
+			config.conf["documentFormatting"]["reportEmphasis"]=True
+		ui.message(state)
+	# Translators: Input help mode message for toggle report emphasis command.
+	script_toggleReportEmphasis.__doc__=_("Toggles on and off the reporting of emphasis")
+	script_toggleReportEmphasis.category=SCRCAT_DOCUMENTFORMATTING
+
+	def script_toggleReportColor(self,gesture):
+		if config.conf["documentFormatting"]["reportColor"]:
+			# Translators: The message announced when toggling the report colors document formatting setting.
+			state = _("report colors off")
+			config.conf["documentFormatting"]["reportColor"]=False
+		else:
+			# Translators: The message announced when toggling the report colors document formatting setting.
+			state = _("report colors on")
+			config.conf["documentFormatting"]["reportColor"]=True
+		ui.message(state)
+	# Translators: Input help mode message for toggle report colors command.
+	script_toggleReportColor.__doc__=_("Toggles on and off the reporting of colors")
+	script_toggleReportColor.category=SCRCAT_DOCUMENTFORMATTING
+
+	def script_toggleReportAlignment(self,gesture):
+		if config.conf["documentFormatting"]["reportAlignment"]:
+			# Translators: The message announced when toggling the report alignment document formatting setting.
+			state = _("report alignment off")
+			config.conf["documentFormatting"]["reportAlignment"]=False
+		else:
+			# Translators: The message announced when toggling the report alignment document formatting setting.
+			state = _("report alignment on")
+			config.conf["documentFormatting"]["reportAlignment"]=True
+		ui.message(state)
+	# Translators: Input help mode message for toggle report alignment command.
+	script_toggleReportAlignment.__doc__=_("Toggles on and off the reporting of text alignment")
+	script_toggleReportAlignment.category=SCRCAT_DOCUMENTFORMATTING
+
+	def script_toggleReportStyle(self,gesture):
+		if config.conf["documentFormatting"]["reportStyle"]:
+			# Translators: The message announced when toggling the report style document formatting setting.
+			state = _("report style off")
+			config.conf["documentFormatting"]["reportStyle"]=False
+		else:
+			# Translators: The message announced when toggling the report style document formatting setting.
+			state = _("report style on")
+			config.conf["documentFormatting"]["reportStyle"]=True
+		ui.message(state)
+	# Translators: Input help mode message for toggle report style command.
+	script_toggleReportStyle.__doc__=_("Toggles on and off the reporting of style changes")
+	script_toggleReportStyle.category=SCRCAT_DOCUMENTFORMATTING
+
+	def script_toggleReportSpellingErrors(self,gesture):
+		if config.conf["documentFormatting"]["reportSpellingErrors"]:
+			# Translators: The message announced when toggling the report spelling errors document formatting setting.
+			state = _("report spelling errors off")
+			config.conf["documentFormatting"]["reportSpellingErrors"]=False
+		else:
+			# Translators: The message announced when toggling the report spelling errors document formatting setting.
+			state = _("report spelling errors on")
+			config.conf["documentFormatting"]["reportSpellingErrors"]=True
+		ui.message(state)
+	# Translators: Input help mode message for toggle report spelling errors command.
+	script_toggleReportSpellingErrors.__doc__=_("Toggles on and off the reporting of spelling errors")
+	script_toggleReportSpellingErrors.category=SCRCAT_DOCUMENTFORMATTING
+
+	def script_toggleReportPage(self,gesture):
+		if config.conf["documentFormatting"]["reportPage"]:
+			# Translators: The message announced when toggling the report pages document formatting setting.
+			state = _("report pages off")
+			config.conf["documentFormatting"]["reportPage"]=False
+		else:
+			# Translators: The message announced when toggling the report pages document formatting setting.
+			state = _("report pages on")
+			config.conf["documentFormatting"]["reportPage"]=True
+		ui.message(state)
+	# Translators: Input help mode message for toggle report pages command.
+	script_toggleReportPage.__doc__=_("Toggles on and off the reporting of pages")
+	script_toggleReportPage.category=SCRCAT_DOCUMENTFORMATTING
+
+	def script_toggleReportLineNumber(self,gesture):
+		if config.conf["documentFormatting"]["reportLineNumber"]:
+			# Translators: The message announced when toggling the report line numbers document formatting setting.
+			state = _("report line numbers off")
+			config.conf["documentFormatting"]["reportLineNumber"]=False
+		else:
+			# Translators: The message announced when toggling the report line numbers document formatting setting.
+			state = _("report line numbers on")
+			config.conf["documentFormatting"]["reportLineNumber"]=True
+		ui.message(state)
+	# Translators: Input help mode message for toggle report line numbers command.
+	script_toggleReportLineNumber.__doc__=_("Toggles on and off the reporting of line numbers")
+	script_toggleReportLineNumber.category=SCRCAT_DOCUMENTFORMATTING
+
+	def script_toggleReportLineIndentation(self,gesture):
+		if config.conf["documentFormatting"]["reportLineIndentation"]:
+			# Translators: The message announced when toggling the report line indentation document formatting setting.
+			state = _("report line indentation off")
+			config.conf["documentFormatting"]["reportLineIndentation"]=False
+		else:
+			# Translators: The message announced when toggling the report line indentation document formatting setting.
+			state = _("report line indentation on")
+			config.conf["documentFormatting"]["reportLineIndentation"]=True
+		ui.message(state)
+	# Translators: Input help mode message for toggle report line indentation command.
+	script_toggleReportLineIndentation.__doc__=_("Toggles on and off the reporting of line indentation")
+	script_toggleReportLineIndentation.category=SCRCAT_DOCUMENTFORMATTING
+
+	def script_toggleReportParagraphIndentation(self,gesture):
+		if config.conf["documentFormatting"]["reportParagraphIndentation"]:
+			# Translators: The message announced when toggling the report paragraph indentation document formatting setting.
+			state = _("report paragraph indentation off")
+			config.conf["documentFormatting"]["reportParagraphIndentation"]=False
+		else:
+			# Translators: The message announced when toggling the report paragraph indentation document formatting setting.
+			state = _("report paragraph indentation on")
+			config.conf["documentFormatting"]["reportParagraphIndentation"]=True
+		ui.message(state)
+	# Translators: Input help mode message for toggle report paragraph indentation command.
+	script_toggleReportParagraphIndentation.__doc__=_("Toggles on and off the reporting of paragraph indentation")
+	script_toggleReportParagraphIndentation.category=SCRCAT_DOCUMENTFORMATTING
+
+	def script_toggleReportLineSpacing(self,gesture):
+		if config.conf["documentFormatting"]["reportLineSpacing"]:
+			# Translators: The message announced when toggling the report line spacing document formatting setting.
+			state = _("report line spacing off")
+			config.conf["documentFormatting"]["reportLineSpacing"]=False
+		else:
+			# Translators: The message announced when toggling the report line spacing document formatting setting.
+			state = _("report line spacing on")
+			config.conf["documentFormatting"]["reportLineSpacing"]=True
+		ui.message(state)
+	# Translators: Input help mode message for toggle report line spacing command.
+	script_toggleReportLineSpacing.__doc__=_("Toggles on and off the reporting of line spacing")
+	script_toggleReportLineSpacing.category=SCRCAT_DOCUMENTFORMATTING
+
+	def script_toggleReportTables(self,gesture):
+		if config.conf["documentFormatting"]["reportTables"]:
+			# Translators: The message announced when toggling the report tables document formatting setting.
+			state = _("report tables off")
+			config.conf["documentFormatting"]["reportTables"]=False
+		else:
+			# Translators: The message announced when toggling the report tables document formatting setting.
+			state = _("report tables on")
+			config.conf["documentFormatting"]["reportTables"]=True
+		ui.message(state)
+	# Translators: Input help mode message for toggle report tables command.
+	script_toggleReportTables.__doc__=_("Toggles on and off the reporting of tables")
+	script_toggleReportTables.category=SCRCAT_DOCUMENTFORMATTING
+
+	def script_toggleReportTableHeaders(self,gesture):
+		if config.conf["documentFormatting"]["reportTableHeaders"]:
+			# Translators: The message announced when toggling the report table row/column headers document formatting setting.
+			state = _("report table row and column headers off")
+			config.conf["documentFormatting"]["reportTableHeaders"]=False
+		else:
+			# Translators: The message announced when toggling the report table row/column headers document formatting setting.
+			state = _("report table row and column headers on")
+			config.conf["documentFormatting"]["reportTableHeaders"]=True
+		ui.message(state)
+	# Translators: Input help mode message for toggle report table row/column headers command.
+	script_toggleReportTableHeaders.__doc__=_("Toggles on and off the reporting of table row and column headers")
+	script_toggleReportTableHeaders.category=SCRCAT_DOCUMENTFORMATTING
+
+	def script_toggleReportTableCellCoords(self,gesture):
+		if config.conf["documentFormatting"]["reportTableCellCoords"]:
+			# Translators: The message announced when toggling the report table cell coordinates document formatting setting.
+			state = _("report table cell coordinates off")
+			config.conf["documentFormatting"]["reportTableCellCoords"]=False
+		else:
+			# Translators: The message announced when toggling the report table cell coordinates document formatting setting.
+			state = _("report table cell coordinates on")
+			config.conf["documentFormatting"]["reportTableCellCoords"]=True
+		ui.message(state)
+	# Translators: Input help mode message for toggle report table cell coordinates command.
+	script_toggleReportTableCellCoords.__doc__=_("Toggles on and off the reporting of table cell coordinates")
+	script_toggleReportTableCellCoords.category=SCRCAT_DOCUMENTFORMATTING
+
+	def script_toggleReportLinks(self,gesture):
+		if config.conf["documentFormatting"]["reportLinks"]:
+			# Translators: The message announced when toggling the report links document formatting setting.
+			state = _("report links off")
+			config.conf["documentFormatting"]["reportLinks"]=False
+		else:
+			# Translators: The message announced when toggling the report links document formatting setting.
+			state = _("report links on")
+			config.conf["documentFormatting"]["reportLinks"]=True
+		ui.message(state)
+	# Translators: Input help mode message for toggle report links command.
+	script_toggleReportLinks.__doc__=_("Toggles on and off the reporting of links")
+	script_toggleReportLinks.category=SCRCAT_DOCUMENTFORMATTING
+
+	def script_toggleReportComments(self,gesture):
+		if config.conf["documentFormatting"]["reportComments"]:
+			# Translators: The message announced when toggling the report comments document formatting setting.
+			state = _("report comments off")
+			config.conf["documentFormatting"]["reportComments"]=False
+		else:
+			# Translators: The message announced when toggling the report comments document formatting setting.
+			state = _("report comments on")
+			config.conf["documentFormatting"]["reportComments"]=True
+		ui.message(state)
+	# Translators: Input help mode message for toggle report comments command.
+	script_toggleReportComments.__doc__=_("Toggles on and off the reporting of comments")
+	script_toggleReportComments.category=SCRCAT_DOCUMENTFORMATTING
+
+	def script_toggleReportLists(self,gesture):
+		if config.conf["documentFormatting"]["reportLists"]:
+			# Translators: The message announced when toggling the report lists document formatting setting.
+			state = _("report lists off")
+			config.conf["documentFormatting"]["reportLists"]=False
+		else:
+			# Translators: The message announced when toggling the report lists document formatting setting.
+			state = _("report lists on")
+			config.conf["documentFormatting"]["reportLists"]=True
+		ui.message(state)
+	# Translators: Input help mode message for toggle report lists command.
+	script_toggleReportLists.__doc__=_("Toggles on and off the reporting of lists")
+	script_toggleReportLists.category=SCRCAT_DOCUMENTFORMATTING
+
+	def script_toggleReportHeadings(self,gesture):
+		if config.conf["documentFormatting"]["reportHeadings"]:
+			# Translators: The message announced when toggling the report headings document formatting setting.
+			state = _("report headings off")
+			config.conf["documentFormatting"]["reportHeadings"]=False
+		else:
+			# Translators: The message announced when toggling the report headings document formatting setting.
+			state = _("report headings on")
+			config.conf["documentFormatting"]["reportHeadings"]=True
+		ui.message(state)
+	# Translators: Input help mode message for toggle report headings command.
+	script_toggleReportHeadings.__doc__=_("Toggles on and off the reporting of headings")
+	script_toggleReportHeadings.category=SCRCAT_DOCUMENTFORMATTING
+
+	def script_toggleReportBlockQuotes(self,gesture):
+		if config.conf["documentFormatting"]["reportBlockQuotes"]:
+			# Translators: The message announced when toggling the report block quotes document formatting setting.
+			state = _("report block quotes off")
+			config.conf["documentFormatting"]["reportBlockQuotes"]=False
+		else:
+			# Translators: The message announced when toggling the report block quotes document formatting setting.
+			state = _("report block quotes on")
+			config.conf["documentFormatting"]["reportBlockQuotes"]=True
+		ui.message(state)
+	# Translators: Input help mode message for toggle report block quotes command.
+	script_toggleReportBlockQuotes.__doc__=_("Toggles on and off the reporting of block quotes")
+	script_toggleReportBlockQuotes.category=SCRCAT_DOCUMENTFORMATTING
+
+	def script_toggleReportLandmarks(self,gesture):
+		if config.conf["documentFormatting"]["reportLandmarks"]:
+			# Translators: The message announced when toggling the report landmarks document formatting setting.
+			state = _("report landmarks off")
+			config.conf["documentFormatting"]["reportLandmarks"]=False
+		else:
+			# Translators: The message announced when toggling the report landmarks document formatting setting.
+			state = _("report landmarks on")
+			config.conf["documentFormatting"]["reportLandmarks"]=True
+		ui.message(state)
+	# Translators: Input help mode message for toggle report landmarks command.
+	script_toggleReportLandmarks.__doc__=_("Toggles on and off the reporting of landmarks")
+	script_toggleReportLandmarks.category=SCRCAT_DOCUMENTFORMATTING
+
+	def script_toggleReportFrames(self,gesture):
+		if config.conf["documentFormatting"]["reportFrames"]:
+			# Translators: The message announced when toggling the report frames document formatting setting.
+			state = _("report frames off")
+			config.conf["documentFormatting"]["reportFrames"]=False
+		else:
+			# Translators: The message announced when toggling the report frames document formatting setting.
+			state = _("report frames on")
+			config.conf["documentFormatting"]["reportFrames"]=True
+		ui.message(state)
+	# Translators: Input help mode message for toggle report frames command.
+	script_toggleReportFrames.__doc__=_("Toggles on and off the reporting of frames")
+	script_toggleReportFrames.category=SCRCAT_DOCUMENTFORMATTING
+
+	def script_toggleReportClickable(self,gesture):
+		if config.conf["documentFormatting"]["reportClickable"]:
+			# Translators: The message announced when toggling the report if clickable document formatting setting.
+			state = _("report if clickable off")
+			config.conf["documentFormatting"]["reportClickable"]=False
+		else:
+			# Translators: The message announced when toggling the report if clickable document formatting setting.
+			state = _("report if clickable on")
+			config.conf["documentFormatting"]["reportClickable"]=True
+		ui.message(state)
+	# Translators: Input help mode message for toggle report if clickable command.
+	script_toggleReportClickable.__doc__=_("Toggles on and off reporting if clickable")
+	script_toggleReportClickable.category=SCRCAT_DOCUMENTFORMATTING
+
+	def script_cycleSpeechSymbolLevel(self,gesture):
+		curLevel = config.conf["speech"]["symbolLevel"]
+		for level in characterProcessing.CONFIGURABLE_SPEECH_SYMBOL_LEVELS:
+			if level > curLevel:
+				break
+		else:
+			level = characterProcessing.SYMLVL_NONE
+		name = characterProcessing.SPEECH_SYMBOL_LEVEL_LABELS[level]
+		config.conf["speech"]["symbolLevel"] = level
+		# Translators: Reported when the user cycles through speech symbol levels
+		# which determine what symbols are spoken.
+		# %s will be replaced with the symbol level; e.g. none, some, most and all.
+		ui.message(_("Symbol level %s") % name)
+	# Translators: Input help mode message for cycle speech symbol level command.
+	script_cycleSpeechSymbolLevel.__doc__=_("Cycles through speech symbol levels which determine what symbols are spoken")
+	script_cycleSpeechSymbolLevel.category=SCRCAT_SPEECH
+
+	def script_moveMouseToNavigatorObject(self,gesture):
+		obj=api.getNavigatorObject() 
+		try:
+			p=api.getReviewPosition().pointAtStart
+		except (NotImplementedError, LookupError):
+			p=None
+		if p:
+			x=p.x
+			y=p.y
+		else:
+			try:
+				(left,top,width,height)=obj.location
+			except:
+				# Translators: Reported when the object has no location for the mouse to move to it.
+				ui.message(_("Object has no location"))
+				return
+			x=left+(width/2)
+			y=top+(height/2)
+		winUser.setCursorPos(x,y)
+		mouseHandler.executeMouseMoveEvent(x,y)
+	# Translators: Input help mode message for move mouse to navigator object command.
+	script_moveMouseToNavigatorObject.__doc__=_("Moves the mouse pointer to the current navigator object")
+	script_moveMouseToNavigatorObject.category=SCRCAT_MOUSE
+
+	def script_moveNavigatorObjectToMouse(self,gesture):
+		# Translators: Reported when attempting to move the navigator object to the object under mouse pointer.
+		ui.message(_("Move navigator object to mouse"))
+		obj=api.getMouseObject()
+		api.setNavigatorObject(obj)
+		speech.speakObject(obj)
+	# Translators: Input help mode message for move navigator object to mouse command.
+	script_moveNavigatorObjectToMouse.__doc__=_("Sets the navigator object to the current object under the mouse pointer and speaks it")
+	script_moveNavigatorObjectToMouse.category=SCRCAT_MOUSE
+
+	def script_reviewMode_next(self,gesture):
+		label=review.nextMode()
+		if label:
+			ui.message(label)
+			pos=api.getReviewPosition().copy()
+			pos.expand(textInfos.UNIT_LINE)
+			speech.speakTextInfo(pos)
+		else:
+			# Translators: reported when there are no other available review modes for this object 
+			ui.message(_("No next review mode"))
+	# Translators: Script help message for next review mode command.
+	script_reviewMode_next.__doc__=_("Switches to the next review mode (e.g. object, document or screen) and positions the review position at the point of the navigator object")
+	script_reviewMode_next.category=SCRCAT_TEXTREVIEW
+
+	def script_reviewMode_previous(self,gesture):
+		label=review.nextMode(prev=True)
+		if label:
+			ui.message(label)
+			pos=api.getReviewPosition().copy()
+			pos.expand(textInfos.UNIT_LINE)
+			speech.speakTextInfo(pos)
+		else:
+			# Translators: reported when there are no  other available review modes for this object 
+			ui.message(_("No previous review mode"))
+	# Translators: Script help message for previous review mode command.
+	script_reviewMode_previous.__doc__=_("Switches to the previous review mode (e.g. object, document or screen) and positions the review position at the point of the navigator object") 
+	script_reviewMode_previous.category=SCRCAT_TEXTREVIEW
+
+	def script_navigatorObject_current(self,gesture):
+		curObject=api.getNavigatorObject()
+		if not isinstance(curObject,NVDAObject):
+			# Translators: Reported when the user tries to perform a command related to the navigator object
+			# but there is no current navigator object.
+			speech.speakMessage(_("No navigator object"))
+			return
+		if scriptHandler.getLastScriptRepeatCount()>=1:
+			if curObject.TextInfo!=NVDAObjectTextInfo:
+				textList=[]
+				if curObject.name and isinstance(curObject.name, basestring) and not curObject.name.isspace():
+					textList.append(curObject.name)
+				try:
+					info=curObject.makeTextInfo(textInfos.POSITION_SELECTION)
+					if not info.isCollapsed:
+						textList.append(info.text)
+					else:
+						info.expand(textInfos.UNIT_LINE)
+						if not info.isCollapsed:
+							textList.append(info.text)
+				except (RuntimeError, NotImplementedError):
+					# No caret or selection on this object.
+					pass
+			else:
+				textList=[prop for prop in (curObject.name, curObject.value) if prop and isinstance(prop, basestring) and not prop.isspace()]
+			text=" ".join(textList)
+			if len(text)>0 and not text.isspace():
+				if scriptHandler.getLastScriptRepeatCount()==1:
+					speech.speakSpelling(text)
+				else:
+					if api.copyToClip(text):
+						# Translators: Indicates something has been copied to clipboard (example output: title text copied to clipboard).
+						speech.speakMessage(_("%s copied to clipboard")%text)
+		else:
+			speech.speakObject(curObject,reason=controlTypes.REASON_QUERY)
+	# Translators: Input help mode message for report current navigator object command.
+	script_navigatorObject_current.__doc__=_("Reports the current navigator object. Pressing twice spells this information, and pressing three times Copies name and value of this  object to the clipboard")
+	script_navigatorObject_current.category=SCRCAT_OBJECTNAVIGATION
+
+	def script_navigatorObject_currentDimensions(self,gesture):
+		count=scriptHandler.getLastScriptRepeatCount()
+		locationText=api.getReviewPosition().locationText if count==0 else None
+		if not locationText:
+			locationText=api.getNavigatorObject().locationText
+		if not locationText:
+			# Translators: message when there is no location information for the review cursor
+			ui.message(_("No location information"))
+			return
+		ui.message(locationText)
+	# Translators: Description for report review cursor location command.
+	script_navigatorObject_currentDimensions.__doc__=_("Reports information about the location of the text or object at the review cursor. Pressing twice may provide further detail.") 
+	script_navigatorObject_currentDimensions.category=SCRCAT_OBJECTNAVIGATION
+
+	def script_navigatorObject_toFocus(self,gesture):
+		obj=api.getFocusObject()
+		try:
+			pos=obj.makeTextInfo(textInfos.POSITION_CARET)
+		except (NotImplementedError,RuntimeError):
+			pos=obj.makeTextInfo(textInfos.POSITION_FIRST)
+		api.setReviewPosition(pos)
+		# Translators: Reported when attempting to move the navigator object to focus.
+		speech.speakMessage(_("Move to focus"))
+		speech.speakObject(obj,reason=controlTypes.REASON_FOCUS)
+	# Translators: Input help mode message for move navigator object to current focus command.
+	script_navigatorObject_toFocus.__doc__=_("Sets the navigator object to the current focus, and the review cursor to the position of the caret inside it, if possible.")
+	script_navigatorObject_toFocus.category=SCRCAT_OBJECTNAVIGATION
+
+	def script_navigatorObject_moveFocus(self,gesture):
+		obj=api.getNavigatorObject()
+		if not isinstance(obj,NVDAObject):
+			# Translators: Reported when:
+			# 1. There is no focusable object e.g. cannot use tab and shift tab to move to controls.
+			# 2. Trying to move focus to navigator object but there is no focus.
+			ui.message(_("No focus"))
+		if scriptHandler.getLastScriptRepeatCount()==0:
+			# Translators: Reported when attempting to move focus to navigator object.
+			ui.message(_("Move focus"))
+			obj.setFocus()
+		else:
+			review=api.getReviewPosition()
+			try:
+				review.updateCaret()
+			except NotImplementedError:
+				# Translators: Reported when trying to move caret to the position of the review cursor but there is no caret.
+				ui.message(_("No caret"))
+				return
+			info=review.copy()
+			info.expand(textInfos.UNIT_LINE)
+			speech.speakTextInfo(info,reason=controlTypes.REASON_CARET)
+	# Translators: Input help mode message for move focus to current navigator object command.
+	script_navigatorObject_moveFocus.__doc__=_("Pressed once sets the keyboard focus to the navigator object, pressed twice sets the system caret to the position of the review cursor")
+	script_navigatorObject_moveFocus.category=SCRCAT_OBJECTNAVIGATION
+
+	def script_navigatorObject_parent(self,gesture):
+		curObject=api.getNavigatorObject()
+		if not isinstance(curObject,NVDAObject):
+			# Translators: Reported when the user tries to perform a command related to the navigator object
+			# but there is no current navigator object.
+			ui.reviewMessage(_("No navigator object"))
+			return
+		simpleReviewMode=config.conf["reviewCursor"]["simpleReviewMode"]
+		curObject=curObject.simpleParent if simpleReviewMode else curObject.parent
+		if curObject is not None:
+			api.setNavigatorObject(curObject)
+			speech.speakObject(curObject,reason=controlTypes.REASON_FOCUS)
+		else:
+			# Translators: Reported when there is no containing (parent) object such as when focused on desktop.
+			ui.reviewMessage(_("No containing object"))
+	# Translators: Input help mode message for move to parent object command.
+	script_navigatorObject_parent.__doc__=_("Moves the navigator object to the object containing it")
+	script_navigatorObject_parent.category=SCRCAT_OBJECTNAVIGATION
+
+	def script_navigatorObject_next(self,gesture):
+		curObject=api.getNavigatorObject()
+		if not isinstance(curObject,NVDAObject):
+			# Translators: Reported when the user tries to perform a command related to the navigator object
+			# but there is no current navigator object.
+			ui.reviewMessage(_("No navigator object"))
+			return
+		simpleReviewMode=config.conf["reviewCursor"]["simpleReviewMode"]
+		curObject=curObject.simpleNext if simpleReviewMode else curObject.next
+		if curObject is not None:
+			api.setNavigatorObject(curObject)
+			speech.speakObject(curObject,reason=controlTypes.REASON_FOCUS)
+		else:
+			# Translators: Reported when there is no next object (current object is the last object).
+			ui.reviewMessage(_("No next"))
+	# Translators: Input help mode message for move to next object command.
+	script_navigatorObject_next.__doc__=_("Moves the navigator object to the next object")
+	script_navigatorObject_next.category=SCRCAT_OBJECTNAVIGATION
+
+	def script_navigatorObject_previous(self,gesture):
+		curObject=api.getNavigatorObject()
+		if not isinstance(curObject,NVDAObject):
+			# Translators: Reported when the user tries to perform a command related to the navigator object
+			# but there is no current navigator object.
+			ui.reviewMessage(_("No navigator object"))
+			return
+		simpleReviewMode=config.conf["reviewCursor"]["simpleReviewMode"]
+		curObject=curObject.simplePrevious if simpleReviewMode else curObject.previous
+		if curObject is not None:
+			api.setNavigatorObject(curObject)
+			speech.speakObject(curObject,reason=controlTypes.REASON_FOCUS)
+		else:
+			# Translators: Reported when there is no previous object (current object is the first object).
+			ui.reviewMessage(_("No previous"))
+	# Translators: Input help mode message for move to previous object command.
+	script_navigatorObject_previous.__doc__=_("Moves the navigator object to the previous object")
+	script_navigatorObject_previous.category=SCRCAT_OBJECTNAVIGATION
+
+	def script_navigatorObject_firstChild(self,gesture):
+		curObject=api.getNavigatorObject()
+		if not isinstance(curObject,NVDAObject):
+			# Translators: Reported when the user tries to perform a command related to the navigator object
+			# but there is no current navigator object.
+			ui.reviewMessage(_("No navigator object"))
+			return
+		simpleReviewMode=config.conf["reviewCursor"]["simpleReviewMode"]
+		curObject=curObject.simpleFirstChild if simpleReviewMode else curObject.firstChild
+		if curObject is not None:
+			api.setNavigatorObject(curObject)
+			speech.speakObject(curObject,reason=controlTypes.REASON_FOCUS)
+		else:
+			# Translators: Reported when there is no contained (first child) object such as inside a document.
+			ui.reviewMessage(_("No objects inside"))
+	# Translators: Input help mode message for move to first child object command.
+	script_navigatorObject_firstChild.__doc__=_("Moves the navigator object to the first object inside it")
+	script_navigatorObject_firstChild.category=SCRCAT_OBJECTNAVIGATION
+
+	def script_review_activate(self,gesture):
+		# Translators: a message reported when the action at the position of the review cursor or navigator object is performed.
+		actionName=_("Activate")
+		pos=api.getReviewPosition()
+		try:
+			pos.activate()
+			if isinstance(gesture,touchHandler.TouchInputGesture):
+				touchHandler.handler.notifyInteraction(pos.NVDAObjectAtStart)
+			ui.message(actionName)
+			return
+		except NotImplementedError:
+			pass
+		obj=api.getNavigatorObject()
+		while obj:
+			realActionName=actionName
+			try:
+				realActionName=obj.getActionName()
+			except:
+				pass
+			try:
+				obj.doAction()
+				if isinstance(gesture,touchHandler.TouchInputGesture):
+					touchHandler.handler.notifyInteraction(obj)
+				ui.message(realActionName)
+				return
+			except NotImplementedError:
+				pass
+			obj=obj.parent
+		# Translators: the message reported when there is no action to perform on the review position or navigator object.
+		ui.message(_("No action"))
+	# Translators: Input help mode message for activate current object command.
+	script_review_activate.__doc__=_("Performs the default action on the current navigator object (example: presses it if it is a button).")
+	script_review_activate.category=SCRCAT_OBJECTNAVIGATION
+
+	def script_review_top(self,gesture):
+		info=api.getReviewPosition().obj.makeTextInfo(textInfos.POSITION_FIRST)
+		api.setReviewPosition(info)
+		info.expand(textInfos.UNIT_LINE)
+		speech.speakMessage(_("Top"))
+		speech.speakTextInfo(info,unit=textInfos.UNIT_LINE,reason=controlTypes.REASON_CARET)
+	# Translators: Input help mode message for move review cursor to top line command.
+	script_review_top.__doc__=_("Moves the review cursor to the top line of the current navigator object and speaks it")
+	script_review_top.category=SCRCAT_TEXTREVIEW
+
+	def script_review_previousLine(self,gesture):
+		info=api.getReviewPosition().copy()
+		info.expand(textInfos.UNIT_LINE)
+		info.collapse()
+		res=info.move(textInfos.UNIT_LINE,-1)
+		if res==0:
+			# Translators: a message reported when review cursor is at the top line of the current navigator object.
+			ui.reviewMessage(_("Top"))
+		else:
+			api.setReviewPosition(info)
+		info.expand(textInfos.UNIT_LINE)
+		speech.speakTextInfo(info,unit=textInfos.UNIT_LINE,reason=controlTypes.REASON_CARET)
+	# Translators: Input help mode message for move review cursor to previous line command.
+	script_review_previousLine.__doc__=_("Moves the review cursor to the previous line of the current navigator object and speaks it")
+	script_review_previousLine.resumeSayAllMode=sayAllHandler.CURSOR_REVIEW
+	script_review_previousLine.category=SCRCAT_TEXTREVIEW
+
+	def script_review_currentLine(self,gesture):
+		info=api.getReviewPosition().copy()
+		info.expand(textInfos.UNIT_LINE)
+		scriptCount=scriptHandler.getLastScriptRepeatCount()
+		if scriptCount==0:
+			speech.speakTextInfo(info,unit=textInfos.UNIT_LINE,reason=controlTypes.REASON_CARET)
+		else:
+			speech.spellTextInfo(info,useCharacterDescriptions=scriptCount>1)
+	# Translators: Input help mode message for read current line under review cursor command.
+	script_review_currentLine.__doc__=_("Reports the line of the current navigator object where the review cursor is situated. If this key is pressed twice, the current line will be spelled. Pressing three times will spell the line using character descriptions.")
+	script_review_currentLine.category=SCRCAT_TEXTREVIEW
+ 
+	def script_review_nextLine(self,gesture):
+		info=api.getReviewPosition().copy()
+		info.expand(textInfos.UNIT_LINE)
+		info.collapse()
+		res=info.move(textInfos.UNIT_LINE,1)
+		if res==0:
+			# Translators: a message reported when review cursor is at the bottom line of the current navigator object.
+			ui.reviewMessage(_("Bottom"))
+		else:
+			api.setReviewPosition(info)
+		info.expand(textInfos.UNIT_LINE)
+		speech.speakTextInfo(info,unit=textInfos.UNIT_LINE,reason=controlTypes.REASON_CARET)
+	# Translators: Input help mode message for move review cursor to next line command.
+	script_review_nextLine.__doc__=_("Moves the review cursor to the next line of the current navigator object and speaks it")
+	script_review_nextLine.resumeSayAllMode=sayAllHandler.CURSOR_REVIEW
+	script_review_nextLine.category=SCRCAT_TEXTREVIEW
+
+	def script_review_bottom(self,gesture):
+		info=api.getReviewPosition().obj.makeTextInfo(textInfos.POSITION_LAST)
+		api.setReviewPosition(info)
+		info.expand(textInfos.UNIT_LINE)
+		speech.speakMessage(_("Bottom"))
+		speech.speakTextInfo(info,unit=textInfos.UNIT_LINE,reason=controlTypes.REASON_CARET)
+	# Translators: Input help mode message for move review cursor to bottom line command.
+	script_review_bottom.__doc__=_("Moves the review cursor to the bottom line of the current navigator object and speaks it")
+	script_review_bottom.category=SCRCAT_TEXTREVIEW
+
+	def script_review_previousWord(self,gesture):
+		info=api.getReviewPosition().copy()
+		info.expand(textInfos.UNIT_WORD)
+		info.collapse()
+		res=info.move(textInfos.UNIT_WORD,-1)
+		if res==0:
+			# Translators: a message reported when review cursor is at the top line of the current navigator object.
+			ui.reviewMessage(_("Top"))
+		else:
+			api.setReviewPosition(info)
+		info.expand(textInfos.UNIT_WORD)
+		speech.speakTextInfo(info,reason=controlTypes.REASON_CARET,unit=textInfos.UNIT_WORD)
+	# Translators: Input help mode message for move review cursor to previous word command.
+	script_review_previousWord.__doc__=_("Moves the review cursor to the previous word of the current navigator object and speaks it")
+	script_review_previousWord.category=SCRCAT_TEXTREVIEW
+
+	def script_review_currentWord(self,gesture):
+		info=api.getReviewPosition().copy()
+		info.expand(textInfos.UNIT_WORD)
+		scriptCount=scriptHandler.getLastScriptRepeatCount()
+		if scriptCount==0:
+			speech.speakTextInfo(info,reason=controlTypes.REASON_CARET,unit=textInfos.UNIT_WORD)
+		else:
+			speech.spellTextInfo(info,useCharacterDescriptions=scriptCount>1)
+	# Translators: Input help mode message for report current word under review cursor command.
+	script_review_currentWord.__doc__=_("Speaks the word of the current navigator object where the review cursor is situated. Pressing twice spells the word. Pressing three times spells the word using character descriptions")
+	script_review_currentWord.category=SCRCAT_TEXTREVIEW
+
+	def script_review_nextWord(self,gesture):
+		info=api.getReviewPosition().copy()
+		info.expand(textInfos.UNIT_WORD)
+		info.collapse()
+		res=info.move(textInfos.UNIT_WORD,1)
+		if res==0:
+			# Translators: a message reported when review cursor is at the bottom line of the current navigator object.
+			ui.reviewMessage(_("Bottom"))
+		else:
+			api.setReviewPosition(info)
+		info.expand(textInfos.UNIT_WORD)
+		speech.speakTextInfo(info,reason=controlTypes.REASON_CARET,unit=textInfos.UNIT_WORD)
+	# Translators: Input help mode message for move review cursor to next word command.
+	script_review_nextWord.__doc__=_("Moves the review cursor to the next word of the current navigator object and speaks it")
+	script_review_nextWord.category=SCRCAT_TEXTREVIEW
+
+	def script_review_startOfLine(self,gesture):
+		info=api.getReviewPosition().copy()
+		info.expand(textInfos.UNIT_LINE)
+		info.collapse()
+		api.setReviewPosition(info)
+		info.expand(textInfos.UNIT_CHARACTER)
+		speech.speakMessage(_("Left"))
+		speech.speakTextInfo(info,unit=textInfos.UNIT_CHARACTER,reason=controlTypes.REASON_CARET)
+	# Translators: Input help mode message for move review cursor to start of current line command.
+	script_review_startOfLine.__doc__=_("Moves the review cursor to the first character of the line where it is situated in the current navigator object and speaks it")
+	script_review_startOfLine.category=SCRCAT_TEXTREVIEW
+
+	def script_review_previousCharacter(self,gesture):
+		lineInfo=api.getReviewPosition().copy()
+		lineInfo.expand(textInfos.UNIT_LINE)
+		charInfo=api.getReviewPosition().copy()
+		charInfo.expand(textInfos.UNIT_CHARACTER)
+		charInfo.collapse()
+		res=charInfo.move(textInfos.UNIT_CHARACTER,-1)
+		if res==0 or charInfo.compareEndPoints(lineInfo,"startToStart")<0:
+			# Translators: a message reported when review cursor is at the leftmost character of the current navigator object's text.
+			ui.reviewMessage(_("Left"))
+			reviewInfo=api.getReviewPosition().copy()
+			reviewInfo.expand(textInfos.UNIT_CHARACTER)
+			speech.speakTextInfo(reviewInfo,unit=textInfos.UNIT_CHARACTER,reason=controlTypes.REASON_CARET)
+		else:
+			api.setReviewPosition(charInfo)
+			charInfo.expand(textInfos.UNIT_CHARACTER)
+			speech.speakTextInfo(charInfo,unit=textInfos.UNIT_CHARACTER,reason=controlTypes.REASON_CARET)
+	# Translators: Input help mode message for move review cursor to previous character command.
+	script_review_previousCharacter.__doc__=_("Moves the review cursor to the previous character of the current navigator object and speaks it")
+	script_review_previousCharacter.category=SCRCAT_TEXTREVIEW
+
+	def script_review_currentCharacter(self,gesture):
+		info=api.getReviewPosition().copy()
+		info.expand(textInfos.UNIT_CHARACTER)
+		scriptCount=scriptHandler.getLastScriptRepeatCount()
+		if scriptCount==0:
+			speech.speakTextInfo(info,unit=textInfos.UNIT_CHARACTER,reason=controlTypes.REASON_CARET)
+		elif scriptCount==1:
+			speech.spellTextInfo(info,useCharacterDescriptions=True)
+		else:
+			try:
+				c = ord(info.text)
+				speech.speakMessage("%d," % c)
+				speech.speakSpelling(hex(c))
+			except:
+				speech.speakTextInfo(info,unit=textInfos.UNIT_CHARACTER,reason=controlTypes.REASON_CARET)
+	# Translators: Input help mode message for report current character under review cursor command.
+	script_review_currentCharacter.__doc__=_("Reports the character of the current navigator object where the review cursor is situated. Pressing twice reports a description or example of that character. Pressing three times reports the numeric value of the character in decimal and hexadecimal")
+	script_review_currentCharacter.category=SCRCAT_TEXTREVIEW
+
+	def script_review_nextCharacter(self,gesture):
+		lineInfo=api.getReviewPosition().copy()
+		lineInfo.expand(textInfos.UNIT_LINE)
+		charInfo=api.getReviewPosition().copy()
+		charInfo.expand(textInfos.UNIT_CHARACTER)
+		charInfo.collapse()
+		res=charInfo.move(textInfos.UNIT_CHARACTER,1)
+		if res==0 or charInfo.compareEndPoints(lineInfo,"endToEnd")>=0:
+			# Translators: a message reported when review cursor is at the rightmost character of the current navigator object's text.
+			ui.reviewMessage(_("Right"))
+			reviewInfo=api.getReviewPosition().copy()
+			reviewInfo.expand(textInfos.UNIT_CHARACTER)
+			speech.speakTextInfo(reviewInfo,unit=textInfos.UNIT_CHARACTER,reason=controlTypes.REASON_CARET)
+		else:
+			api.setReviewPosition(charInfo)
+			charInfo.expand(textInfos.UNIT_CHARACTER)
+			speech.speakTextInfo(charInfo,unit=textInfos.UNIT_CHARACTER,reason=controlTypes.REASON_CARET)
+	# Translators: Input help mode message for move review cursor to next character command.
+	script_review_nextCharacter.__doc__=_("Moves the review cursor to the next character of the current navigator object and speaks it")
+	script_review_nextCharacter.category=SCRCAT_TEXTREVIEW
+
+	def script_review_endOfLine(self,gesture):
+		info=api.getReviewPosition().copy()
+		info.expand(textInfos.UNIT_LINE)
+		info.collapse(end=True)
+		info.move(textInfos.UNIT_CHARACTER,-1)
+		api.setReviewPosition(info)
+		info.expand(textInfos.UNIT_CHARACTER)
+		speech.speakMessage(_("Right"))
+		speech.speakTextInfo(info,unit=textInfos.UNIT_CHARACTER,reason=controlTypes.REASON_CARET)
+	# Translators: Input help mode message for move review cursor to end of current line command.
+	script_review_endOfLine.__doc__=_("Moves the review cursor to the last character of the line where it is situated in the current navigator object and speaks it")
+	script_review_endOfLine.category=SCRCAT_TEXTREVIEW
+
+	def script_speechMode(self,gesture):
+		curMode=speech.speechMode
+		speech.speechMode=speech.speechMode_talk
+		newMode=(curMode+1)%3
+		if newMode==speech.speechMode_off:
+			# Translators: A speech mode which disables speech output.
+			name=_("Speech mode off")
+		elif newMode==speech.speechMode_beeps:
+			# Translators: A speech mode which will cause NVDA to beep instead of speaking.
+			name=_("Speech mode beeps")
+		elif newMode==speech.speechMode_talk:
+			# Translators: The normal speech mode; i.e. NVDA will talk as normal.
+			name=_("Speech mode talk")
+		speech.cancelSpeech()
+		ui.message(name)
+		speech.speechMode=newMode
+	# Translators: Input help mode message for toggle speech mode command.
+	script_speechMode.__doc__=_("Toggles between the speech modes of off, beep and talk. When set to off NVDA will not speak anything. If beeps then NVDA will simply beep each time it its supposed to speak something. If talk then NVDA wil just speak normally.")
+	script_speechMode.category=SCRCAT_SPEECH
+
+	def script_moveToParentTreeInterceptor(self,gesture):
+		obj=api.getFocusObject()
+		parent=obj.parent
+		#Move up parents until the tree interceptor of the parent is different to the tree interceptor of the object.
+		#Note that this could include the situation where the parent has no tree interceptor but the object did.
+		while parent and parent.treeInterceptor==obj.treeInterceptor:
+			parent=parent.parent
+		#If the parent has no tree interceptor, keep moving up the parents until we find a parent that does have one.
+		while parent and not parent.treeInterceptor:
+			parent=parent.parent
+		if parent:
+			parent.treeInterceptor.rootNVDAObject.setFocus()
+			import eventHandler
+			import wx
+			wx.CallLater(50,eventHandler.executeEvent,"gainFocus",parent.treeInterceptor.rootNVDAObject)
+	# Translators: Input help mode message for move to next document with focus command, mostly used in web browsing to move from embedded object to the webpage document.
+	script_moveToParentTreeInterceptor.__doc__=_("Moves the focus to the next closest document that contains the focus")
+	script_moveToParentTreeInterceptor.category=SCRCAT_FOCUS
+
+	def script_toggleVirtualBufferPassThrough(self,gesture):
+		focus = api.getFocusObject()
+		vbuf = focus.treeInterceptor
+		if not vbuf:
+			# #2023: Search the focus and its ancestors for an object for which browse mode is optional.
+			for obj in itertools.chain((api.getFocusObject(),), reversed(api.getFocusAncestors())):
+				if obj.shouldCreateTreeInterceptor:
+					continue
+				try:
+					obj.treeInterceptorClass
+				except:
+					continue
+				break
+			else:
+				return
+			# Force the tree interceptor to be created.
+			obj.shouldCreateTreeInterceptor = True
+			ti = treeInterceptorHandler.update(obj)
+			if not ti:
+				return
+			if focus in ti:
+				# Update the focus, as it will have cached that there is no tree interceptor.
+				focus.treeInterceptor = ti
+				# If we just happened to create a browse mode TreeInterceptor
+				# Then ensure that browse mode is reported here. From the users point of view, browse mode was turned on.
+				if isinstance(ti,browseMode.BrowseModeTreeInterceptor) and not ti.passThrough:
+					browseMode.reportPassThrough(ti,False)
+					braille.handler.handleGainFocus(ti)
+			return
+
+		if not isinstance(vbuf, browseMode.BrowseModeTreeInterceptor):
+			return
+		# Toggle browse mode pass-through.
+		vbuf.passThrough = not vbuf.passThrough
+		if isinstance(vbuf,browseMode.BrowseModeDocumentTreeInterceptor):
+			# If we are enabling pass-through, the user has explicitly chosen to do so, so disable auto-pass-through.
+			# If we're disabling pass-through, re-enable auto-pass-through.
+			vbuf.disableAutoPassThrough = vbuf.passThrough
+		browseMode.reportPassThrough(vbuf)
+	# Translators: Input help mode message for toggle focus and browse mode command in web browsing and other situations.
+	script_toggleVirtualBufferPassThrough.__doc__=_("Toggles between browse mode and focus mode. When in focus mode, keys will pass straight through to the application, allowing you to interact directly with a control. When in browse mode, you can navigate the document with the cursor, quick navigation keys, etc.")
+	script_toggleVirtualBufferPassThrough.category=inputCore.SCRCAT_BROWSEMODE
+
+	def script_quit(self,gesture):
+		gui.quit()
+	# Translators: Input help mode message for quit NVDA command.
+	script_quit.__doc__=_("Quits NVDA!")
+
+	def script_showGui(self,gesture):
+		gui.showGui()
+	# Translators: Input help mode message for show NVDA menu command.
+	script_showGui.__doc__=_("Shows the NVDA menu")
+
+	def script_review_sayAll(self,gesture):
+		sayAllHandler.readText(sayAllHandler.CURSOR_REVIEW)
+	# Translators: Input help mode message for say all in review cursor command.
+	script_review_sayAll.__doc__ = _("Reads from the review cursor up to end of current text, moving the review cursor as it goes")
+	script_review_sayAll.category=SCRCAT_TEXTREVIEW
+
+	def script_sayAll(self,gesture):
+		sayAllHandler.readText(sayAllHandler.CURSOR_CARET)
+	# Translators: Input help mode message for say all with system caret command.
+	script_sayAll.__doc__ = _("Reads from the system caret up to the end of the text, moving the caret as it goes")
+	script_sayAll.category=SCRCAT_SYSTEMCARET
+
+	def script_reportFormatting(self,gesture):
+		formatConfig={
+			"detectFormatAfterCursor":False,
+			"reportFontName":True,"reportFontSize":True,"reportFontAttributes":True,"reportColor":True,"reportRevisions":False,"reportEmphasis":False,
+			"reportStyle":True,"reportAlignment":True,"reportSpellingErrors":True,
+			"reportPage":False,"reportLineNumber":False,"reportParagraphIndentation":True,"reportLineSpacing":True,"reportTables":False,
+			"reportLinks":False,"reportHeadings":False,"reportLists":False,
+			"reportBlockQuotes":False,"reportComments":False,
+		}
+		textList=[]
+		info=api.getReviewPosition()
+
+		# First, fetch indentation.
+		line=info.copy()
+		line.expand(textInfos.UNIT_LINE)
+		indentation,content=speech.splitTextIndentation(line.text)
+		if indentation:
+			textList.append(speech.getIndentationSpeech(indentation))
+		
+		info.expand(textInfos.UNIT_CHARACTER)
+		formatField=textInfos.FormatField()
+		for field in info.getTextWithFields(formatConfig):
+			if isinstance(field,textInfos.FieldCommand) and isinstance(field.field,textInfos.FormatField):
+				formatField.update(field.field)
+
+		repeats=scriptHandler.getLastScriptRepeatCount()
+		if repeats==0:
+			text=speech.getFormatFieldSpeech(formatField,formatConfig=formatConfig) if formatField else None
+			if text:
+				textList.append(text)
+
+			if not textList:
+			# Translators: Reported when trying to obtain formatting information (such as font name, indentation and so on) but there is no formatting information for the text under cursor.
+				ui.message(_("No formatting information"))
+				return
+				
+			ui.message(" ".join(textList))
+		elif repeats==1:
+			text=speech.getFormatFieldSpeech(formatField,formatConfig=formatConfig , separator="\n") if formatField else None
+			if text:
+				textList.append(text)
+
+			if not textList:
+				# Translators: Reported when trying to obtain formatting information (such as font name, indentation and so on) but there is no formatting information for the text under cursor.
+				ui.message(_("No formatting information"))
+				return
+
+			# Translators: title for formatting information dialog.
+			ui.browseableMessage(("\n".join(textList) ) , _("Formatting"))
+	# Translators: Input help mode message for report formatting command.
+	script_reportFormatting.__doc__ = _("Reports formatting info for the current review cursor position within a document. If pressed twice, presents the information in browse mode")
+	script_reportFormatting.category=SCRCAT_TEXTREVIEW
+
+	def script_reportCurrentFocus(self,gesture):
+		focusObject=api.getFocusObject()
+		if isinstance(focusObject,NVDAObject):
+			if scriptHandler.getLastScriptRepeatCount()==0:
+				speech.speakObject(focusObject, reason=controlTypes.REASON_QUERY)
+			else:
+				speech.speakSpelling(focusObject.name)
+		else:
+			speech.speakMessage(_("No focus"))
+	# Translators: Input help mode message for report current focus command.
+	script_reportCurrentFocus.__doc__ = _("Reports the object with focus. If pressed twice, spells the information")
+	script_reportCurrentFocus.category=SCRCAT_FOCUS
+
+	def script_reportStatusLine(self,gesture):
+		obj = api.getStatusBar()
+		found=False
+		if obj:
+			text = api.getStatusBarText(obj)
+			api.setNavigatorObject(obj)
+			found=True
+		else:
+			info=api.getForegroundObject().flatReviewPosition
+			if info:
+				info.expand(textInfos.UNIT_STORY)
+				info.collapse(True)
+				info.expand(textInfos.UNIT_LINE)
+				text=info.text
+				info.collapse()
+				api.setReviewPosition(info)
+				found=True
+		if not found:
+			# Translators: Reported when there is no status line for the current program or window.
+			ui.message(_("No status line found"))
+			return
+		if scriptHandler.getLastScriptRepeatCount()==0:
+			ui.message(text)
+		else:
+			speech.speakSpelling(text)
+	# Translators: Input help mode message for report status line text command.
+	script_reportStatusLine.__doc__ = _("Reads the current application status bar and moves the navigator to it. If pressed twice, spells the information")
+	script_reportStatusLine.category=SCRCAT_FOCUS
+
+	def script_toggleMouseTracking(self,gesture):
+		if config.conf["mouse"]["enableMouseTracking"]:
+			# Translators: presented when the mouse tracking is toggled.
+			state = _("Mouse tracking off")
+			config.conf["mouse"]["enableMouseTracking"]=False
+		else:
+			# Translators: presented when the mouse tracking is toggled.
+			state = _("Mouse tracking on")
+			config.conf["mouse"]["enableMouseTracking"]=True
+		ui.message(state)
+	# Translators: Input help mode message for toggle mouse tracking command.
+	script_toggleMouseTracking.__doc__=_("Toggles the reporting of information as the mouse moves")
+	script_toggleMouseTracking.category=SCRCAT_MOUSE
+
+	def script_title(self,gesture):
+		obj=api.getForegroundObject()
+		title=obj.name
+		if not isinstance(title,basestring) or not title or title.isspace():
+			title=obj.appModule.appName  if obj.appModule else None
+			if not isinstance(title,basestring) or not title or title.isspace():
+				# Translators: Reported when there is no title text for current program or window.
+				title=_("No title")
+		repeatCount=scriptHandler.getLastScriptRepeatCount()
+		if repeatCount==0:
+			ui.message(title)
+		elif repeatCount==1:
+			speech.speakSpelling(title)
+		else:
+			if api.copyToClip(title):
+				ui.message(_("%s copied to clipboard")%title)
+	# Translators: Input help mode message for report title bar command.
+	script_title.__doc__=_("Reports the title of the current application or foreground window. If pressed twice, spells the title. If pressed three times, copies the title to the clipboard")
+	script_title.category=SCRCAT_FOCUS
+
+	def script_speakForeground(self,gesture):
+		obj=api.getForegroundObject()
+		if obj:
+			sayAllHandler.readObjects(obj)
+	# Translators: Input help mode message for read foreground object command (usually the foreground window).
+	script_speakForeground.__doc__ = _("Speaks the current foreground object")
+	script_speakForeground.category=SCRCAT_FOCUS
+
+	def script_test_navigatorDisplayModelText(self,gesture):
+		obj=api.getNavigatorObject()
+		text=obj.displayText
+		speech.speakMessage(text)
+		log.info(text)
+
+	def script_navigatorObject_devInfo(self,gesture):
+		obj=api.getNavigatorObject()
+		log.info("Developer info for navigator object:\n%s" % "\n".join(obj.devInfo), activateLogViewer=True)
+	# Translators: Input help mode message for developer info for current navigator object command, used by developers to examine technical info on navigator object. This command also serves as a shortcut to open NVDA log viewer.
+	script_navigatorObject_devInfo.__doc__ = _("Logs information about the current navigator object which is useful to developers and activates the log viewer so the information can be examined.")
+	script_navigatorObject_devInfo.category=SCRCAT_TOOLS
+
+	def script_toggleProgressBarOutput(self,gesture):
+		outputMode=config.conf["presentation"]["progressBarUpdates"]["progressBarOutputMode"]
+		if outputMode=="both":
+			outputMode="off"
+			# Translators: A mode where no progress bar updates are given.
+			ui.message(_("No progress bar updates"))
+		elif outputMode=="off":
+			outputMode="speak"
+			# Translators: A mode where progress bar updates will be spoken.
+			ui.message(_("Speak progress bar updates"))
+		elif outputMode=="speak":
+			outputMode="beep"
+			# Translators: A mode where beeps will indicate progress bar updates (beeps rise in pitch as progress bar updates).
+			ui.message(_("Beep for progress bar updates"))
+		else:
+			outputMode="both"
+			# Translators: A mode where both speech and beeps will indicate progress bar updates.
+			ui.message(_("Beep and speak progress bar updates"))
+		config.conf["presentation"]["progressBarUpdates"]["progressBarOutputMode"]=outputMode
+	# Translators: Input help mode message for toggle progress bar output command.
+	script_toggleProgressBarOutput.__doc__=_("Toggles between beeps, speech, beeps and speech, and off, for reporting progress bar updates")
+	script_toggleProgressBarOutput.category=SCRCAT_SPEECH
+
+	def script_toggleReportDynamicContentChanges(self,gesture):
+		if config.conf["presentation"]["reportDynamicContentChanges"]:
+			# Translators: presented when the present dynamic changes is toggled.
+			state = _("report dynamic content changes off")
+			config.conf["presentation"]["reportDynamicContentChanges"]=False
+		else:
+			# Translators: presented when the present dynamic changes is toggled.
+			state = _("report dynamic content changes on")
+			config.conf["presentation"]["reportDynamicContentChanges"]=True
+		ui.message(state)
+	# Translators: Input help mode message for toggle dynamic content changes command.
+	script_toggleReportDynamicContentChanges.__doc__=_("Toggles on and off the reporting of dynamic content changes, such as new text in dos console windows")
+	script_toggleReportDynamicContentChanges.category=SCRCAT_SPEECH
+
+	def script_toggleCaretMovesReviewCursor(self,gesture):
+		if config.conf["reviewCursor"]["followCaret"]:
+			# Translators: presented when toggled.
+			state = _("caret moves review cursor off")
+			config.conf["reviewCursor"]["followCaret"]=False
+		else:
+			# Translators: presented when toggled.
+			state = _("caret moves review cursor on")
+			config.conf["reviewCursor"]["followCaret"]=True
+		ui.message(state)
+	# Translators: Input help mode message for toggle caret moves review cursor command.
+	script_toggleCaretMovesReviewCursor.__doc__=_("Toggles on and off the movement of the review cursor due to the caret moving.")
+	script_toggleCaretMovesReviewCursor.category=SCRCAT_TEXTREVIEW
+
+	def script_toggleFocusMovesNavigatorObject(self,gesture):
+		if config.conf["reviewCursor"]["followFocus"]:
+			# Translators: presented when toggled.
+			state = _("focus moves navigator object off")
+			config.conf["reviewCursor"]["followFocus"]=False
+		else:
+			# Translators: presented when toggled.
+			state = _("focus moves navigator object on")
+			config.conf["reviewCursor"]["followFocus"]=True
+		ui.message(state)
+	# Translators: Input help mode message for toggle focus moves navigator object command.
+	script_toggleFocusMovesNavigatorObject.__doc__=_("Toggles on and off the movement of the navigator object due to focus changes") 
+	script_toggleFocusMovesNavigatorObject.category=SCRCAT_OBJECTNAVIGATION
+
+	#added by Rui Batista<ruiandrebatista@gmail.com> to implement a battery status script
+	def script_say_battery_status(self,gesture):
+		UNKNOWN_BATTERY_STATUS = 0xFF
+		AC_ONLINE = 0X1
+		NO_SYSTEM_BATTERY = 0X80
+		sps = winKernel.SYSTEM_POWER_STATUS()
+		if not winKernel.GetSystemPowerStatus(sps) or sps.BatteryFlag is UNKNOWN_BATTERY_STATUS:
+			log.error("error accessing system power status")
+			return
+		if sps.BatteryFlag & NO_SYSTEM_BATTERY:
+			# Translators: This is presented when there is no battery such as desktop computers and laptops with battery pack removed.
+			ui.message(_("No system battery"))
+			return
+		# Translators: This is presented to inform the user of the current battery percentage.
+		text = _("%d percent") % sps.BatteryLifePercent + " "
+		# Translators: This is presented when AC power is connected such as when recharging a laptop battery.
+		if sps.ACLineStatus & AC_ONLINE: text += _("AC power on")
+		elif sps.BatteryLifeTime!=0xffffffff: 
+			# Translators: This is the estimated remaining runtime of the laptop battery.
+			text += _("{hours:d} hours and {minutes:d} minutes remaining") .format(hours=sps.BatteryLifeTime / 3600, minutes=(sps.BatteryLifeTime % 3600) / 60)
+		ui.message(text)
+	# Translators: Input help mode message for report battery status command.
+	script_say_battery_status.__doc__ = _("Reports battery status and time remaining if AC is not plugged in")
+	script_say_battery_status.category=SCRCAT_SYSTEM
+
+	def script_passNextKeyThrough(self,gesture):
+		keyboardHandler.passNextKeyThrough()
+		# Translators: Spoken to indicate that the next key press will be sent straight to the current program as though NVDA is not running.
+		ui.message(_("Pass next key through"))
+	# Translators: Input help mode message for pass next key through command.
+	script_passNextKeyThrough.__doc__=_("The next key that is pressed will not be handled at all by NVDA, it will be passed directly through to Windows.")
+	script_passNextKeyThrough.category=SCRCAT_INPUT
+
+	def script_reportAppModuleInfo(self,gesture):
+		focus=api.getFocusObject()
+		appName=appModuleHandler.getAppNameFromProcessID(focus.processID,True)
+		# Translators: Indicates the name of the current program (example output: Currently running application is explorer.exe).
+		# Note that it does not give friendly name such as Windows Explorer; it presents the file name of the current application.
+		# If there is an appModule for the current program, NVDA speaks the name of the module after presenting this message.
+		message = _("Currently running application is %s") % appName
+		mod=focus.appModule
+		if isinstance(mod,appModuleHandler.AppModule) and type(mod)!=appModuleHandler.AppModule:
+			# Translators: Indicates the name of the appModule for the current program (example output: and currently loaded module is explorer).
+			# For example, the complete message for Windows explorer is: Currently running application is explorer.exe and currently loaded module is explorer.
+			# This message will not be presented if there is no module for the current program.
+			message += _(" and currently loaded module is %s") % mod.appModuleName.split(".")[0]
+		ui.message(message)
+	# Translators: Input help mode message for report current program name and app module name command.
+	script_reportAppModuleInfo.__doc__ = _("Speaks the filename of the active application along with the name of the currently loaded appModule")
+	script_reportAppModuleInfo.category=SCRCAT_TOOLS
+
+	def script_activateGeneralSettingsDialog(self, gesture):
+		wx.CallAfter(gui.mainFrame.onGeneralSettingsCommand, None)
+	# Translators: Input help mode message for go to general settings dialog command.
+	script_activateGeneralSettingsDialog.__doc__ = _("Shows the NVDA general settings dialog")
+	script_activateGeneralSettingsDialog.category=SCRCAT_CONFIG
+
+	def script_activateSynthesizerDialog(self, gesture):
+		wx.CallAfter(gui.mainFrame.onSynthesizerCommand, None)
+	# Translators: Input help mode message for go to synthesizer dialog command.
+	script_activateSynthesizerDialog.__doc__ = _("Shows the NVDA synthesizer dialog")
+	script_activateSynthesizerDialog.category=SCRCAT_CONFIG
+
+	def script_activateVoiceDialog(self, gesture):
+		wx.CallAfter(gui.mainFrame.onVoiceCommand, None)
+	# Translators: Input help mode message for go to voice settings dialog command.
+	script_activateVoiceDialog.__doc__ = _("Shows the NVDA voice settings dialog")
+	script_activateVoiceDialog.category=SCRCAT_CONFIG
+
+	def script_activateBrailleSettingsDialog(self, gesture):
+		wx.CallAfter(gui.mainFrame.onBrailleCommand, None)
+	# Translators: Input help mode message for go to braille settings dialog command.
+	script_activateBrailleSettingsDialog.__doc__ = _("Shows the NVDA braille settings dialog")
+	script_activateBrailleSettingsDialog.category=SCRCAT_CONFIG
+
+	def script_activateKeyboardSettingsDialog(self, gesture):
+		wx.CallAfter(gui.mainFrame.onKeyboardSettingsCommand, None)
+	# Translators: Input help mode message for go to keyboard settings dialog command.
+	script_activateKeyboardSettingsDialog.__doc__ = _("Shows the NVDA keyboard settings dialog")
+	script_activateKeyboardSettingsDialog.category=SCRCAT_CONFIG
+
+	def script_activateMouseSettingsDialog(self, gesture):
+		wx.CallAfter(gui.mainFrame.onMouseSettingsCommand, None)
+	# Translators: Input help mode message for go to mouse settings dialog command.
+	script_activateMouseSettingsDialog.__doc__ = _("Shows the NVDA mouse settings dialog")
+	script_activateMouseSettingsDialog.category=SCRCAT_CONFIG
+
+	def script_activateReviewCursorDialog(self, gesture):
+		wx.CallAfter(gui.mainFrame.onReviewCursorCommand, None)
+	# Translators: Input help mode message for go to review cursor settings dialog command.
+	script_activateReviewCursorDialog.__doc__ = _("Shows the NVDA review cursor settings dialog")
+	script_activateReviewCursorDialog.category=SCRCAT_CONFIG
+
+	def script_activateInputCompositionDialog(self, gesture):
+		wx.CallAfter(gui.mainFrame.onInputCompositionCommand, None)
+	# Translators: Input help mode message for go to input composition dialog.
+	script_activateInputCompositionDialog.__doc__ = _("Shows the NVDA input composition settings dialog")
+	script_activateInputCompositionDialog.category=SCRCAT_CONFIG
+
+	def script_activateObjectPresentationDialog(self, gesture):
+		wx.CallAfter(gui.mainFrame. onObjectPresentationCommand, None)
+	# Translators: Input help mode message for go to object presentation dialog command.
+	script_activateObjectPresentationDialog.__doc__ = _("Shows the NVDA object presentation settings dialog")
+	script_activateObjectPresentationDialog.category=SCRCAT_CONFIG
+
+	def script_activateBrowseModeDialog(self, gesture):
+		wx.CallAfter(gui.mainFrame.onBrowseModeCommand, None)
+	# Translators: Input help mode message for go to browse mode dialog command.
+	script_activateBrowseModeDialog.__doc__ = _("Shows the NVDA browse mode settings dialog")
+	script_activateBrowseModeDialog.category=SCRCAT_CONFIG
+
+	def script_activateDocumentFormattingDialog(self, gesture):
+		wx.CallAfter(gui.mainFrame.onDocumentFormattingCommand, None)
+	# Translators: Input help mode message for go to document formatting dialog command.
+	script_activateDocumentFormattingDialog.__doc__ = _("Shows the NVDA document formatting settings dialog")
+	script_activateDocumentFormattingDialog.category=SCRCAT_CONFIG
+
+	def script_activateDefaultDictionaryDialog(self, gesture):
+		wx.CallAfter(gui.mainFrame.onDefaultDictionaryCommand, None)
+	# Translators: Input help mode message for opening default dictionary dialog.
+	script_activateDefaultDictionaryDialog.__doc__ = _("Shows the NVDA default dictionary dialog")
+	script_activateDefaultDictionaryDialog.category=SCRCAT_CONFIG
+
+	def script_activateVoiceDictionaryDialog(self, gesture):
+		wx.CallAfter(gui.mainFrame.onVoiceDictionaryCommand, None)
+	# Translators: Input help mode message for opening voice-specific dictionary dialog.
+	script_activateVoiceDictionaryDialog.__doc__ = _("Shows the NVDA voice-specific dictionary dialog")
+	script_activateVoiceDictionaryDialog.category=SCRCAT_CONFIG
+
+	def script_activateTemporaryDictionaryDialog(self, gesture):
+		wx.CallAfter(gui.mainFrame.onTemporaryDictionaryCommand, None)
+	# Translators: Input help mode message for opening temporary dictionary.
+	script_activateTemporaryDictionaryDialog.__doc__ = _("Shows the NVDA temporary dictionary dialog")
+	script_activateTemporaryDictionaryDialog.category=SCRCAT_CONFIG
+
+	def script_activateSpeechSymbolsDialog(self, gesture):
+		wx.CallAfter(gui.mainFrame.onSpeechSymbolsCommand, None)
+	# Translators: Input help mode message for go to punctuation/symbol pronunciation dialog.
+	script_activateSpeechSymbolsDialog.__doc__ = _("Shows the NVDA symbol pronunciation dialog")
+	script_activateSpeechSymbolsDialog.category=SCRCAT_CONFIG
+
+	def script_activateInputGesturesDialog(self, gesture):
+		wx.CallAfter(gui.mainFrame.onInputGesturesCommand, None)
+	# Translators: Input help mode message for go to input gestures dialog command.
+	script_activateInputGesturesDialog.__doc__ = _("Shows the NVDA input gestures dialog")
+	script_activateInputGesturesDialog.category=SCRCAT_CONFIG
+
+	def script_saveConfiguration(self,gesture):
+		wx.CallAfter(gui.mainFrame.onSaveConfigurationCommand, None)
+	# Translators: Input help mode message for save current configuration command.
+	script_saveConfiguration.__doc__ = _("Saves the current NVDA configuration")
+	script_saveConfiguration.category=SCRCAT_CONFIG
+
+	def script_revertConfiguration(self,gesture):
+		scriptCount=scriptHandler.getLastScriptRepeatCount()
+		if scriptCount==0:
+			gui.mainFrame.onRevertToSavedConfigurationCommand(None)
+		elif scriptCount==2:
+			gui.mainFrame.onRevertToDefaultConfigurationCommand(None)
+	# Translators: Input help mode message for apply last saved or default settings command.
+	script_revertConfiguration.__doc__ = _("Pressing once reverts the current configuration to the most recently saved state. Pressing three times reverts to factory defaults.")
+	script_revertConfiguration.category=SCRCAT_CONFIG
+
+	def script_activatePythonConsole(self,gesture):
+		if globalVars.appArgs.secure:
+			return
+		import pythonConsole
+		if not pythonConsole.consoleUI:
+			pythonConsole.initialize()
+		pythonConsole.consoleUI.console.updateNamespaceSnapshotVars()
+		pythonConsole.activate()
+	# Translators: Input help mode message for activate python console command.
+	script_activatePythonConsole.__doc__ = _("Activates the NVDA Python Console, primarily useful for development")
+	script_activatePythonConsole.category=SCRCAT_TOOLS
+
+	def script_activateAddonsManager(self,gesture):
+		wx.CallAfter(gui.mainFrame.onAddonsManagerCommand, None)
+		# Translators: Input help mode message for activate manage add-ons command.
+	script_activateAddonsManager.__doc__ = _("Activates the NVDA Add-ons Manager to install and uninstall add-on packages for NVDA")
+	script_activateAddonsManager.category=SCRCAT_TOOLS
+
+	def script_toggleSpeechViewer(self,gesture):
+		if gui.speechViewer.isActive:
+			# Translators: The message announced when disabling speech viewer.
+			state = _("speech viewer disabled")
+			gui.speechViewer.deactivate()
+			gui.mainFrame.sysTrayIcon.menu_tools_toggleSpeechViewer.Check(False)
+		else:
+			# Translators: The message announced when enabling speech viewer.
+			state = _("speech viewer enabled")
+			gui.speechViewer.activate()
+			gui.mainFrame.sysTrayIcon.menu_tools_toggleSpeechViewer.Check(True)
+		ui.message(state)
+		# Translators: Input help mode message for toggle speech viewer command.
+	script_toggleSpeechViewer.__doc__ = _("Toggles the NVDA Speech viewer, a floating window that allows you to view all the text that NVDA is currently speaking")
+	script_toggleSpeechViewer.category=SCRCAT_TOOLS
+
+	def script_braille_toggleTether(self, gesture):
+		if braille.handler.tether == braille.handler.TETHER_FOCUS:
+			braille.handler.tether = braille.handler.TETHER_REVIEW
+			# Translators: One of the options for tethering braille (see the comment on "braille tethered to" message for more information).
+			tetherMsg = _("review")
+		else:
+			braille.handler.tether = braille.handler.TETHER_FOCUS
+			# Translators: One of the options for tethering braille (see the comment on "braille tethered to" message for more information).
+			tetherMsg = _("focus")
+		# Translators: Reports which position braille is tethered to (braille can be tethered to either focus or review position).
+		ui.message(_("Braille tethered to %s") % tetherMsg)
+	# Translators: Input help mode message for toggle braille tether to command (tethered means connected to or follows).
+	script_braille_toggleTether.__doc__ = _("Toggle tethering of braille between the focus and the review position")
+	script_braille_toggleTether.category=SCRCAT_BRAILLE
+
+	def script_braille_toggleShowCursor(self, gesture):
+		if config.conf["braille"]["showCursor"]:
+			# Translators: The message announced when toggling the braille cursor.
+			state = _("Braille cursor off")
+			config.conf["braille"]["showCursor"]=False
+		else:
+			# Translators: The message announced when toggling the braille cursor.
+			state = _("Braille cursor on")
+			config.conf["braille"]["showCursor"]=True
+		ui.message(state)
+	# Translators: Input help mode message for toggle braille cursor command.
+	script_braille_toggleShowCursor.__doc__ = _("Toggle the braille cursor on and off")
+	script_braille_toggleShowCursor.category=SCRCAT_BRAILLE
+
+	def script_braille_cycleCursorShape(self, gesture):
+		if not config.conf["braille"]["showCursor"]:
+			# Translators: A message reported when changing the braille cursor shape when the braille cursor is turned off.
+			ui.message(_("Braille cursor is turned off"))
+			return
+		shapes = [s[0] for s in braille.CURSOR_SHAPES]
+		try:
+			index = shapes.index(config.conf["braille"]["cursorShape"]) + 1
+		except:
+			index = 1
+		if index >= len(braille.CURSOR_SHAPES):
+			index = 0
+		config.conf["braille"]["cursorShape"] = braille.CURSOR_SHAPES[index][0]
+		shapeMsg = braille.CURSOR_SHAPES[index][1]
+		# Translators: Reports which braille cursor shape is activated.
+		ui.message(_("Braille cursor %s") % shapeMsg)
+	# Translators: Input help mode message for cycle braille cursor shape command.
+	script_braille_cycleCursorShape.__doc__ = _("Cycle through the braille cursor shapes")
+	script_braille_cycleCursorShape.category=SCRCAT_BRAILLE
+
+	def script_reportClipboardText(self,gesture):
+		try:
+			text = api.getClipData()
+		except:
+			text = None
+		if not text or not isinstance(text,basestring) or text.isspace():
+			# Translators: Presented when there is no text on the clipboard.
+			ui.message(_("There is no text on the clipboard"))
+			return
+		if len(text) < 1024: 
+			ui.message(text)
+		else:
+			# Translators: If the number of characters on the clipboard is greater than about 1000, it reports this message and gives number of characters on the clipboard.
+			# Example output: The clipboard contains a large portion of text. It is 2300 characters long.
+			ui.message(_("The clipboard contains a large portion of text. It is %s characters long") % len(text))
+	# Translators: Input help mode message for report clipboard text command.
+	script_reportClipboardText.__doc__ = _("Reports the text on the Windows clipboard")
+	script_reportClipboardText.category=SCRCAT_SYSTEM
+
+	def script_review_markStartForCopy(self, gesture):
+		self._copyStartMarker = api.getReviewPosition().copy()
+		# Translators: Indicates start of review cursor text to be copied to clipboard.
+		ui.message(_("Start marked"))
+	# Translators: Input help mode message for mark review cursor position for copy command (that is, marks the current review cursor position as the starting point for text to be copied).
+	script_review_markStartForCopy.__doc__ = _("Marks the current position of the review cursor as the start of text to be copied")
+	script_review_markStartForCopy.category=SCRCAT_TEXTREVIEW
+
+	def script_review_copy(self, gesture):
+		if not getattr(self, "_copyStartMarker", None):
+			# Translators: Presented when attempting to copy some review cursor text but there is no start marker.
+			ui.message(_("No start marker set"))
+			return
+		pos = api.getReviewPosition().copy()
+		if self._copyStartMarker.obj != pos.obj:
+			# Translators: Presented when trying to copy text residing on a different object (that is, start marker is in object 1 but trying to copy text from object 2).
+			ui.message(_("The start marker must reside within the same object"))
+			return
+		pos.move(textInfos.UNIT_CHARACTER, 1, endPoint="end")
+		pos.setEndPoint(self._copyStartMarker, "startToStart")
+		if pos.compareEndPoints(pos, "startToEnd") < 0 and pos.copyToClipboard():
+			# Translators: Presented when some review text has been copied to clipboard.
+			ui.message(_("Review selection copied to clipboard"))
+		else:
+			# Translators: Presented when there is no text selection to copy from review cursor.
+			ui.message(_("No text to copy"))
+			return
+		self._copyStartMarker = None
+	# Translators: Input help mode message for copy selected review cursor text to clipboard command.
+	script_review_copy.__doc__ = _("Retrieves the text from the previously set start marker up to and including the current position of the review cursor and copies it to the clipboard")
+	script_review_copy.category=SCRCAT_TEXTREVIEW
+
+	def script_braille_scrollBack(self, gesture):
+		braille.handler.scrollBack()
+	# Translators: Input help mode message for a braille command.
+	script_braille_scrollBack.__doc__ = _("Scrolls the braille display back")
+	script_braille_scrollBack.bypassInputHelp = True
+	script_braille_scrollBack.category=SCRCAT_BRAILLE
+
+	def script_braille_scrollForward(self, gesture):
+		braille.handler.scrollForward()
+	# Translators: Input help mode message for a braille command.
+	script_braille_scrollForward.__doc__ = _("Scrolls the braille display forward")
+	script_braille_scrollForward.bypassInputHelp = True
+	script_braille_scrollForward.category=SCRCAT_BRAILLE
+
+	def script_braille_routeTo(self, gesture):
+		braille.handler.routeTo(gesture.routingIndex)
+	# Translators: Input help mode message for a braille command.
+	script_braille_routeTo.__doc__ = _("Routes the cursor to or activates the object under this braille cell")
+	script_braille_routeTo.category=SCRCAT_BRAILLE
+
+	def script_braille_previousLine(self, gesture):
+		if braille.handler.buffer.regions: 
+			braille.handler.buffer.regions[-1].previousLine(start=True)
+	# Translators: Input help mode message for a braille command.
+	script_braille_previousLine.__doc__ = _("Moves the braille display to the previous line")
+	script_braille_previousLine.category=SCRCAT_BRAILLE
+
+	def script_braille_nextLine(self, gesture):
+		if braille.handler.buffer.regions: 
+			braille.handler.buffer.regions[-1].nextLine()
+	# Translators: Input help mode message for a braille command.
+	script_braille_nextLine.__doc__ = _("Moves the braille display to the next line")
+	script_braille_nextLine.category=SCRCAT_BRAILLE
+
+	def script_braille_dots(self, gesture):
+		brailleInput.handler.input(gesture.dots)
+	# Translators: Input help mode message for a braille command.
+	script_braille_dots.__doc__= _("Inputs braille dots via the braille keyboard")
+	script_braille_dots.category=SCRCAT_BRAILLE
+
+	def script_reloadPlugins(self, gesture):
+		import globalPluginHandler
+		appModuleHandler.reloadAppModules()
+		globalPluginHandler.reloadGlobalPlugins()
+		NVDAObject.clearDynamicClassCache()
+		# Translators: Presented when plugins (app modules and global plugins) are reloaded.
+		ui.message(_("Plugins reloaded"))
+	# Translators: Input help mode message for reload plugins command.
+	script_reloadPlugins.__doc__=_("Reloads app modules and global plugins without restarting NVDA, which can be Useful for developers")
+	script_reloadPlugins.category=SCRCAT_TOOLS
+
+	def script_navigatorObject_nextInFlow(self,gesture):
+		curObject=api.getNavigatorObject()
+		newObject=None
+		if curObject.simpleFirstChild:
+			newObject=curObject.simpleFirstChild
+		elif curObject.simpleNext:
+			newObject=curObject.simpleNext
+		elif curObject.simpleParent:
+			parent=curObject.simpleParent
+			while parent and not parent.simpleNext:
+				parent=parent.simpleParent
+			if parent:
+				newObject=parent.simpleNext
+		if newObject:
+			api.setNavigatorObject(newObject)
+			speech.speakObject(newObject,reason=controlTypes.REASON_FOCUS)
+		else:
+			# Translators: a message when there is no next object when navigating
+			ui.reviewMessage(_("No next"))
+	# Translators: Input help mode message for a touchscreen gesture.
+	script_navigatorObject_nextInFlow.__doc__=_("Moves to the next object in a flattened view of the object navigation hierarchy")
+	script_navigatorObject_nextInFlow.category=SCRCAT_OBJECTNAVIGATION
+
+	def script_navigatorObject_previousInFlow(self,gesture):
+		curObject=api.getNavigatorObject()
+		newObject=curObject.simplePrevious
+		if newObject:
+			while newObject.simpleLastChild:
+				newObject=newObject.simpleLastChild
+		else:
+			newObject=curObject.simpleParent
+		if newObject:
+			api.setNavigatorObject(newObject)
+			speech.speakObject(newObject,reason=controlTypes.REASON_FOCUS)
+		else:
+			# Translators: a message when there is no previous object when navigating
+			ui.reviewMessage(_("No previous"))
+	# Translators: Input help mode message for a touchscreen gesture.
+	script_navigatorObject_previousInFlow.__doc__=_("Moves to the previous object in a flattened view of the object navigation hierarchy")
+	script_navigatorObject_previousInFlow.category=SCRCAT_OBJECTNAVIGATION
+
+	def script_touch_changeMode(self,gesture):
+		mode=touchHandler.handler._curTouchMode
+		index=touchHandler.availableTouchModes.index(mode)
+		index=(index+1)%len(touchHandler.availableTouchModes)
+		newMode=touchHandler.availableTouchModes[index]
+		touchHandler.handler._curTouchMode=newMode
+		try:
+			newModeLabel=touchHandler.touchModeLabels[newMode]
+		except KeyError:
+			# Translators: Cycles through available touch modes (a group of related touch gestures; example output: "object mode"; see the user guide for more information on touch modes).
+			newModeLabel=_("%s mode")%newMode
+		ui.message(newModeLabel)
+	# Translators: Input help mode message for a touchscreen gesture.
+	script_touch_changeMode.__doc__=_("Cycles between available touch modes")
+	script_touch_changeMode.category=SCRCAT_TOUCH
+
+
+	def script_touch_newExplore(self,gesture):
+		touchHandler.handler.screenExplorer.moveTo(gesture.x,gesture.y,new=True)
+	# Translators: Input help mode message for a touchscreen gesture.
+	script_touch_newExplore.__doc__=_("Reports the object and content directly under your finger")
+	script_touch_newExplore.category=SCRCAT_TOUCH
+
+	def script_touch_explore(self,gesture):
+		touchHandler.handler.screenExplorer.moveTo(gesture.x,gesture.y)
+	# Translators: Input help mode message for a touchscreen gesture.
+	script_touch_explore.__doc__=_("Reports the new object or content under your finger if different to where your finger was last")
+	script_touch_explore.category=SCRCAT_TOUCH
+
+	def script_touch_hoverUp(self,gesture):
+		#Specifically for touch typing with onscreen keyboard keys
+		obj=api.getNavigatorObject()
+		import NVDAObjects.UIA
+		if isinstance(obj,NVDAObjects.UIA.UIA) and obj.UIAElement.cachedClassName=="CRootKey":
+			obj.doAction()
+	script_touch_hoverUp.category=SCRCAT_TOUCH
+
+	def script_activateConfigProfilesDialog(self, gesture):
+		wx.CallAfter(gui.mainFrame.onConfigProfilesCommand, None)
+	# Translators: Describes the command to open the Configuration Profiles dialog.
+	script_activateConfigProfilesDialog.__doc__ = _("Shows the NVDA Configuration Profiles dialog")
+	script_activateConfigProfilesDialog.category=SCRCAT_CONFIG
+
+	def script_interactWithMath(self, gesture):
+		import mathPres
+		mathMl = mathPres.getMathMlFromTextInfo(api.getReviewPosition())
+		if not mathMl:
+			obj = api.getNavigatorObject()
+			if obj.role == controlTypes.ROLE_MATH:
+				try:
+					mathMl = obj.mathMl
+				except (NotImplementedError, LookupError):
+					mathMl = None
+		if not mathMl:
+			# Translators: Reported when the user attempts math interaction
+			# with something that isn't math.
+			ui.message(_("Not math"))
+			return
+		mathPres.interactWithMathMl(mathMl)
+	# Translators: Describes a command.
+	script_interactWithMath.__doc__ = _("Begins interaction with math content")
+
+	__gestures = {
+		# Basic
+		"kb:NVDA+n": "showGui",
+		"kb:NVDA+1": "toggleInputHelp",
+		"kb:NVDA+q": "quit",
+		"kb:NVDA+f2": "passNextKeyThrough",
+		"kb(desktop):NVDA+shift+s":"toggleCurrentAppSleepMode",
+		"kb(laptop):NVDA+shift+z":"toggleCurrentAppSleepMode",
+
+		# System status
+		"kb:NVDA+f12": "dateTime",
+		"kb:NVDA+shift+b": "say_battery_status",
+		"kb:NVDA+c": "reportClipboardText",
+
+		# System focus
+		"kb:NVDA+tab": "reportCurrentFocus",
+		"kb:NVDA+t": "title",
+		"kb:NVDA+b": "speakForeground",
+		"kb(desktop):NVDA+end": "reportStatusLine",
+		"kb(laptop):NVDA+shift+end": "reportStatusLine",
+
+		# System caret
+		"kb(desktop):NVDA+downArrow": "sayAll",
+		"kb(laptop):NVDA+a": "sayAll",
+		"kb(desktop):NVDA+upArrow": "reportCurrentLine",
+		"kb(laptop):NVDA+l": "reportCurrentLine",
+		"kb(desktop):NVDA+shift+upArrow": "reportCurrentSelection",
+		"kb(laptop):NVDA+shift+s": "reportCurrentSelection",
+		"kb:NVDA+f": "reportFormatting",
+
+		# Object navigation
+		"kb:NVDA+numpad5": "navigatorObject_current",
+		"kb(laptop):NVDA+shift+o": "navigatorObject_current",
+		"kb:NVDA+numpad8": "navigatorObject_parent",
+		"kb(laptop):NVDA+shift+upArrow": "navigatorObject_parent",
+		"ts(object):flickup":"navigatorObject_parent",
+		"kb:NVDA+numpad4": "navigatorObject_previous",
+		"kb(laptop):NVDA+shift+leftArrow": "navigatorObject_previous",
+		"ts(object):flickleft":"navigatorObject_previousInFlow",
+		"ts(object):2finger_flickleft":"navigatorObject_previous",
+		"kb:NVDA+numpad6": "navigatorObject_next",
+		"kb(laptop):NVDA+shift+rightArrow": "navigatorObject_next",
+		"ts(object):flickright":"navigatorObject_nextInFlow",
+		"ts(object):2finger_flickright":"navigatorObject_next",
+		"kb:NVDA+numpad2": "navigatorObject_firstChild",
+		"kb(laptop):NVDA+shift+downArrow": "navigatorObject_firstChild",
+		"ts(object):flickdown":"navigatorObject_firstChild",
+		"kb:NVDA+numpadMinus": "navigatorObject_toFocus",
+		"kb(laptop):NVDA+backspace": "navigatorObject_toFocus",
+		"kb:NVDA+numpadEnter": "review_activate",
+		"kb(laptop):NVDA+enter": "review_activate",
+		"ts:double_tap": "review_activate",
+		"kb:NVDA+shift+numpadMinus": "navigatorObject_moveFocus",
+		"kb(laptop):NVDA+shift+backspace": "navigatorObject_moveFocus",
+		"kb:NVDA+numpadDelete": "navigatorObject_currentDimensions",
+		"kb(laptop):NVDA+delete": "navigatorObject_currentDimensions",
+
+		#Touch-specific commands
+		"ts:tap":"touch_newExplore",
+		"ts:hoverDown":"touch_newExplore",
+		"ts:hover":"touch_explore",
+		"ts:3finger_tap":"touch_changeMode",
+		"ts:2finger_double_tap":"showGui",
+		"ts:hoverUp":"touch_hoverUp",
+		# Review cursor
+		"kb:shift+numpad7": "review_top",
+		"kb(laptop):NVDA+control+home": "review_top",
+		"kb:numpad7": "review_previousLine",
+		"ts(text):flickUp":"review_previousLine",
+		"kb(laptop):NVDA+upArrow": "review_previousLine",
+		"kb:numpad8": "review_currentLine",
+		"kb(laptop):NVDA+shift+.": "review_currentLine",
+		"kb:numpad9": "review_nextLine",
+		"kb(laptop):NVDA+downArrow": "review_nextLine",
+		"ts(text):flickDown":"review_nextLine",
+		"kb:shift+numpad9": "review_bottom",
+		"kb(laptop):NVDA+control+end": "review_bottom",
+		"kb:numpad4": "review_previousWord",
+		"kb(laptop):NVDA+control+leftArrow": "review_previousWord",
+		"ts(text):2finger_flickLeft":"review_previousWord",
+		"kb:numpad5": "review_currentWord",
+		"kb(laptop):NVDA+control+.": "review_currentWord",
+		"ts(text):hoverUp":"review_currentWord",
+		"kb:numpad6": "review_nextWord",
+		"kb(laptop):NVDA+control+rightArrow": "review_nextWord",
+		"ts(text):2finger_flickRight":"review_nextWord",
+		"kb:shift+numpad1": "review_startOfLine",
+		"kb(laptop):NVDA+home": "review_startOfLine",
+		"kb:numpad1": "review_previousCharacter",
+		"kb(laptop):NVDA+leftArrow": "review_previousCharacter",
+		"ts(text):flickLeft":"review_previousCharacter",
+		"kb:numpad2": "review_currentCharacter",
+		"kb(laptop):NVDA+.": "review_currentCharacter",
+		"kb:numpad3": "review_nextCharacter",
+		"kb(laptop):NVDA+rightArrow": "review_nextCharacter",
+		"ts(text):flickRight":"review_nextCharacter",
+		"kb:shift+numpad3": "review_endOfLine",
+		"kb(laptop):NVDA+end": "review_endOfLine",
+		"kb:numpadPlus": "review_sayAll",
+		"kb(laptop):NVDA+shift+a": "review_sayAll",
+		"ts(text):3finger_flickDown":"review_sayAll",
+		"kb:NVDA+f9": "review_markStartForCopy",
+		"kb:NVDA+f10": "review_copy",
+
+		# Flat review
+		"kb:NVDA+numpad7": "reviewMode_next",
+		"kb(laptop):NVDA+pageUp": "reviewMode_next",
+		"ts(object):2finger_flickUp": "reviewMode_next",
+		"kb:NVDA+numpad1": "reviewMode_previous",
+		"kb(laptop):NVDA+pageDown": "reviewMode_previous",
+		"ts(object):2finger_flickDown": "reviewMode_previous",
+
+		# Mouse
+		"kb:numpadDivide": "leftMouseClick",
+		"kb(laptop):NVDA+[": "leftMouseClick",
+		"kb:shift+numpadDivide": "toggleLeftMouseButton",
+		"kb(laptop):NVDA+control+[": "toggleLeftMouseButton",
+		"kb:numpadMultiply": "rightMouseClick",
+		"kb(laptop):NVDA+]": "rightMouseClick",
+		"kb:shift+numpadMultiply": "toggleRightMouseButton",
+		"kb(laptop):NVDA+control+]": "toggleRightMouseButton",
+		"kb:NVDA+numpadDivide": "moveMouseToNavigatorObject",
+		"kb(laptop):NVDA+shift+m": "moveMouseToNavigatorObject",
+		"kb:NVDA+numpadMultiply": "moveNavigatorObjectToMouse",
+		"kb(laptop):NVDA+shift+n": "moveNavigatorObjectToMouse",
+
+		# Tree interceptors
+		"kb:NVDA+space": "toggleVirtualBufferPassThrough",
+		"kb:NVDA+control+space": "moveToParentTreeInterceptor",
+
+		# Preferences dialogs
+		"kb:NVDA+control+g": "activateGeneralSettingsDialog",
+		"kb:NVDA+control+s": "activateSynthesizerDialog",
+		"kb:NVDA+control+v": "activateVoiceDialog",
+		"kb:NVDA+control+k": "activateKeyboardSettingsDialog",
+		"kb:NVDA+control+m": "activateMouseSettingsDialog",
+		"kb:NVDA+control+o": "activateObjectPresentationDialog",
+		"kb:NVDA+control+b": "activateBrowseModeDialog",
+		"kb:NVDA+control+d": "activateDocumentFormattingDialog",
+
+		# Configuration management
+		"kb:NVDA+control+c": "saveConfiguration",
+		"kb:NVDA+control+r": "revertConfiguration",
+		"kb:NVDA+control+p": "activateConfigProfilesDialog",
+
+		# Settings
+		"kb:NVDA+shift+d":"cycleAudioDuckingMode",
+		"kb:NVDA+2": "toggleSpeakTypedCharacters",
+		"kb:NVDA+3": "toggleSpeakTypedWords",
+		"kb:NVDA+4": "toggleSpeakCommandKeys",
+		"kb:NVDA+p": "cycleSpeechSymbolLevel",
+		"kb:NVDA+s": "speechMode",
+		"kb:NVDA+m": "toggleMouseTracking",
+		"kb:NVDA+u": "toggleProgressBarOutput",
+		"kb:NVDA+5": "toggleReportDynamicContentChanges",
+		"kb:NVDA+6": "toggleCaretMovesReviewCursor",
+		"kb:NVDA+7": "toggleFocusMovesNavigatorObject",
+		"kb:NVDA+control+t": "braille_toggleTether",
+
+		# Synth settings ring
+		"kb(desktop):NVDA+control+leftArrow": "previousSynthSetting",
+		"kb(laptop):NVDA+shift+control+leftArrow": "previousSynthSetting",
+		"kb(desktop):NVDA+control+rightArrow": "nextSynthSetting",
+		"kb(laptop):NVDA+shift+control+rightArrow": "nextSynthSetting",
+		"kb(desktop):NVDA+control+upArrow": "increaseSynthSetting",
+		"kb(laptop):NVDA+shift+control+upArrow": "increaseSynthSetting",
+		"kb(desktop):NVDA+control+downArrow": "decreaseSynthSetting",
+		"kb(laptop):NVDA+control+shift+downArrow": "decreaseSynthSetting",
+
+		# Braille keyboard
+		"bk:dots" : "braille_dots",
+
+		# Tools
+		"kb:NVDA+f1": "navigatorObject_devInfo",
+		"kb:NVDA+control+f1": "reportAppModuleInfo",
+		"kb:NVDA+control+z": "activatePythonConsole",
+		"kb:NVDA+control+f3": "reloadPlugins",
+		"kb(desktop):NVDA+control+f2": "test_navigatorDisplayModelText",
+		"kb:NVDA+alt+m": "interactWithMath",
+	}
+
+#: The single global commands instance.
+#: @type: L{GlobalCommands}
+commands = GlobalCommands()